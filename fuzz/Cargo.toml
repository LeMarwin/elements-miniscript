--- conflicted
+++ resolved
@@ -15,11 +15,7 @@
 honggfuzz = { version = "0.5", optional = true }
 afl = { version = "0.8", optional = true }
 regex = { version = "1.4"}
-<<<<<<< HEAD
-elements-miniscript = { path = "..", features = ["fuzztarget", "compiler"] }
-=======
 miniscript = { path = "..", features = ["compiler"] }
->>>>>>> 6cd1fb66
 
 # Prevent this from interfering with workspaces
 [workspace]
