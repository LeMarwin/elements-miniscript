extern crate elements_miniscript as miniscript;
extern crate regex;

use regex::Regex;
use std::str::FromStr;

use miniscript::CovenantExt;
use miniscript::DummyKey;
use miniscript::Miniscript;
use miniscript::Segwitv0;

fn do_test(data: &[u8]) {
    let s = String::from_utf8_lossy(data);
<<<<<<< HEAD
    if let Ok(desc) = Miniscript::<DummyKey, Segwitv0>::from_str(&s) {
        let str2 = desc.to_string();
        let desc2 = Miniscript::<DummyKey, Segwitv0>::from_str(&str2).unwrap();
=======
    if let Ok(desc) = Miniscript::<DummyKey, Segwitv0, CovenantExt>::from_str(&s) {
        let output = desc.to_string();
>>>>>>> 9cdc92d2

        assert_eq!(desc, desc2);
    }
}

#[cfg(feature = "afl")]
extern crate afl;
#[cfg(feature = "afl")]
fn main() {
    afl::read_stdio_bytes(|data| {
        do_test(&data);
    });
}

#[cfg(feature = "honggfuzz")]
#[macro_use]
extern crate honggfuzz;
#[cfg(feature = "honggfuzz")]
fn main() {
    loop {
        fuzz!(|data| {
            do_test(data);
        });
    }
}

#[cfg(test)]
mod tests {
    fn extend_vec_from_hex(hex: &str, out: &mut Vec<u8>) {
        let mut b = 0;
        for (idx, c) in hex.as_bytes().iter().enumerate() {
            b <<= 4;
            match *c {
                b'A'...b'F' => b |= c - b'A' + 10,
                b'a'...b'f' => b |= c - b'a' + 10,
                b'0'...b'9' => b |= c - b'0',
                _ => panic!("Bad hex"),
            }
            if (idx & 1) == 1 {
                out.push(b);
                b = 0;
            }
        }
    }

    #[test]
    fn duplicate_crash() {
        let mut a = Vec::new();
        extend_vec_from_hex("1479002d00000020323731363342740000004000000000000000000000000000000000000063630004636363639c00000000000000000000", &mut a);
        super::do_test(&a);
    }
}<|MERGE_RESOLUTION|>--- conflicted
+++ resolved
@@ -11,15 +11,9 @@
 
 fn do_test(data: &[u8]) {
     let s = String::from_utf8_lossy(data);
-<<<<<<< HEAD
-    if let Ok(desc) = Miniscript::<DummyKey, Segwitv0>::from_str(&s) {
+    if let Ok(desc) = Miniscript::<DummyKey, Segwitv0, CovenantExt>::from_str(&s) {
         let str2 = desc.to_string();
         let desc2 = Miniscript::<DummyKey, Segwitv0>::from_str(&str2).unwrap();
-=======
-    if let Ok(desc) = Miniscript::<DummyKey, Segwitv0, CovenantExt>::from_str(&s) {
-        let output = desc.to_string();
->>>>>>> 9cdc92d2
-
         assert_eq!(desc, desc2);
     }
 }
