// Miniscript
// Written in 2019 by
//     Andrew Poelstra <apoelstra@wpsoftware.net>
//
// To the extent possible under law, the author(s) have dedicated all
// copyright and related and neighboring rights to this software to
// the public domain worldwide. This software is distributed without
// any warranty.
//
// You should have received a copy of the CC0 Public Domain Dedication
// along with this software.
// If not, see <http://creativecommons.org/publicdomain/zero/1.0/>.
//

//! # Partially-Signed Bitcoin Transactions
//!
//! This module implements the Finalizer and Extractor roles defined in
//! BIP 174, PSBT, described at
//! `https://github.com/bitcoin/bips/blob/master/bip-0174.mediawiki`
//!

use std::collections::BTreeMap;
use std::ops::Deref;
use std::{error, fmt};

use bitcoin;
use bitcoin::util::bip32;
use elements::hashes::{hash160, sha256d, Hash};
use elements::pset::PartiallySignedTransaction as Psbt;
use elements::secp256k1_zkp::{self as secp256k1, Secp256k1, VerifyOnly};
use elements::sighash::SigHashCache;
use elements::taproot::{self, ControlBlock, LeafVersion, TapLeafHash};
use elements::{
    self, pset as psbt, EcdsaSigHashType, LockTime, PackedLockTime, SchnorrSigHashType, Script,
    Sequence,
};

use crate::extensions::{CovExtArgs, CovenantExt, ParseableExt};
use crate::{
    descriptor, elementssig_from_rawsig, interpreter, DefiniteDescriptorKey, Descriptor,
    DescriptorPublicKey, ElementsSig, Extension, MiniscriptKey, Preimage32, Satisfier, ToPublicKey,
    TranslatePk, Translator,
};
mod finalizer;
pub use finalizer::finalize;

use self::finalizer::interpreter_check;
use crate::descriptor::{LegacyCovSatisfier, Tr};
use crate::{util, SigType};

/// Error type for entire Psbt
#[derive(Debug)]
pub enum Error {
    /// Cannot combine locktimes
    LockTimeCombinationError,
    /// Upstream Error
    PsbtError(elements::pset::Error),
    /// Input Error type
    InputError(InputError, usize),
    /// Wrong Input Count
    WrongInputCount {
        /// Input count in tx
        in_tx: usize,
        /// Input count in psbt
        in_map: usize,
    },
    /// Input index out of bounds
    InputIdxOutofBounds {
        /// Number of inputs in psbt
        psbt_inp: usize,
        /// The input index
        index: usize,
    },
}

impl fmt::Display for Error {
    fn fmt(&self, f: &mut fmt::Formatter<'_>) -> fmt::Result {
        match *self {
            Error::InputError(ref inp_err, index) => write!(f, "{} at index {}", inp_err, index),
            Error::WrongInputCount { in_tx, in_map } => write!(
                f,
                "PSET had {} inputs in transaction but {} inputs in map",
                in_tx, in_map
            ),
            Error::LockTimeCombinationError => writeln!(
                f,
                "Cannot combine hieghtlocks and \
                timelocks"
            ),
            Error::PsbtError(ref e) => write!(f, "Psbt Error {}", e),
            Error::InputIdxOutofBounds { psbt_inp, index } => write!(
                f,
                "Index {} is out of bounds for psbt inputs len {}",
                index, psbt_inp
            ),
        }
    }
}

impl error::Error for Error {
    fn cause(&self) -> Option<&dyn error::Error> {
        use self::Error::*;

        match self {
            InputError(e, _) => Some(e),
            WrongInputCount { .. } | InputIdxOutofBounds { .. } => None,
            LockTimeCombinationError => None,
            PsbtError(e) => Some(e),
        }
    }
}

/// Error type for Pbst Input
#[derive(Debug)]
pub enum InputError {
    /// Could not satisfy Tr
    CouldNotSatisfyTr,
    /// Get the secp Errors directly
    SecpErr(elements::secp256k1_zkp::Error),
    /// Key errors
    KeyErr(bitcoin::util::key::Error),
    /// Error doing an interpreter-check on a finalized psbt
    Interpreter(interpreter::Error),
    /// Redeem script does not match the p2sh hash
    InvalidRedeemScript {
        /// Redeem script
        redeem: Script,
        /// Expected p2sh Script
        p2sh_expected: Script,
    },
    /// Witness script does not match the p2wsh hash
    InvalidWitnessScript {
        /// Witness Script
        witness_script: Script,
        /// Expected p2wsh script
        p2wsh_expected: Script,
    },
    /// Invalid sig
    InvalidSignature {
        /// The bitcoin public key
        pubkey: bitcoin::PublicKey,
        /// The (incorrect) signature
        sig: Vec<u8>,
    },
    /// Pass through the underlying errors in miniscript
    MiniscriptError(super::Error),
    /// Missing redeem script for p2sh
    MissingRedeemScript,
    /// Missing witness
    MissingWitness,
    /// used for public key corresponding to pkh/wpkh
    MissingPubkey,
    /// Missing witness script for segwit descriptors
    MissingWitnessScript,
    ///Missing both the witness and non-witness utxo
    MissingUtxo,
    /// Non empty Witness script for p2sh
    NonEmptyWitnessScript,
    /// Non empty Redeem script
    NonEmptyRedeemScript,
    /// Non standard sighash type
    NonStandardSighashType,
    /// Sighash did not match
    WrongSigHashFlag {
        /// required sighash type
        required: EcdsaSigHashType,
        /// the sighash type we got
        got: EcdsaSigHashType,
        /// the corresponding publickey
        pubkey: bitcoin::PublicKey,
    },
}

impl error::Error for InputError {
    fn cause(&self) -> Option<&dyn error::Error> {
        use self::InputError::*;

        match self {
            CouldNotSatisfyTr
            | InvalidRedeemScript { .. }
            | InvalidWitnessScript { .. }
            | InvalidSignature { .. }
            | MissingRedeemScript
            | MissingWitness
            | MissingPubkey
            | MissingWitnessScript
            | MissingUtxo
            | NonEmptyWitnessScript
            | NonEmptyRedeemScript
            | NonStandardSighashType
            | WrongSigHashFlag { .. } => None,
            SecpErr(e) => Some(e),
            KeyErr(e) => Some(e),
            Interpreter(e) => Some(e),
            MiniscriptError(e) => Some(e),
        }
    }
}

impl fmt::Display for InputError {
    fn fmt(&self, f: &mut fmt::Formatter<'_>) -> fmt::Result {
        match *self {
            InputError::InvalidSignature {
                ref pubkey,
                ref sig,
            } => write!(f, "PSET: bad signature {} for key {:?}", pubkey, sig),
            InputError::KeyErr(ref e) => write!(f, "Key Err: {}", e),
            InputError::Interpreter(ref e) => write!(f, "Interpreter: {}", e),
            InputError::SecpErr(ref e) => write!(f, "Secp Err: {}", e),
            InputError::InvalidRedeemScript {
                ref redeem,
                ref p2sh_expected,
            } => write!(
                f,
                "Redeem script {} does not match the p2sh script {}",
                redeem, p2sh_expected
            ),
            InputError::InvalidWitnessScript {
                ref witness_script,
                ref p2wsh_expected,
            } => write!(
                f,
                "Witness script {} does not match the p2wsh script {}",
                witness_script, p2wsh_expected
            ),
            InputError::MiniscriptError(ref e) => write!(f, "Miniscript Error: {}", e),
            InputError::MissingWitness => write!(f, "PSET is missing witness"),
            InputError::MissingRedeemScript => write!(f, "PSET is Redeem script"),
            InputError::MissingUtxo => {
                write!(f, "PSET is missing both witness and non-witness UTXO")
            }
            InputError::MissingWitnessScript => write!(f, "PSET is missing witness script"),
            InputError::MissingPubkey => write!(f, "Missing pubkey for a pkh/wpkh"),
            InputError::NonEmptyRedeemScript => write!(
                f,
                "PSET has non-empty redeem script at for legacy transactions"
            ),
            InputError::NonEmptyWitnessScript => {
                write!(f, "PSET has non-empty witness script at for legacy input")
            }
            InputError::WrongSigHashFlag {
                required,
                got,
                pubkey,
            } => write!(
                f,
                "PSET: signature with key {} had \
                 sighashflag {:?} rather than required {:?}",
                pubkey, got, required
            ),
            InputError::CouldNotSatisfyTr => write!(f, "Cannot satisfy Tr descriptor"),
            InputError::NonStandardSighashType => write!(f, "Non-standard sighash type"),
        }
    }
}

#[doc(hidden)]
impl From<super::Error> for InputError {
    fn from(e: super::Error) -> InputError {
        InputError::MiniscriptError(e)
    }
}

#[doc(hidden)]
impl From<elements::secp256k1_zkp::Error> for InputError {
    fn from(e: elements::secp256k1_zkp::Error) -> InputError {
        InputError::SecpErr(e)
    }
}

#[doc(hidden)]
impl From<bitcoin::util::key::Error> for InputError {
    fn from(e: bitcoin::util::key::Error) -> InputError {
        InputError::KeyErr(e)
    }
}

#[doc(hidden)]
impl From<elements::pset::Error> for Error {
    fn from(e: elements::pset::Error) -> Error {
        Error::PsbtError(e)
    }
}

/// Psbt satisfier for at inputs at a particular index
/// Takes in &psbt because multiple inputs will share
/// the same psbt structure
/// All operations on this structure will panic if index
/// is more than number of inputs in pbst
/// This does not support satisfaction for Covenant transactoins
/// You are probably looking for [`finalizer::finalize`] method
/// or [`PsbtCovInputSatisfier`]
pub struct PsbtInputSatisfier<'psbt> {
    /// pbst
    pub psbt: &'psbt Psbt,
    /// input index
    pub index: usize,
}

/// Psbt Input Satisfier with Covenant support. Users should be
/// using the high level [`finalizer::finalize`] API.
/// The [`CovSatisfier`] should be consistent with the extracted transaction.
pub type PsbtCovInputSatisfier<'psbt> =
    (PsbtInputSatisfier<'psbt>, LegacyCovSatisfier<'psbt, 'psbt>);

impl<'psbt> PsbtInputSatisfier<'psbt> {
    /// create a new PsbtInputsatisfier from
    /// psbt and index
    pub fn new(psbt: &'psbt Psbt, index: usize) -> Self {
        Self { psbt, index }
    }
}

impl<'psbt, Pk: MiniscriptKey + ToPublicKey> Satisfier<Pk> for PsbtInputSatisfier<'psbt> {
    fn lookup_tap_key_spend_sig(&self) -> Option<elements::SchnorrSig> {
        self.psbt.inputs()[self.index].tap_key_sig
    }

    fn lookup_tap_leaf_script_sig(
        &self,
        pk: &Pk,
        lh: &TapLeafHash,
    ) -> Option<elements::SchnorrSig> {
        self.psbt.inputs()[self.index]
            .tap_script_sigs
            .get(&(pk.to_x_only_pubkey(), *lh))
            .copied()
    }

    fn lookup_raw_pkh_pk(&self, pkh: &hash160::Hash) -> Option<bitcoin::PublicKey> {
        self.psbt.inputs()[self.index]
            .bip32_derivation
            .iter()
            .find(|&(pubkey, _)| pubkey.to_pubkeyhash(SigType::Ecdsa) == *pkh)
            .map(|(pubkey, _)| *pubkey)
    }

    fn lookup_tap_control_block_map(
        &self,
    ) -> Option<&BTreeMap<ControlBlock, (elements::Script, LeafVersion)>> {
        Some(&self.psbt.inputs()[self.index].tap_scripts)
    }

    fn lookup_raw_pkh_tap_leaf_script_sig(
        &self,
        pkh: &(hash160::Hash, TapLeafHash),
    ) -> Option<(
        elements::secp256k1_zkp::XOnlyPublicKey,
        elements::SchnorrSig,
    )> {
        self.psbt.inputs()[self.index]
            .tap_script_sigs
            .iter()
            .find(|&((pubkey, lh), _sig)| {
                pubkey.to_pubkeyhash(SigType::Schnorr) == pkh.0 && *lh == pkh.1
            })
            .map(|((x_only_pk, _leaf_hash), sig)| (*x_only_pk, *sig))
    }

    fn lookup_ecdsa_sig(&self, pk: &Pk) -> Option<ElementsSig> {
        if let Some(rawsig) = self.psbt.inputs()[self.index]
            .partial_sigs
            .get(&pk.to_public_key())
        {
            // We have already previously checked that all signatures have the
            // correct sighash flag.
            elementssig_from_rawsig(rawsig).ok()
        } else {
            None
        }
    }

    fn lookup_raw_pkh_ecdsa_sig(
        &self,
        pkh: &hash160::Hash,
    ) -> Option<(bitcoin::PublicKey, ElementsSig)> {
        if let Some((pk, sig)) = self.psbt.inputs()[self.index]
            .partial_sigs
            .iter()
            .find(|&(pubkey, _sig)| pubkey.to_pubkeyhash(SigType::Ecdsa) == *pkh)
        {
            // If the mapping is incorrect, return None
            elementssig_from_rawsig(sig)
                .ok()
                .map(|bitcoinsig| (*pk, bitcoinsig))
        } else {
            None
        }
    }

    fn check_after(&self, n: LockTime) -> bool {
        let seq = self.psbt.inputs()[self.index]
            .sequence
            .unwrap_or(Sequence::MAX);
        if !seq.enables_absolute_lock_time() {
            return false;
        }

        let lock_time = LockTime::from(
            self.psbt
                .global
                .tx_data
                .fallback_locktime
                .unwrap_or(PackedLockTime::ZERO),
        );

        <dyn Satisfier<Pk>>::check_after(&lock_time, n)
    }

    fn check_older(&self, n: Sequence) -> bool {
        let seq = self.psbt.inputs()[self.index]
            .sequence
            .unwrap_or(Sequence::MAX);

        // https://github.com/bitcoin/bips/blob/master/bip-0112.mediawiki
        // Disable flag set => return true.
        if !n.is_relative_lock_time() {
            return true;
        }

        if self.psbt.global.tx_data.version < 2 || !seq.is_relative_lock_time() {
            return false;
        }

        <dyn Satisfier<Pk>>::check_older(&seq, n)
    }

    fn lookup_hash160(&self, h: &Pk::Hash160) -> Option<Preimage32> {
        self.psbt.inputs()[self.index]
            .hash160_preimages
            .get(&Pk::to_hash160(h))
            .and_then(try_vec_as_preimage32)
    }

    fn lookup_sha256(&self, h: &Pk::Sha256) -> Option<Preimage32> {
        self.psbt.inputs()[self.index]
            .sha256_preimages
            .get(&Pk::to_sha256(h))
            .and_then(try_vec_as_preimage32)
    }

    fn lookup_hash256(&self, h: &Pk::Hash256) -> Option<Preimage32> {
        self.psbt.inputs()[self.index]
            .hash256_preimages
            .get(&sha256d::Hash::from_inner(Pk::to_hash256(h).into_inner())) // upstream psbt operates on hash256
            .and_then(try_vec_as_preimage32)
    }

    fn lookup_ripemd160(&self, h: &Pk::Ripemd160) -> Option<Preimage32> {
        self.psbt.inputs()[self.index]
            .ripemd160_preimages
            .get(&Pk::to_ripemd160(h))
            .and_then(try_vec_as_preimage32)
    }
}

fn try_vec_as_preimage32(vec: &Vec<u8>) -> Option<Preimage32> {
    if vec.len() == 32 {
        let mut arr = [0u8; 32];
        arr.copy_from_slice(vec);
        Some(arr)
    } else {
        None
    }
}

fn sanity_check(psbt: &Psbt) -> Result<(), Error> {
    if psbt.global.n_inputs() != psbt.inputs().len() {
        return Err(Error::WrongInputCount {
            in_tx: psbt.global.n_inputs(),
            in_map: psbt.inputs().len(),
        });
    }

    Ok(())
}

/// Additional operations for miniscript descriptors for various psbt roles.
/// Note that these APIs would generally error when used on scripts that are not
/// miniscripts.
pub trait PsbtExt {
    /// Finalize the psbt. This function takes in a mutable reference to psbt
    /// and populates the final_witness and final_scriptsig
    /// for all miniscript inputs.
    ///
    /// Finalizes all inputs that it can finalize, and returns an error for each input
    /// that it cannot finalize. Also performs a sanity interpreter check on the
    /// finalized psbt which involves checking the signatures/ preimages/timelocks.
    ///
    /// Input finalization also fails if it is not possible to satisfy any of the inputs non-malleably
    /// See [finalizer::finalize_mall] if you want to allow malleable satisfactions
    ///
    /// For finalizing individual inputs, see also [`PsbtExt::finalize_inp`]
    ///
    /// # Errors:
    ///
    /// - A vector of errors, one of each of failed finalized input
    fn finalize_mut<C: secp256k1::Verification>(
        &mut self,
        secp: &secp256k1::Secp256k1<C>,
        genesis_hash: elements::BlockHash,
    ) -> Result<(), Vec<Error>>;

    /// Same as [`PsbtExt::finalize_mut`], but does not mutate the input psbt and
    /// returns a new psbt
    ///
    /// # Errors:
    ///
    /// - Returns a mutated psbt with all inputs `finalize_mut` could finalize
    /// - A vector of input errors, one of each of failed finalized input
    fn finalize<C: secp256k1::Verification>(
        self,
        secp: &secp256k1::Secp256k1<C>,
        genesis_hash: elements::BlockHash,
    ) -> Result<Psbt, (Psbt, Vec<Error>)>;

    /// Same as [PsbtExt::finalize_mut], but allows for malleable satisfactions
    fn finalize_mall_mut<C: secp256k1::Verification>(
        &mut self,
        secp: &Secp256k1<C>,
        genesis_hash: elements::BlockHash,
    ) -> Result<(), Vec<Error>>;

    /// Same as [PsbtExt::finalize], but allows for malleable satisfactions
    fn finalize_mall<C: secp256k1::Verification>(
        self,
        secp: &Secp256k1<C>,
        genesis_hash: elements::BlockHash,
    ) -> Result<Psbt, (Psbt, Vec<Error>)>;

    /// Same as [`PsbtExt::finalize_mut`], but only tries to finalize a single input leaving other
    /// inputs as is. Use this when not all of inputs that you are trying to
    /// satisfy are miniscripts
    ///
    /// # Errors:
    ///
    /// - Input error detailing why the finalization failed. The psbt is not mutated when the finalization fails
    fn finalize_inp_mut<C: secp256k1::Verification>(
        &mut self,
        secp: &secp256k1::Secp256k1<C>,
        index: usize,
        genesis_hash: elements::BlockHash,
    ) -> Result<(), Error>;

    /// Same as [`PsbtExt::finalize_inp_mut`], but does not mutate the psbt and returns a new one
    ///
    /// # Errors:
    ///  Returns a tuple containing
    /// - Original psbt
    /// - Input Error detailing why the input finalization failed
    fn finalize_inp<C: secp256k1::Verification>(
        self,
        secp: &secp256k1::Secp256k1<C>,
        index: usize,
        genesis_hash: elements::BlockHash,
    ) -> Result<Psbt, (Psbt, Error)>;

    /// Same as [`PsbtExt::finalize_inp_mut`], but allows for malleable satisfactions
    fn finalize_inp_mall_mut<C: secp256k1::Verification>(
        &mut self,
        secp: &secp256k1::Secp256k1<C>,
        index: usize,
        genesis_hash: elements::BlockHash,
    ) -> Result<(), Error>;

    /// Same as [`PsbtExt::finalize_inp`], but allows for malleable satisfactions
    fn finalize_inp_mall<C: secp256k1::Verification>(
        self,
        secp: &secp256k1::Secp256k1<C>,
        index: usize,
        genesis_hash: elements::BlockHash,
    ) -> Result<Psbt, (Psbt, Error)>;

    /// Psbt extractor as defined in BIP174 that takes in a psbt reference
    /// and outputs a extracted bitcoin::Transaction
    /// Also does the interpreter sanity check
    /// Will error if the final ScriptSig or final Witness are missing
    /// or the interpreter check fails.
    fn extract<C: secp256k1::Verification>(
        &self,
        secp: &Secp256k1<C>,
        genesis_hash: elements::BlockHash,
    ) -> Result<elements::Transaction, Error>;

    /// Update PSBT input with a descriptor and check consistency of `*_utxo` fields.
    ///
    /// This is the checked version of [`update_with_descriptor_unchecked`]. It checks that the
    /// `witness_utxo` and `non_witness_utxo` are sane and have a `script_pubkey` that matches the
    /// descriptor. In particular, it makes sure pre-segwit descriptors always have `non_witness_utxo`
    /// present (and the txid matches). If both `witness_utxo` and `non_witness_utxo` are present
    /// then it also checks they are consistent with each other.
    ///
    /// Hint: because of the *[segwit bug]* some PSBT signers require that `non_witness_utxo` is
    /// present on segwitv0 inputs regardless but this function doesn't enforce this so you will
    /// have to do this check its presence manually (if it is present this *will* check its
    /// validity).
    ///
    /// The `descriptor` **must not have any wildcards** in it
    /// otherwise an error will be returned however it can (and should) have extended keys in it.
    ///
    /// [`update_with_descriptor_unchecked`]: PsbtInputExt::update_with_descriptor_unchecked
    /// [segwit bug]: https://bitcoinhackers.org/@lukedashjr/104287698361196952
    fn update_input_with_descriptor(
        &mut self,
        input_index: usize,
        descriptor: &Descriptor<DefiniteDescriptorKey, CovenantExt<CovExtArgs>>,
    ) -> Result<(), UtxoUpdateError>;

    /// Update PSBT output with a descriptor and check consistency of the output's `script_pubkey`
    ///
    /// This is the checked version of [`update_with_descriptor_unchecked`]. It checks that the
    /// output's `script_pubkey` matches the descriptor.
    ///
    /// The `descriptor` **must not have any wildcards** in it
    /// otherwise an error will be returned however it can (and should) have extended keys in it.
    ///
    /// [`update_with_descriptor_unchecked`]: PsbtOutputExt::update_with_descriptor_unchecked
    fn update_output_with_descriptor(
        &mut self,
        output_index: usize,
        descriptor: &Descriptor<DefiniteDescriptorKey>,
    ) -> Result<(), OutputUpdateError>;

    /// Get the sighash message(data to sign) at input index `idx` based on the sighash
    /// flag specified in the [`Psbt`] sighash field. If the input sighash flag psbt field is `None`
    /// the [`SchnorrSigHashType::Default`](elements::util::sighash::SchnorrSigHashType::Default) is chosen
    /// for for taproot spends, otherwise [`EcdsaSignatureHashType::All`](elements::EcdsaSigHashType::All) is chosen.
    /// If the utxo at `idx` is a taproot output, returns a [`PsbtSigHashMsg::TapSigHash`] variant.
    /// If the utxo at `idx` is a pre-taproot output, returns a [`PsbtSigHashMsg::EcdsaSigHash`] variant.
    /// The `tapleaf_hash` parameter can be used to specify which tapleaf script hash has to be computed. If
    /// `tapleaf_hash` is [`None`], and the output is taproot output, the key spend hash is computed. This parameter must be
    /// set to [`None`] while computing sighash for pre-taproot outputs.
    /// The function also updates the sighash cache with transaction computed during sighash computation of this input
    ///
    /// # Arguments:
    ///
    /// * `idx`: The input index of psbt to sign
    /// * `cache`: The [`SighashCache`] for used to cache/read previously cached computations
    /// * `tapleaf_hash`: If the output is taproot, compute the sighash for this particular leaf.
    ///
    /// [`SighashCache`]: bitcoin::util::sighash::SighashCache
    fn sighash_msg<T: Deref<Target = elements::Transaction>>(
        &self,
        idx: usize,
        cache: &mut SigHashCache<T>,
        tapleaf_hash: Option<TapLeafHash>,
        genesis_hash: elements::BlockHash,
    ) -> Result<PsbtSigHashMsg, SighashError>;
}

impl PsbtExt for Psbt {
    fn finalize_mut<C: secp256k1::Verification>(
        &mut self,
        secp: &secp256k1::Secp256k1<C>,
        genesis_hash: elements::BlockHash,
    ) -> Result<(), Vec<Error>> {
        // Actually construct the witnesses
        let mut errors = vec![];
        for index in 0..self.inputs().len() {
            match finalizer::finalize_input(
                self,
                secp,
                index,
                /*allow_mall*/ false,
                genesis_hash,
            ) {
                Ok(..) => {}
                Err(e) => {
                    errors.push(e);
                }
            }
        }
        if errors.is_empty() {
            Ok(())
        } else {
            Err(errors)
        }
    }

    fn finalize<C: secp256k1::Verification>(
        mut self,
        secp: &secp256k1::Secp256k1<C>,
        genesis_hash: elements::BlockHash,
    ) -> Result<Psbt, (Psbt, Vec<Error>)> {
        match self.finalize_mut(secp, genesis_hash) {
            Ok(..) => Ok(self),
            Err(e) => Err((self, e)),
        }
    }

    fn finalize_mall_mut<C: secp256k1::Verification>(
        &mut self,
        secp: &secp256k1::Secp256k1<C>,
        genesis_hash: elements::BlockHash,
    ) -> Result<(), Vec<Error>> {
        let mut errors = vec![];
        for index in 0..self.inputs().len() {
            match finalizer::finalize_input(
                self,
                secp,
                index,
                /*allow_mall*/ true,
                genesis_hash,
            ) {
                Ok(..) => {}
                Err(e) => {
                    errors.push(e);
                }
            }
        }
        if errors.is_empty() {
            Ok(())
        } else {
            Err(errors)
        }
    }

    fn finalize_mall<C: secp256k1::Verification>(
        mut self,
        secp: &Secp256k1<C>,
        genesis_hash: elements::BlockHash,
    ) -> Result<Psbt, (Psbt, Vec<Error>)> {
        match self.finalize_mall_mut(secp, genesis_hash) {
            Ok(..) => Ok(self),
            Err(e) => Err((self, e)),
        }
    }

    fn finalize_inp_mut<C: secp256k1::Verification>(
        &mut self,
        secp: &secp256k1::Secp256k1<C>,
        index: usize,
        genesis_hash: elements::BlockHash,
    ) -> Result<(), Error> {
        if index >= self.inputs().len() {
            return Err(Error::InputIdxOutofBounds {
                psbt_inp: self.inputs().len(),
                index,
            });
        }
        finalizer::finalize_input(self, secp, index, /*allow_mall*/ false, genesis_hash)
    }

    fn finalize_inp<C: secp256k1::Verification>(
        mut self,
        secp: &secp256k1::Secp256k1<C>,
        index: usize,
        genesis_hash: elements::BlockHash,
    ) -> Result<Psbt, (Psbt, Error)> {
        match self.finalize_inp_mut(secp, index, genesis_hash) {
            Ok(..) => Ok(self),
            Err(e) => Err((self, e)),
        }
    }

    fn finalize_inp_mall_mut<C: secp256k1::Verification>(
        &mut self,
        secp: &secp256k1::Secp256k1<C>,
        index: usize,
        genesis_hash: elements::BlockHash,
    ) -> Result<(), Error> {
        if index >= self.inputs().len() {
            return Err(Error::InputIdxOutofBounds {
                psbt_inp: self.inputs().len(),
                index,
            });
        }
        finalizer::finalize_input(self, secp, index, /*allow_mall*/ true, genesis_hash)
    }

    fn finalize_inp_mall<C: secp256k1::Verification>(
        mut self,
        secp: &secp256k1::Secp256k1<C>,
        index: usize,
        genesis_hash: elements::BlockHash,
    ) -> Result<Psbt, (Psbt, Error)> {
        match self.finalize_inp_mall_mut(secp, index, genesis_hash) {
            Ok(..) => Ok(self),
            Err(e) => Err((self, e)),
        }
    }

    fn extract<C: secp256k1::Verification>(
        &self,
        secp: &Secp256k1<C>,
        genesis_hash: elements::BlockHash,
    ) -> Result<elements::Transaction, Error> {
        sanity_check(self)?;

        let ret = self.extract_tx()?;
        interpreter_check(self, secp, genesis_hash)?;
        Ok(ret)
    }

    fn update_input_with_descriptor(
        &mut self,
        input_index: usize,
        desc: &Descriptor<DefiniteDescriptorKey, CovenantExt<CovExtArgs>>,
    ) -> Result<(), UtxoUpdateError> {
        let n_inputs = self.inputs().len();
        let input = self
            .inputs()
            .get(input_index)
            .ok_or(UtxoUpdateError::IndexOutOfBounds(input_index, n_inputs))?;
        let txin = self
            .inputs()
            .get(input_index)
            .ok_or(UtxoUpdateError::MissingInputUtxo)?;

        let desc_type = desc.desc_type();

        if let Some(non_witness_utxo) = &input.non_witness_utxo {
            if txin.previous_txid != non_witness_utxo.txid() {
                return Err(UtxoUpdateError::UtxoCheck);
            }
        }

        let expected_spk = {
            match (&input.witness_utxo, &input.non_witness_utxo) {
                (Some(witness_utxo), None) => {
                    if desc_type.segwit_version().is_some() {
                        witness_utxo.script_pubkey.clone()
                    } else {
                        return Err(UtxoUpdateError::UtxoCheck);
                    }
                }
                (None, Some(non_witness_utxo)) => non_witness_utxo
                    .output
                    .get(txin.previous_output_index as usize)
                    .ok_or(UtxoUpdateError::UtxoCheck)?
                    .script_pubkey
                    .clone(),
                (Some(witness_utxo), Some(non_witness_utxo)) => {
                    if witness_utxo
                        != non_witness_utxo
                            .output
                            .get(txin.previous_output_index as usize)
                            .ok_or(UtxoUpdateError::UtxoCheck)?
                    {
                        return Err(UtxoUpdateError::UtxoCheck);
                    }

                    witness_utxo.script_pubkey.clone()
                }
                (None, None) => return Err(UtxoUpdateError::UtxoCheck),
            }
        };

        let input = self
            .inputs_mut()
            .get_mut(input_index)
            .ok_or(UtxoUpdateError::IndexOutOfBounds(input_index, n_inputs))?;
        let (_, spk_check_passed) =
            update_item_with_descriptor_helper(input, desc, Some(&expected_spk))
                .map_err(UtxoUpdateError::DerivationError)?;

        if !spk_check_passed {
            return Err(UtxoUpdateError::MismatchedScriptPubkey);
        }

        Ok(())
    }

    fn update_output_with_descriptor(
        &mut self,
        output_index: usize,
        desc: &Descriptor<DefiniteDescriptorKey>,
    ) -> Result<(), OutputUpdateError> {
        let n_outputs = self.outputs().len();
        let output = self
            .outputs_mut()
            .get_mut(output_index)
            .ok_or(OutputUpdateError::IndexOutOfBounds(output_index, n_outputs))?;
        // Possible to avoid clone, but requires partial borrow by separating out the script_pubkey field
        let txout_spk = output.script_pubkey.clone();

        let (_, spk_check_passed) =
            update_item_with_descriptor_helper(output, desc, Some(&txout_spk))
                .map_err(OutputUpdateError::DerivationError)?;

        if !spk_check_passed {
            return Err(OutputUpdateError::MismatchedScriptPubkey);
        }

        Ok(())
    }

    fn sighash_msg<T: Deref<Target = elements::Transaction>>(
        &self,
        idx: usize,
        cache: &mut SigHashCache<T>,
        tapleaf_hash: Option<TapLeafHash>,
        genesis_hash: elements::BlockHash,
    ) -> Result<PsbtSigHashMsg, SighashError> {
        // Infer a descriptor at idx
        if idx >= self.inputs().len() {
            return Err(SighashError::IndexOutOfBounds(idx, self.inputs().len()));
        }
        let inp = &self.inputs()[idx];
        let prevouts = finalizer::prevouts(self).map_err(|_e| SighashError::MissingSpendUtxos)?;
        // Note that as per Psbt spec we should have access to spent_utxos for the transaction
        // Even if the transaction does not require SigHashAll, we create `Prevouts::All` for code simplicity
        let prevouts = elements::sighash::Prevouts::All(&prevouts);
        let inp_spk =
            finalizer::get_scriptpubkey(self, idx).map_err(|_e| SighashError::MissingInputUtxo)?;
        if util::is_v1_p2tr(inp_spk) {
            let hash_ty = inp
                .sighash_type
                .map(|h| h.schnorr_hash_ty())
                .unwrap_or(Some(SchnorrSigHashType::Default))
                .ok_or(SighashError::InvalidSigHashType)?;
            match tapleaf_hash {
                Some(leaf_hash) => {
                    let tap_sighash_msg = cache.taproot_script_spend_signature_hash(
                        idx,
                        &prevouts,
                        leaf_hash,
                        hash_ty,
                        genesis_hash,
                    )?;
                    Ok(PsbtSigHashMsg::TapSigHash(tap_sighash_msg))
                }
                None => {
                    let tap_sighash_msg = cache.taproot_key_spend_signature_hash(
                        idx,
                        &prevouts,
                        hash_ty,
                        genesis_hash,
                    )?;
                    Ok(PsbtSigHashMsg::TapSigHash(tap_sighash_msg))
                }
            }
        } else {
            let hash_ty = inp
                .sighash_type
                .map(|h| h.ecdsa_hash_ty())
                .unwrap_or(Some(EcdsaSigHashType::All))
                .ok_or(SighashError::InvalidSigHashType)?;
            let amt = finalizer::get_utxo(self, idx)
                .map_err(|_e| SighashError::MissingInputUtxo)?
                .value;
            let is_nested_wpkh = inp_spk.is_p2sh()
                && inp
                    .redeem_script
                    .as_ref()
                    .map(|x| x.is_v0_p2wpkh())
                    .unwrap_or(false);
            let is_nested_wsh = inp_spk.is_p2sh()
                && inp
                    .redeem_script
                    .as_ref()
                    .map(|x| x.is_v0_p2wsh())
                    .unwrap_or(false);
            if inp_spk.is_v0_p2wpkh() || inp_spk.is_v0_p2wsh() || is_nested_wpkh || is_nested_wsh {
                let msg = if inp_spk.is_v0_p2wpkh() {
                    let script_code = script_code_wpkh(inp_spk);
                    cache.segwitv0_sighash(idx, &script_code, amt, hash_ty)
                } else if is_nested_wpkh {
                    let script_code = script_code_wpkh(
                        inp.redeem_script
                            .as_ref()
                            .expect("Redeem script non-empty checked earlier"),
                    );
                    cache.segwitv0_sighash(idx, &script_code, amt, hash_ty)
                } else {
                    // wsh and nested wsh, script code is witness script
                    let script_code = inp
                        .witness_script
                        .as_ref()
                        .ok_or(SighashError::MissingWitnessScript)?;
                    cache.segwitv0_sighash(idx, script_code, amt, hash_ty)
                };
                Ok(PsbtSigHashMsg::EcdsaSigHash(msg))
            } else {
                // legacy sighash case
                let script_code = if inp_spk.is_p2sh() {
                    inp.redeem_script
                        .as_ref()
                        .ok_or(SighashError::MissingRedeemScript)?
                } else {
                    inp_spk
                };
                let msg = cache.legacy_sighash(idx, script_code, hash_ty);
                Ok(PsbtSigHashMsg::EcdsaSigHash(msg))
            }
        }
    }
}

/// Extension trait for PSBT inputs
pub trait PsbtInputExt {
    /// Given the descriptor for a utxo being spent populate the PSBT input's fields so it can be signed.
    ///
    /// If the descriptor contains wildcards or otherwise cannot be transformed into a concrete
    /// descriptor an error will be returned. The descriptor *can* (and should) have extended keys in
    /// it so PSBT fields like `bip32_derivation` and `tap_key_origins` can be populated.
    ///
    /// Note that his method doesn't check that the `witness_utxo` or `non_witness_utxo` is
    /// consistent with the descriptor. To do that see [`update_input_with_descriptor`].
    ///
    /// ## Return value
    ///
    /// For convenience, this returns the concrete descriptor that is computed internally to fill
    /// out the PSBT input fields. This can be used to manually check that the `script_pubkey` in
    /// `witness_utxo` and/or `non_witness_utxo` is consistent with the descriptor.
    ///
    /// [`update_input_with_descriptor`]: PsbtExt::update_input_with_descriptor
    fn update_with_descriptor_unchecked(
        &mut self,
        descriptor: &Descriptor<DefiniteDescriptorKey, CovenantExt<CovExtArgs>>,
    ) -> Result<Descriptor<bitcoin::PublicKey, CovenantExt<CovExtArgs>>, descriptor::ConversionError>;
}

impl PsbtInputExt for psbt::Input {
    fn update_with_descriptor_unchecked(
        &mut self,
        descriptor: &Descriptor<DefiniteDescriptorKey, CovenantExt<CovExtArgs>>,
    ) -> Result<Descriptor<bitcoin::PublicKey, CovenantExt<CovExtArgs>>, descriptor::ConversionError>
    {
        let (derived, _) = update_item_with_descriptor_helper(self, descriptor, None)?;
        Ok(derived)
    }
}

/// Extension trait for PSBT outputs
pub trait PsbtOutputExt {
    /// Given the descriptor of a PSBT output populate the relevant metadata
    ///
    /// If the descriptor contains wildcards or otherwise cannot be transformed into a concrete
    /// descriptor an error will be returned. The descriptor *can* (and should) have extended keys in
    /// it so PSBT fields like `bip32_derivation` and `tap_key_origins` can be populated.
    ///
    /// Note that this method doesn't check that the `script_pubkey` of the output being
    /// updated matches the descriptor. To do that see [`update_output_with_descriptor`].
    ///
    /// ## Return value
    ///
    /// For convenience, this returns the concrete descriptor that is computed internally to fill
    /// out the PSBT output fields. This can be used to manually check that the `script_pubkey` is
    /// consistent with the descriptor.
    ///
    /// [`update_output_with_descriptor`]: PsbtExt::update_output_with_descriptor
    fn update_with_descriptor_unchecked(
        &mut self,
        descriptor: &Descriptor<DefiniteDescriptorKey>,
    ) -> Result<Descriptor<bitcoin::PublicKey>, descriptor::ConversionError>;
}

impl PsbtOutputExt for psbt::Output {
    fn update_with_descriptor_unchecked(
        &mut self,
        descriptor: &Descriptor<DefiniteDescriptorKey>,
    ) -> Result<Descriptor<bitcoin::PublicKey>, descriptor::ConversionError> {
        let (derived, _) = update_item_with_descriptor_helper(self, descriptor, None)?;
        Ok(derived)
    }
}

// Traverse the pkh lookup while maintaining a reverse map for storing the map
// hash160 -> (XonlyPublicKey)/PublicKey
struct KeySourceLookUp(
    pub BTreeMap<bitcoin::PublicKey, bip32::KeySource>,
    pub secp256k1::Secp256k1<VerifyOnly>,
);

impl Translator<DefiniteDescriptorKey, bitcoin::PublicKey, descriptor::ConversionError>
    for KeySourceLookUp
{
    fn pk(
        &mut self,
        xpk: &DefiniteDescriptorKey,
    ) -> Result<bitcoin::PublicKey, descriptor::ConversionError> {
        let derived = xpk.derive_public_key(&self.1)?;
        self.0.insert(
<<<<<<< HEAD
            derived.to_public_key(),
            (xpk.master_fingerprint(), xpk.full_derivation_path()),
=======
            derived.to_public_key().inner,
            (
                xpk.master_fingerprint(),
                xpk.full_derivation_path()
                    .ok_or(descriptor::ConversionError::MultiKey)?,
            ),
>>>>>>> 0daded48
        );
        Ok(derived)
    }

    translate_hash_clone!(
        DescriptorPublicKey,
        bitcoin::PublicKey,
        descriptor::ConversionError
    );
}

// Provides generalized access to PSBT fields common to inputs and outputs
trait PsbtFields {
    // Common fields are returned as a mutable ref of the same type
    fn redeem_script(&mut self) -> &mut Option<Script>;
    fn witness_script(&mut self) -> &mut Option<Script>;
    fn bip32_derivation(&mut self) -> &mut BTreeMap<bitcoin::PublicKey, bip32::KeySource>;
    fn tap_internal_key(&mut self) -> &mut Option<bitcoin::XOnlyPublicKey>;
    fn tap_key_origins(
        &mut self,
    ) -> &mut BTreeMap<bitcoin::XOnlyPublicKey, (Vec<TapLeafHash>, bip32::KeySource)>;
    fn proprietary(&mut self) -> &mut BTreeMap<psbt::raw::ProprietaryKey, Vec<u8>>;
    fn unknown(&mut self) -> &mut BTreeMap<psbt::raw::Key, Vec<u8>>;

    // `tap_tree` only appears in psbt::Output, so it's returned as an option of a mutable ref
    fn tap_tree(&mut self) -> Option<&mut Option<psbt::TapTree>> {
        None
    }

    // `tap_scripts` and `tap_merkle_root` only appear in psbt::Input
    fn tap_scripts(&mut self) -> Option<&mut BTreeMap<ControlBlock, (Script, LeafVersion)>> {
        None
    }
    fn tap_merkle_root(&mut self) -> Option<&mut Option<taproot::TapBranchHash>> {
        None
    }
}

impl PsbtFields for psbt::Input {
    fn redeem_script(&mut self) -> &mut Option<Script> {
        &mut self.redeem_script
    }
    fn witness_script(&mut self) -> &mut Option<Script> {
        &mut self.witness_script
    }
    fn bip32_derivation(&mut self) -> &mut BTreeMap<bitcoin::PublicKey, bip32::KeySource> {
        &mut self.bip32_derivation
    }
    fn tap_internal_key(&mut self) -> &mut Option<bitcoin::XOnlyPublicKey> {
        &mut self.tap_internal_key
    }
    fn tap_key_origins(
        &mut self,
    ) -> &mut BTreeMap<bitcoin::XOnlyPublicKey, (Vec<TapLeafHash>, bip32::KeySource)> {
        &mut self.tap_key_origins
    }
    fn proprietary(&mut self) -> &mut BTreeMap<psbt::raw::ProprietaryKey, Vec<u8>> {
        &mut self.proprietary
    }
    fn unknown(&mut self) -> &mut BTreeMap<psbt::raw::Key, Vec<u8>> {
        &mut self.unknown
    }

    fn tap_scripts(&mut self) -> Option<&mut BTreeMap<ControlBlock, (Script, LeafVersion)>> {
        Some(&mut self.tap_scripts)
    }
    fn tap_merkle_root(&mut self) -> Option<&mut Option<taproot::TapBranchHash>> {
        Some(&mut self.tap_merkle_root)
    }
}

impl PsbtFields for psbt::Output {
    fn redeem_script(&mut self) -> &mut Option<Script> {
        &mut self.redeem_script
    }
    fn witness_script(&mut self) -> &mut Option<Script> {
        &mut self.witness_script
    }
    fn bip32_derivation(&mut self) -> &mut BTreeMap<bitcoin::PublicKey, bip32::KeySource> {
        &mut self.bip32_derivation
    }
    fn tap_internal_key(&mut self) -> &mut Option<bitcoin::XOnlyPublicKey> {
        &mut self.tap_internal_key
    }
    fn tap_key_origins(
        &mut self,
    ) -> &mut BTreeMap<bitcoin::XOnlyPublicKey, (Vec<TapLeafHash>, bip32::KeySource)> {
        &mut self.tap_key_origins
    }
    fn proprietary(&mut self) -> &mut BTreeMap<psbt::raw::ProprietaryKey, Vec<u8>> {
        &mut self.proprietary
    }
    fn unknown(&mut self) -> &mut BTreeMap<psbt::raw::Key, Vec<u8>> {
        &mut self.unknown
    }

    fn tap_tree(&mut self) -> Option<&mut Option<psbt::TapTree>> {
        Some(&mut self.tap_tree)
    }
}

fn update_item_with_descriptor_helper<F: PsbtFields>(
    item: &mut F,
    descriptor: &Descriptor<DefiniteDescriptorKey, CovenantExt<CovExtArgs>>,
    check_script: Option<&Script>,
    // the return value is a tuple here since the two internal calls to it require different info.
    // One needs the derived descriptor and the other needs to know whether the script_pubkey check
    // failed.
) -> Result<
    (
        Descriptor<bitcoin::PublicKey, CovenantExt<CovExtArgs>>,
        bool,
    ),
    descriptor::ConversionError,
> {
    let secp = secp256k1::Secp256k1::verification_only();

    let derived = if let Descriptor::Tr(_) = &descriptor {
        let derived = descriptor.derived_descriptor(&secp)?;

        if let Some(check_script) = check_script {
            if check_script != &derived.script_pubkey() {
                println!("{:x}", &check_script);
                println!("{:x}", &derived.script_pubkey());
                return Ok((derived, false));
            }
        }

        // NOTE: they will both always be Tr
        if let (Descriptor::Tr(tr_derived), Descriptor::Tr(tr_xpk)) = (&derived, descriptor) {
<<<<<<< HEAD
            update_tr_psbt_helper(item, tr_derived, tr_xpk);
        }

        derived
    } else if let Descriptor::TrExt(_) = &descriptor {
        // Repeat the same code for Tr with extensions. Annoying to dedup this code without macros
        let derived = descriptor.derived_descriptor(&secp)?;
=======
            let spend_info = tr_derived.spend_info();
            let ik_derived = spend_info.internal_key();
            let ik_xpk = tr_xpk.internal_key();
            if let Some(merkle_root) = item.tap_merkle_root() {
                *merkle_root = spend_info.merkle_root();
            }
            *item.tap_internal_key() = Some(ik_derived);
            item.tap_key_origins().insert(
                ik_derived,
                (
                    vec![],
                    (
                        ik_xpk.master_fingerprint(),
                        ik_xpk
                            .full_derivation_path()
                            .ok_or(descriptor::ConversionError::MultiKey)?,
                    ),
                ),
            );

            let mut builder = taproot::TaprootBuilder::new();

            for ((_depth_der, ms_derived), (depth, ms)) in
                tr_derived.iter_scripts().zip(tr_xpk.iter_scripts())
            {
                debug_assert_eq!(_depth_der, depth);
                let leaf_script = (ms_derived.encode(), LeafVersion::TapScript);
                let tapleaf_hash = TapLeafHash::from_script(&leaf_script.0, leaf_script.1);
                builder = builder
                    .add_leaf(depth, leaf_script.0.clone())
                    .expect("Computing spend data on a valid tree should always succeed");
                if let Some(tap_scripts) = item.tap_scripts() {
                    let control_block = spend_info
                        .control_block(&leaf_script)
                        .expect("Control block must exist in script map for every known leaf");
                    tap_scripts.insert(control_block, leaf_script);
                }

                for (pk_pkh_derived, pk_pkh_xpk) in ms_derived.iter_pk().zip(ms.iter_pk()) {
                    let (xonly, xpk) = (pk_pkh_derived.to_x_only_pubkey(), pk_pkh_xpk);

                    let xpk_full_derivation_path = xpk
                        .full_derivation_path()
                        .ok_or(descriptor::ConversionError::MultiKey)?;
                    item.tap_key_origins()
                        .entry(xonly)
                        .and_modify(|(tapleaf_hashes, _)| {
                            if tapleaf_hashes.last() != Some(&tapleaf_hash) {
                                tapleaf_hashes.push(tapleaf_hash);
                            }
                        })
                        .or_insert_with(|| {
                            (
                                vec![tapleaf_hash],
                                (xpk.master_fingerprint(), xpk_full_derivation_path),
                            )
                        });
                }
            }
>>>>>>> 0daded48

        if let Some(check_script) = check_script {
            if check_script != &derived.script_pubkey() {
                return Ok((derived, false));
            }
        }

        // NOTE: they will both always be Tr
        if let (Descriptor::TrExt(tr_derived), Descriptor::TrExt(tr_xpk)) = (&derived, descriptor) {
            update_tr_psbt_helper(item, tr_derived, tr_xpk);
        }

        derived
    } else {
        let mut bip32_derivation = KeySourceLookUp(BTreeMap::new(), Secp256k1::verification_only());
        let derived = descriptor.translate_pk(&mut bip32_derivation)?;

        if let Some(check_script) = check_script {
            if check_script != &derived.script_pubkey() {
                return Ok((derived, false));
            }
        }

        item.bip32_derivation().append(&mut bip32_derivation.0);

        match &derived {
            Descriptor::Bare(_) | Descriptor::Pkh(_) | Descriptor::Wpkh(_) => {}
            Descriptor::Sh(sh) => match sh.as_inner() {
                descriptor::ShInner::Wsh(wsh) => {
                    *item.witness_script() = Some(wsh.inner_script());
                    *item.redeem_script() = Some(wsh.inner_script().to_v0_p2wsh());
                }
                descriptor::ShInner::Wpkh(..) => *item.redeem_script() = Some(sh.inner_script()),
                descriptor::ShInner::SortedMulti(_) | descriptor::ShInner::Ms(_) => {
                    *item.redeem_script() = Some(sh.inner_script())
                }
            },
            Descriptor::Wsh(wsh) => *item.witness_script() = Some(wsh.inner_script()),
            Descriptor::Tr(_) => unreachable!("Tr is dealt with separately"),
            Descriptor::TrExt(_) => unreachable!("TrExt is dealt with separately"),
            Descriptor::LegacyCSFSCov(_) => {
                // Information for covenants is available directly in the transaction itself
            }
        }

        derived
    };

    Ok((derived, true))
}

fn update_tr_psbt_helper<Ext, Ext2, F: PsbtFields>(
    item: &mut F,
    tr_derived: &Tr<bitcoin::PublicKey, Ext>,
    tr_xpk: &Tr<DefiniteDescriptorKey, Ext2>,
) where
    Ext: ParseableExt,
    Ext2: Extension,
{
    let spend_info = tr_derived.spend_info();
    let ik_derived = spend_info.internal_key();
    let ik_xpk = tr_xpk.internal_key();
    *item.tap_internal_key() = Some(ik_derived);
    if let Some(merkle_root) = item.tap_merkle_root() {
        *merkle_root = spend_info.merkle_root();
    }
    item.tap_key_origins().insert(
        ik_derived,
        (
            vec![],
            (ik_xpk.master_fingerprint(), ik_xpk.full_derivation_path()),
        ),
    );

    let mut builder = taproot::TaprootBuilder::new();

    for ((_depth_der, ms_derived), (depth, ms)) in
        tr_derived.iter_scripts().zip(tr_xpk.iter_scripts())
    {
        debug_assert_eq!(_depth_der, depth);
        let leaf_script = (ms_derived.encode(), LeafVersion::default());
        let tapleaf_hash = TapLeafHash::from_script(&leaf_script.0, leaf_script.1);
        builder = builder
            .add_leaf(depth, leaf_script.0.clone())
            .expect("Computing spend data on a valid tree should always succeed");
        if let Some(tap_scripts) = item.tap_scripts() {
            let control_block = spend_info
                .control_block(&leaf_script)
                .expect("Control block must exist in script map for every known leaf");
            tap_scripts.insert(control_block, leaf_script);
        }

        for (derived_pk, xpk) in ms_derived.iter_pk().zip(ms.iter_pk()) {
            let (xonly, xpk) = (derived_pk.to_x_only_pubkey(), xpk);

            item.tap_key_origins()
                .entry(xonly)
                .and_modify(|(tapleaf_hashes, _)| {
                    if tapleaf_hashes.last() != Some(&tapleaf_hash) {
                        tapleaf_hashes.push(tapleaf_hash);
                    }
                })
                .or_insert_with(|| {
                    (
                        vec![tapleaf_hash],
                        (xpk.master_fingerprint(), xpk.full_derivation_path()),
                    )
                });
        }
    }
    // Ensure there are no duplicated leaf hashes. This can happen if some of them were
    // already present in the map when this function is called, since this only appends new
    // data to the psbt without checking what's already present.
    for (tapleaf_hashes, _) in item.tap_key_origins().values_mut() {
        tapleaf_hashes.sort();
        tapleaf_hashes.dedup();
    }

    match item.tap_tree() {
        // Only set the tap_tree if the item supports it (it's an output) and the descriptor actually
        // contains one, otherwise it'll just be empty
        Some(tap_tree) if tr_derived.taptree().is_some() => {
            *tap_tree =
                Some(psbt::TapTree::from_inner(builder).expect("The tree should always be valid"));
        }
        _ => {}
    }
}

// Get a script from witness script pubkey hash
fn script_code_wpkh(script: &Script) -> Script {
    assert!(script.is_v0_p2wpkh());
    // ugly segwit stuff
    let mut script_code = vec![0x76u8, 0xa9, 0x14];
    script_code.extend(&script.as_bytes()[2..]);
    script_code.push(0x88);
    script_code.push(0xac);
    Script::from(script_code)
}

/// Return error type for [`PsbtExt::update_input_with_descriptor`]
#[derive(Debug, PartialEq, Eq, PartialOrd, Ord, Hash, Clone, Copy)]
pub enum UtxoUpdateError {
    /// Index out of bounds
    IndexOutOfBounds(usize, usize),
    /// The unsigned transaction didn't have an input at that index
    MissingInputUtxo,
    /// Derivation error
    DerivationError(descriptor::ConversionError),
    /// The PSBT's `witness_utxo` and/or `non_witness_utxo` were invalid or missing
    UtxoCheck,
    /// The PSBT's `witness_utxo` and/or `non_witness_utxo` had a script_pubkey that did not match
    /// the descriptor
    MismatchedScriptPubkey,
}

impl fmt::Display for UtxoUpdateError {
    fn fmt(&self, f: &mut fmt::Formatter<'_>) -> fmt::Result {
        match self {
            UtxoUpdateError::IndexOutOfBounds(ind, len) => {
                write!(f, "index {}, psbt input len: {}", ind, len)
            }
            UtxoUpdateError::MissingInputUtxo => {
                write!(f, "Missing input in unsigned transaction")
            }
            UtxoUpdateError::DerivationError(e) => write!(f, "Key derivation error {}", e),
            UtxoUpdateError::UtxoCheck => write!(
                f,
                "The input's witness_utxo and/or non_witness_utxo were invalid or missing"
            ),
            UtxoUpdateError::MismatchedScriptPubkey => {
                write!(f, "The input's witness_utxo and/or non_witness_utxo had a script pubkey that didn't match the descriptor")
            }
        }
    }
}

impl error::Error for UtxoUpdateError {
    fn cause(&self) -> Option<&dyn error::Error> {
        use self::UtxoUpdateError::*;

        match self {
            IndexOutOfBounds(_, _) | MissingInputUtxo | UtxoCheck | MismatchedScriptPubkey => None,
            DerivationError(e) => Some(e),
        }
    }
}

/// Return error type for [`PsbtExt::update_output_with_descriptor`]
#[derive(Debug, PartialEq, Eq, PartialOrd, Ord, Hash, Clone, Copy)]
pub enum OutputUpdateError {
    /// Index out of bounds
    IndexOutOfBounds(usize, usize),
    /// The raw unsigned transaction didn't have an output at that index
    MissingTxOut,
    /// Derivation error
    DerivationError(descriptor::ConversionError),
    /// The output's script_pubkey did not match the descriptor
    MismatchedScriptPubkey,
}

impl fmt::Display for OutputUpdateError {
    fn fmt(&self, f: &mut fmt::Formatter<'_>) -> fmt::Result {
        match self {
            OutputUpdateError::IndexOutOfBounds(ind, len) => {
                write!(f, "index {}, psbt output len: {}", ind, len)
            }
            OutputUpdateError::MissingTxOut => {
                write!(f, "Missing txout in the unsigned transaction")
            }
            OutputUpdateError::DerivationError(e) => write!(f, "Key derivation error {}", e),
            OutputUpdateError::MismatchedScriptPubkey => {
                write!(f, "The output's script pubkey didn't match the descriptor")
            }
        }
    }
}

#[cfg(feature = "std")]
impl error::Error for OutputUpdateError {
    fn cause(&self) -> Option<&dyn error::Error> {
        use self::OutputUpdateError::*;

        match self {
            IndexOutOfBounds(_, _) | MissingTxOut | MismatchedScriptPubkey => None,
            DerivationError(e) => Some(e),
        }
    }
}

/// Return error type for [`PsbtExt::sighash_msg`]
// We need to implement auto-derives upstream
#[derive(Debug)]
pub enum SighashError {
    /// Index out of bounds
    IndexOutOfBounds(usize, usize),
    /// Missing input utxo
    MissingInputUtxo,
    /// Missing Prevouts
    MissingSpendUtxos,
    /// Invalid Sighash type
    InvalidSigHashType,
    /// Sighash computation error
    /// Only happens when single does not have corresponding output as psbts
    /// already have information to compute the sighash
    SigHashComputationError(elements::sighash::Error),
    /// Missing Witness script
    MissingWitnessScript,
    /// Missing Redeem script,
    MissingRedeemScript,
}

impl fmt::Display for SighashError {
    fn fmt(&self, f: &mut fmt::Formatter<'_>) -> fmt::Result {
        match self {
            SighashError::IndexOutOfBounds(ind, len) => {
                write!(f, "index {}, psbt input len: {}", ind, len)
            }
            SighashError::MissingInputUtxo => write!(f, "Missing input utxo in pbst"),
            SighashError::MissingSpendUtxos => write!(f, "Missing Psbt spend utxos"),
            SighashError::InvalidSigHashType => write!(f, "Invalid Sighash type"),
            SighashError::SigHashComputationError(e) => {
                write!(f, "Sighash computation error : {}", e)
            }
            SighashError::MissingWitnessScript => write!(f, "Missing Witness Script"),
            SighashError::MissingRedeemScript => write!(f, "Missing Redeem Script"),
        }
    }
}

impl From<elements::sighash::Error> for SighashError {
    fn from(e: elements::sighash::Error) -> Self {
        SighashError::SigHashComputationError(e)
    }
}

impl error::Error for SighashError {
    fn cause(&self) -> Option<&dyn error::Error> {
        use self::SighashError::*;

        match self {
            IndexOutOfBounds(_, _)
            | MissingInputUtxo
            | MissingSpendUtxos
            | InvalidSigHashType
            | MissingWitnessScript
            | MissingRedeemScript => None,
            SigHashComputationError(e) => Some(e),
        }
    }
}

/// Sighash message(signing data) for a given psbt transaction input.
#[derive(Debug, PartialEq, Eq, PartialOrd, Ord, Hash, Clone, Copy)]
pub enum PsbtSigHashMsg {
    /// Taproot Signature hash
    TapSigHash(taproot::TapSighashHash),
    /// Ecdsa SigHash message (includes sighash for legacy/p2sh/segwitv0 outputs)
    EcdsaSigHash(elements::SigHash),
}

impl PsbtSigHashMsg {
    /// Convert the message to a [`secp256k1::Message`].
    pub fn to_secp_msg(&self) -> secp256k1::Message {
        match *self {
            PsbtSigHashMsg::TapSigHash(msg) => {
                secp256k1::Message::from_slice(msg.as_ref()).expect("SigHashes are 32 bytes")
            }
            PsbtSigHashMsg::EcdsaSigHash(msg) => {
                secp256k1::Message::from_slice(msg.as_ref()).expect("SigHashes are 32 bytes")
            }
        }
    }
}

#[cfg(test)]
mod tests {
    use std::str::FromStr;

    use bitcoin::util::bip32::{DerivationPath, ExtendedPubKey};
    use elements::encode::deserialize;
    use elements::hashes::hex::FromHex;
    use elements::secp256k1_zkp::XOnlyPublicKey;
    use elements::{
        confidential, AssetId, AssetIssuance, OutPoint, PackedLockTime, TxIn, TxInWitness, TxOut,
    };

    use super::*;
    use crate::psbt::finalizer::finalize;
    use crate::Miniscript;

    #[test]
    fn test_extract_psbt() {
        let psbt: Psbt = deserialize(&Vec::<u8>::from_hex("70736574ff01020402000000010401020105010401fb04020000000001017a0bab8c49f1fce77440be124c72ce22bb23b58c6f52baf4cdde1f656056cd6b96440980610bc88e4ab656c2e5ff6fe6c6a39967a1c0d386682240c5ff039148dc335d03b636cc4beba2967c418a9443e161cd0ac77bec5e44c4bf98e72fc28857abca331600142d2186719dc0c245e7b4a30f17834f371ca7377c01086b02473044022040d1802d6e10da4c27f05eff807550e614b3d2fa20c663dbf1ebf162d3952689022001f477c953b7c543bce877e3297fccb00ef5dba21d427e79c8bfb8522713309801210334c307ad8142e7c8a6bf1ad3552b12fbb860885ea7f2d76c1f49f93a7c4bbbe7010e20cbbe4671915035276d8df41a7ef0b6a36dd101de48a4076046fdba3b0bec20ae010f04000000000001017a0b90df52169792d13db9b7d074d091aaa3e83aff261b1cc19d291441b62e7a03190899a91403ca5cd8bded09945bc99c2f980fd27601cada66833a5f4bc108baf63902e8bed2778bf381d17241be029f228664c7d1522ced55379e275b83fe805b370216001403bb7619d51d2af2c5538d3908ead081a7ef2b2b01086b02473044022017c696503f5e1539fe5cb8dd05f793bd3b6e39f193028a7299a80c94c817a02d022007889009088f46cd9d9f4d137815704170410f53d503b68c1e020292a85b93fa012103df8f51c053ba0dfb443cce9793b6dc3339ffb0ce97af4792dade3aae1eb890f6010e20cbbe4671915035276d8df41a7ef0b6a36dd101de48a4076046fdba3b0bec20ae010f04010000000007fc0470736574012108a337e7e0ecf24c121a17193623254c277a306e9fd39cd5aaf8b7d374f4011c6507fc047073657403210b8e11e3b8904ac80caeb16af1c93053f8a11a963269bcefa96823d75b8640ae940104220020c731ad44c00a2928d508ad82b05868cb42733a5b0d0b208f483307ce8c328d9307fc047073657404fd4e1060330000000000000001efdfbc0022a6437ec10c672d76c513868f403f6b9706e09733d6624e3cda831c2c199dd4c5763054a1c219e079e8cf3ce0c00dc2f16516972e1e64d576adfd9f5d778675c8a3172450a4cc82d6e6c59f2b16dffddc902d0aaa647b750d6224cafca7239a4fa81219cf2ee89741ffc5b7dd7e47d332ca931cffb1d1d432935a6013207629118c965b7a5102e62c43ca9d06bca191307a476738548536809ff6b01c6b5b25d76ff2f67d99e20fdf7d2eff6fc248186d21d054196023c5e4f572ccf0f3aad8728c46f2ff6756ea39de46028610a3d26cd42978b09e0e29e0a8aa46e4fd39d28d028592560264cf1a794c27f6c95d382f486dfe900a81d9d92935c7e0e6306549b3e49b1f60182512ccb994338c3541a2956139b2ccb3dd156853105abf5fb394cb2c45915dfd4106c7472dc5d360ab5bca408203a3fef58b4dd33b0c11c367dde2f19c8af7682be067244bf49a2b8cd4685f5481cc31ba27fe2f3d7b7a353be9b41e4eee2342fd70b8408c91951c71c75dde8fbc03e3f28e6d3d3b41e0e963d3ba0c25b2eb50560c21221950b0699d2615f0128e6cb7fa1b04ac1a046e569a7e87df98c14360b8ffc43db5e17548c7ea5056f84ffd14f4cdfc68a4f10e9b391cfa63eef2c2d623e7cdcdfae2fc4d63496d81462174ff360809b7e3b4305979d9cb8e9ad5b0f012494d31ce51ee6489555b09dddb16641ed9e2534fc34db99d2a4fa736eeabacf2f8cdca97f9e84c964277c6f30f1af7fe2b51b39b487d56ebaf593a3f98e811cb09849c5b445d5b7c9ba37807bd0189c8bdb2709fa70c230f9aba41dd3c62384aea6e1ca098ffec26367aa65a09459fca074d1da0365cf7fc2d8310ae099b838ca78e62cee10f95ec549faac1ff0f8236fb8cf2c0f6654e471d3950ef45e0159c44f9e343d05b3af59b939cf76090d040376407c41661eeda7d2cb61cad0088a286948787dae0cc5abdcb97f7f42026c65a13e1df1357c25d376955942adc858e73876e1d8812969055d55decac9a689dcd11dffe5cf6e06088b93a11e153ffed104266bba472cebffb2b0cfc8ef132309bd7836071d3b6ed459a5950c64cccf230015c98f9210f2d57b7f3a07c382f3df09f055c88e1f312db0d60d471afdc0b780d319a6229babd8f45edecff8d1073fa850f755219a3ea14e7234cbc7590c60eba0ba0cc1afde6ce91c8e8835b1ca809926b3e7d8d7a0941425e5f08e884f12693eeea1b3651f53da90972aaa37d426f37db3edae4285db114cbad5964c269e03b15358ad2a7242e0af538a594fc779ec3c43c3d94fab2028310c6d0acf3efdf0acf028ee757c5c02bb5b8b691aa5eed1a62acbabd0d61faa478cdcd54c6db2cec6144d8d1185115097a7da79c16ad3118d12e36dbcb7a70b0ddb27bddfcb1c6e5426b7e411f607d22c3ac2b8d3e41f55faf5e2105bf3b943846cc4c33edc64f902c1eeda09c8110d4f3ed0a5e511156a3e368f02161b92126abf649341ddb8ed03d1d41b91fc34548c6d94dfb47c088ef27a3cbfe1c9cb05f2ab2f18b8746394c8080c4cd92e818e46f861614ab870cb7ae3446e376793f3a6568a2ccfc2ab0ed0365567671436fee6cf427b6410a046d80b9d88f094924ad370da363e8eb70355b711687e92d88a08ed811ff241c7a6dbbad9dcfc18e6a42493483b938e36c1edd2a1c6e078a17c5d145c9c058b4dd69afc44c345f1c88afb95c1deb5c4994161ba25783165d43b9e50a2d8333a8037cec2ae809a3dbe026d6ba40d60badd05bce73b0f9f36966c30b9c0cb5776544c1182024a96e746a3b01f9db10b45aaffd3b055b02b40bccd41e57c10719bedb0fba99a0f6b0868b186fca0397ab8c219f33190f81e4cce2fbcbc0975c394919c98fdfd7e25a33e5f31fefd06c8dc409cbd3e743f0f48dc90abe45b2e68948436caa37fe9932a77b7e0fe0819d8283964b0eee2249d9190f3eb0bb8178e10a287be1059f35cc1a153dda14def65f3c49cdc5186da86bd3e965446f914e3c9b4cbfcfd2c379f306c5ef8844c4fd398b3c6f96601e90d2dc8810875663939f63abe3ee2e1c8a9c2c2010a01d0dcaebb556a7c98421f8e6465cb0434c07dcea9db1a142f9684e50b06c545785f0dee4def1257e4bb22d87a2b37ca9eb53081eb8f1ea0439c4575abac435868a36552df569ccc63477594ccf7eadfed6adbb8e81800a2e2fdd7effdd1e2f09cf76c9e780f6f8eb8408a3fcc06cb8bcd28db7a37edb0232a6f0e509c684318f179d0c91a97718ce3956c266790361ea3a1bf70cdb8a2f2a59b06dee18075745c7302db9b13a452c188c5624964af2d5d4bbb1138dec59df5dfb077a0f62ac4db3de81f54365f2a4a6dee63a6092b4660d3f5dca3cc8de3bb5350f5dcebabd515c72c9114bc58d96e2e863106f0982c2632bbacf2fe5cf6a8df880c550f7008fd09227baff82d4eb031802fbe7d50f6174860c70fcd9f0356e34c0d45df66492dc309b260b7158adf678e2da66348ca84de3e721c6196e0c717f59cb802c6866defdd9032a4b7da82b816d9681e5eb9115fc2a572fbbe105f479ab339bfa5961aa1920346c9ae4185a74aa828da78a71e55876c657249e83f5812cfb055400da1db8bbb5ed3ce2ca4655b0c39b698ed7d235fb0ed4f29a7e8925cb873176efcd1c6981dd23865468c6e01ddf61fa3e40d6fed18d8e3dbd97a08c68bfb092e441e512d44089cf563509785dd58203949a1ca9b66a700db14060a760aa404e5e9f31eaac015f1527f6d760d8714c88040b87fc8a4d183230cfae35326947e28a7a37eefe1d77070f5232a0d67e278a45d649709a7398cbd43094c5001263671517f83e62e79fb75e6f9bc592fb3bbececa3f597dee71dda0fc909079ea49d81554d2fd79d1cf3cf25d1186efb83cf972b7426600d7d6eb6c48a5f0e26af640c733f3f771e0926e6b38b6f39d7882b0538dcf281d92a6bd361bb32e16f3988d6790fa0a45f549e983f4eb68ce5ff11647b37f8e4c444aae8bc0f7c49ce7215545a29215b55f37dc42aa6add6fd1fb45d9ae580434097e7a8686e23cdbdbf6f8b6b1e5579a7908bafd8878b004c7c94e045fdf2b94f8c1a75ccee7bfabd9bb6d0ea8a60dca61053636160c19f8f3fff3d0330fc95d20a1393629f33f281e5da80a5ff66aaa5eefcf495f8bf7e24744778841d7c633f01af2305a122ee093837998e87f060105ffbc083c0d71f68c2c63820d7a547d9af5618544efb9736af56736e73cb696f191c68970ea1deb587231c889672b3b5399b9b5e915e3c567474c3905ec5b6468da826f1a6438ec335da847db540a091ab311c6846f96a2f17befa2f29ea491a41d7630e42583ad1212e6c606dc258a49f756e2480f90775c04c5c533300e37f8bc7afe7b155fb95877252ce4a53f78491ebf9d8a4aa41da1848633816542901d56e66f126316c80efdaf4b457f9ce771edb012a0b3c27c717f5cb3cc99ffcc959a02289e30d5b1ff936320579c469bd55cba6e79a0c5f1bda59981b71840a8c1ca56863e91eb21fbaf84525d5f04e0f282d03bb56d6dc2352f163d8357b86bc6e4e621bb693db3565eb9ef5629af537874c1cb3459582463362dab3c6fed7e574ce9bffcc685b8eea61599292cc69860c4f9584818182f94d719dcc463e9a6f854405ca2deb3de29ffa1826f795b7e7ac2555c0ee576c75494cb832c59de8d9620927167bc136549b731ef79a39fbf8789831cc003a772fa00d4d699d089d47037e12e1c6eb8c20c5535225a33a1a787ba866ad481e9a4d689c83d75f1986405c82154e312ce8b3494ac5721b96193c025bb75b2cc974f9171297da058d2ed4f00d94e60737af29da660fc51fb9bb4d241e78c9d1815d7e3ea90aa541c4c512ab423ece93f9ff2f479f464b953b4171217b758b280c5d8acda32cced7bb0c92cd9b405afb3a8405602da914e1831fec5b6a291f90635afe82b9389a8b41d957f81be125de2f943b7cda9e873fcd74b446bacc00bdfcbe643053f6cc8162c0a98343242b489f59f7ebac016a7fbf620dafc15c8ecfe20b954153dba19eb81087673a1e847238864036e9a300239a00a5a03d8b39aae2bc201c04c477b1f2a37552670c06ea65551c5c88a42476d0d797af494b077737cb48050bd35f4980964b8b9b98bde84615e8fdca407230f5d15e97ae65d63a96f3d88518fde12d6a82881db5c8d4cd79e724312e88b394129de3569c5c99bf842a90f193c91fa55a82116e237c877dec2da6dc652cb33e33df47420c5238fb6ba5fd96cb77f0cf6c8a12be1a95186680d16a064d9b1a7c2461fdf5e0a512a5a3ed2f8dc0eeadb6c95a658aa1c2713fea473de51f65b13a40a2fe64e5227bc9248f59c2bd60dd2fc14918e333faab6e792ce2f0597be47cee70f5a8b788a50c9cd153bf24786aa80f631ad21926e3285f41c5125a15c12cc889112df0b1857020160122c2595ab3359bcab184ecb32f7cf8f38eea23f4f9135104629d8f1e8273c44f8afa129d3a74cf58ce494214629cd53b99a8489ddc5d339e317ce75dd6c5dbd098d811c56ec5f19c00fa00b5465e39f8f2022c71ab3ed0d5a24058c197719551985ab30a851390ab5e11420c521b1398bff0038d904e5879db37d60c623a0a82e191cd0b6bd20a9e956d41d5daef703bdedd6bd0e20fb096423dd39706e939e796aa8bdf071e44791d2e1ed4a81ffd018cb79c5b6bdfd6297cc6cd379845fd7ddfdb0b83d7b26c21e3edb58185e71472a79cb65322579bd5e0e7b1fe081dcae5447834d70459f8a96b341a26d8922a2b1412f95f3533e04b5f65be112cca03ca45ee0eca10adc7593c78c041281c880d879125e585e68f5c7fbf8686f245cd736ab5aadc57c032c637b753b49575acf4bbff46883382f408417438d7817097accae3fc54afc6015b84b3b05627d7c83c4627c87727bd24c4b4d96a08c64164ab8d4abe3fff5c3b09e8fd12498e3cc3627e799e4ef72a870cd89598d51ba396655b4de66e48997faa51d05d581c52f52852cffc9f89252f26d314d2fb8fcbce197f3a8f330339c2ec3c710710b74f0915da3bbb638b1f1a0cb0c176adc151da0ab52796d466b23e8a269c5b22b76fe7586cbc217621acc955a43571dc04f69deb50066cc587595cf0ca4e9a00a261ff2791ada8de04bcbbea249d2a7840bd8fd3ef98a248eacb7fea5318b2e207668e13ab4e5578c03315d44b478df5247d8afd0624d2a57adf85fd16d86ae54cca21f6c91d8cafb3b31e3f9c4e903c04f39d67c90560dd10b2d28c6ee937cae01e921c98ddd833a9b9247053110c0f29d2f35f8ea322a738636f17648b627db622a9cc891fc1d066d5fcabc168f1b492479b0578d0bd8de0298d4bb96a4351714a10a39de49d57ad66bd6b458ae0d799a19da54bf620c0e6979a95b61a83cd06e46d7d263d53d66f77557232983268f5fd01d10442af0c840ab09c6cc4ad77add6379eeaf98f7cdbd70fffcb035abae4efecdb7e6f63ed8acebd8449b3a910e5eb06b0ee6d80dd45026c9e6c2f978f813b2800386a4d7ad9d127d76c4286c1b2facccfd16e6a263ba3e2893ae5e42049d421e08a62ee9e9574a1f70f0add7b68344256592513cc15f4bc64c5a029f60d617c245c1c34d06c095b2d0a9647e65dadb33ea79e3e0ea62ce55347d24eaab7cf9fc33fd70c07363771f78a13d92941daf7970c97b43d2fbe3e789a52ae7bed64736e6ce59f95322d20f9d6dc00b5824a0ce9072dd051c66ac20d39bd953f567a831d75fa91fb4d49b200fc893489e60df95c2810f7fc57b7f6b7725ae600e1c2def6a943b8d111ff3e9a5ac80aa981fad8709e98ee1550005bb8f65dedffbfe3793abb407fc0470736574056302000359a33e8f3d0439eb7d60aa79255858269bc1011e4cd0d4aa753bc2793f9638fe70dda4a99191f08700047a8b66d9cf7a53bf70756013c8630419e3a0bf428158dd02ab6e16822f239df0a6f1b67b6e1335509a286b30c4b11a22dcea9f95d51307fc04707365740721027fa518c54bb326d5ce3da5c2eb8a6521ab99df86b511477d0f5ebcd616f063ac0007fc04707365740121081271c10f0caf52a40e015e7d35966dbad39525a6c0691d4beeb3bfb22af5304d07fc047073657403210b85bd6dc21b4919f6ebda7ab86ac8122c793be3fad19e44455945ddec8b59e9f6010422002058037c2d81d3122185c8704d4276e2629122c95b8ea68575c451628d37eea84507fc047073657404fd4e1060330000000000000001cb6f1101e2b960c9a2fe480eb88fc76c63e58b57445c78d88e04f740580a36d6956006ef12ba606aaca89796dad5ff7cb4c4c7f4e65a07fea8a2ce3b58b265d4b3220013a09ecf4e01023aabca5586d61ecd5d7f2bedceb8b18a8e41451c97a192098b196add06a8a6b619e1e731fd9ae2973741aff6358c1ad45cc873a2d497271e3a20873a6f701d4c44ef670c8c7a9793079d9bdfe956bdc02a52d1de8b2de58b0f7d309240999f13985fa8c98e57fe1bb75219ae6330e9495b523e891dba7885a5302817d68a9891ae0c2597d4d7833b91b073c4f9b27be1cf81ca1c2c1014c57a4affe7b402c0e0c1862bd17bc1d43428671a106c26cab61d5e4ffd1c01f6af1c6e97f7a25ae8aaa8d2c91c57881df52bd5f242b127ec7aed5880101caa01783884dfe943ec9764473323f59b27a204f34aa1fe7fd4433fa606608b0f253247d149e3e269ae5445e917390be83d5650c05859e3a817a6c7e561e2b12baf6d4ca4221df0b7f29fa134269139afd9cee5c7d60149dfa23031705c6a8b72d00d659d7a085de8330de2e5c168ee3eba2180a9319f5e8e0806dadaf0fffbc2df839571360b8cd32300504a527cf914da7a1e788261c9cca2872ebec5a17cad33b15a7a7427c200b8746761359194520f0da1d7ae03f26190d07cf92d515e04815f514c66a98997320a028ad24e83182f213d991accf19a8a59003a2ca666ca505c0d8349e2cb22887efb7db9e4a4e3e2d8da0d5f032603e03f48fb967fd018fc99c6eb72acee4178edeb48703903a89e9462a2d1f447234c3373fff8b205848c7a9d6e45ccc31eeeb0105ed3af1188fb847cf6f03a7f0a646fa325b672796168dbbd9d1d19b2f41685b18c3c96f1cfb7ecb1dea132e8815b62647820ac4b12597d8e737a01a970704b03ba5ae68f8d64a1810db10427fbff1d74cfac91561484cfc8d3b23f74ba0f37e7db2f942c58fb1dd30f6a50c57b5eae720c6ed69b0fb81a6e0260c53028c732a544391e319987a24548230378f8f1ddf65a2d654c7b26951d5c6546cc8fda6003228e8913c9e3c5adf7b7b72f4ff5c4aedba6096097f9a4b58ea1e060609e8d1f0fb0e5dd905b29fec72b118d40c5f599a63f9a37041742a7f1af3ef951c31833621842ec212f9fc5cd3e8c08278ea192f8032ade447d2f35ab59810aff371f598b7dd57b3cde2ad854ecad0c786150748ac241ecd67cb868663a6fcbe9d68c3dc221d4fcec9b0ad89c337c1e10b91a38ab1357f260ca3a084da536e56262973e6c6cca838601fb2f335811375aed78295c4b17d3798d39d4cbf6254ce57680a102907e5c08b5c7ec0a1e73bf3d7b8babdc6156c6ca3f09c0423d6716ff4e6ee0338cfd778158202b5ffb60b74558dc6d0be9b5aed6892c4e0ad3e20de5b604b2b010af09ceaba7c0fba5a7fed39d31cb2769909a251ba5b0668330f734728f5c6786a8f1a35df77f3d739eec71d9268fb2a494a14bf7ab91c075023e76856d1745f5813d83878822934d0b4cc0538048c3f96cad7aef2bbc49bab139915dd4998ed3c6701973eb7913530b14c688f0b344ca9cb990de2a9b12fa7ad8b292234a33428b4d16813693964365bd412fb936c1461fdf8dfb0bba31202685f29addf95fc65f841e97042bc5d82f103e41017c6ac91d3d266e12db2dc195ac4f6d4353924270c7144cd96dcd07b9612e2bf1e0f7fc46ef83690648395c575a13c2b2df0fa04f740340e6b116b0866a401de22f68fa3f621d75b9f5f625cd5d5d7e12a5b0ff795749d742eb2648ddf068a451059390da566b3de84f9d528b2663de7dcc562eb014071e8277a054783d322fa67b9e5261b87e9c354ff58fc52bf9df404139311d6bf9650658fc94835a6220ca02a4bfbf46b2af4f30b1ba681c0de7c134d98dd52eb1e937c191cc9557aa73a343b99ae0b8954a3e929174984b574da75e90a9b71af1215317b04e4090770ab596091fc05c82235a324f86280f7fa081360ac758c1980c6a6763453e6b344611e46b05760941f9517ceb298ed7a2d6f96b11f5719ed0dec803c511dadb8d056d4ca06ca0ad090558a4fbf3a886f3ea9c33e1bb4bb5ddef4798cdfb384bea75a3794c42a53af60f12c95fe9b38d7f6a5d914ef100508091fc84756b596b9ba08d1dc42a7e253435b5481d1470ef00a1172cb036b5bdfaccaee02b15d099da17f9753846226325232e71ed9b48f57697bb3d1db75ed214310e6e3608ded6f188e37b21b96eefaa396db0df05a86416fe64aa950eea87e7af4407c828a8822b17be661269c9f9e365cdc79d20503e2d5e575c5387fa961206118dd379834aade7727a1b2477a24f05f6c2ba3156fe7f5b5ba6d7487b1a124f38e3ed3cda92a8edf05f28e3d699f0c12de9cfeb30ec8d4cd253287a6d3f596db0c06006a531e80083f5b41ee26c05d529e0a59ec151b4a9260a7ea8c1a175ca41b59f464adc122f448fc43e90dfa7b88f81caa7a84e3d6d4dbb85e5828b6ae7455dc2c87c8d9c706af2e62763675851b4ca449c9c0f95d953ce53c5327ba8981321a1cbfb76bafac7fa17c99567725d8e0ac288f3ccd3bad666e515156517281c97a3dbfbd5f345f8eb80bb3c4230301a38b7c920d74eb910d380f884a683f7d3e2738fabf9646138e8a32c35e43786e67925508e4cc7b1e7a36abdf6a497077704e216f1e730c20ecfcddfbdf2484d8eb0ef9b7478f77063fa90b8afbcd019d1a584df58c537b40b193f246598ae4c53958a947dd3916b14a5a4227f01bf543a8c5d6ab8eaefdfb959c8715b756a9c797fe39229dc56a86364cb367fa37e16e96cf8dca1fdc8b6a46ce88e3d29c75b6cc718ca8c28e9e1ae991b28c286107c1dced150814d6369cc8003b2976018941df7fb8eeb68be57adcf8a0e813d2fcd16dc390ce17dd0a91dd674d766d21b5de7f4678a548d75cc3de7d099b418fbdb66b2a2b12a56b1dd8b3f84a7b45e36db9bb63b3ef9fdadebc21c6a75364173925ffc69d481024e49076dca105795e7a64a3c82011889aacf0114a1bd31414e288cbb63eb47d399d0e025a54f11670c8ad4a793d0e7ebd3b0d8eb30b87cf62b131c61a4c55d2e56e47ae99fc543c57a1877ce44dac4c6f9fd99552701ade43858e0b4020230cb4d42d1990bfb509471a5c1c5557c29c00072c5cbbc056de6d465ea2ba2f4a1a5dd604dbf998e834b9200c59fdf90bec38af9218e47ea5ed5512cf8b0146126a15d49bf915eb893ad1ef83d8faf6c93f944ebce3704f930b6f69a1afe767ac2c9fdf092c804c7372ae1a64bca3a3b5a31f2ad430ba9e61dab3daa3be90a538cf0fba00796de511cddb5a594f14aa6d215bd0be19c0ca5f043403b7dc56c87b092d9436eb79509c3dbe367c2fcbc2b09f9818cf5a55d5ee0e477888166bbfece661b62812ffed3e4167ecc81dba148f89a8f2e7c27424a2ee091ac487e68fbbf9798e8caf46b35de8dde66a7cad6dc98a426ea7b8b930cf2d7d71fe71066dbe51e8a1c7151e97fecbeedef3d6f8e01cd5576dd58097b46153f9c3bcecf30bc82b4cdfb1bbfa826c7c5b217a023e4da02a35d0947b2c4d24d50a292e4c70fe854a420c54490d4850ee8c372756671fe130532f89878a64977ead60bf604b73859ae64ed62536423bb51b30c6fedbc819fdae05cb64b87b153f4252b832d6b866100a7b307d1e705643f96f0724858e6211802b2ce706d5424b99315db90c7d74fac66951251f6cb739ea008f839c7f62318f795337ca4ff05886a2640819873ae00b933081b64da1101d1b17451357921a2f4d4dc86c92a5eb346fd6cd3a63315768b94b90a15162aec91cea706b9221330db154d1fd71acac90be47055c725bce38710f1b4b4144f331cfa9fe15ebf6535747669e4aa1f0d72092ef395f16a4ec9014029b5c9d1b4bed9ec81a7568f8f1c87e0ce0f4ef9cf49e3fe4960b0b7904614772c63147f3c5463fffed182919c4973a8256346116be40b10a38cdea5bad5878760daaeda57476e86ec65e58030bc8ff99ebf017e9bf6383f981edc83b538e2bf4bb573637e6f4717d74a3ac71f5e151259b29c1b7226e3a8ab176baa2f27e3e385cd48c6f072bb6e8e9c92e35d7ff51177f4e3553555d967c04befc1847003a8592738c82eef231ce3d372372a19a01b27dc7916f986ff3f3ea8872d4986bc1ca649a92924c8f582ae2b44028e711e955d2563c33db3b7734aa246de553dab2c5268538f7c2b6dbe9a70657e2a26e52f5d216dfa9aa8e197a227c86a7d3b468880a721b804a0c51af1592043eee7fe3657b40c1832a858cfb4e037d208ee69c4fd697b929383a971b2a0864544505af2267e334db5f3f3f4ed88e2f6f2b3d7b96016ff92a120556e4d1e50440943893b00508c6242bcc41b6d06dc29ba20564b42257b9fa1b5f4f453e94e72501d31e8947e09a38261020400db4b8cf675b1854639a962a57905cbbee14ea0daa9bd281fd635c8f900fcabdcbcfb140f4f24b47731782ca899284fadfc9d0d6eff77045792e139afad34c7672bacfa22d85fcc05652178cc169bcf52ee3cef281d99935abf9c9910caa7994cfe33b9319d9854aa6e2590a86297f23b0cada7251a6ee1b2f3d2cb5a193cae8768d92f556994e416d4bcf5bba3a295d9e2215291237df74e3c493189bc5a27b3fec3e1a1329c6c6c75e0802b40fc74776476dd2d9e3453ec1709a8a2d162a936d9fe7dd4b6f7abdadfa429aed4cbd5896cfb24a2d91f1cee781d0ed73cf7306d6f9545fd3346c2232b8799553357a5a531d6085d04af5f183019dfd3483baf23b0ba5a6b58bba4b7a1eb0a32626bebb5cc0c4dad45c55d135be8b0a4dee787ed48b90a2a3fc120a753b52290c27ad0eb32b668a9540986ca0256c1676debc4d19b1b80bedd81e505154264a199ef1a54e1fff1b3589fbb6b2d87a1e04e67066571b68fe04f030d473f8d135585f8b7be91f0ae1a4fa2f44008c0f727f6aba9c5c60c3a9ff22911e267ffa2a5d1c71ff25f96ad257be29a2ec641e2055d785765cadd0c2fe513c44154e74f4b8cc4b24d9ee2f6cfe245549713f9dada1935247a2ac7ccc13c4a5c00c6ffe7ca33c0cde4c75c4fe2ea041a965e4c7385ebfdbc348da8c4216a02fa829892c827adbcbb87745120667cdc5a4aef28b190a54b422df45b8547c447765838dbf9f05de338ab672706b59b2f0644d6735d9316e64a1a15d3dfad893bb1bbcbe1b574a0b8ef5265e195a929148cc5e97c8bfb032d4528b523b6a6b29209428f38115cd102e3b4e268333e490140964278238e7ea9638ac34559e05300dad0c3f18e9228474cd3a7186102967c33fc14f086b4f1ec3957d87f2609d140dbb9e7ff793101d1cb90d004565c6a32924715b1bcab483e6389e2e824054edef350f328870f16412aca0fee39edcbd02a6a667aaaeabb6654c4762c639a26286a3c1730ab75defcd9451b4377f6acdc3b905684658c0844d904c47d313d85eb54963fd71a9a76dc8e345e479004f00e446b886ec41cf7bbb9311463e877aa4e357a0dd0b185a5cf12244296f5f8568e84cf6ac3b6125db6897e4e7c183cafc04f61b3263456f61a7880b446e3cffe986c3bf027c7deba490ec8544d2627e6596ef8f8a5cb577796e7c36ffc4f4346263b5d86ae1d7b8d04709367349d590047a8bfb34fbf6481adce60eddfdd1e148ab83874d70b5303fa0ce60c0ba7a047a477dc4c513d2218b0bb2bdf9b60be9a39e928976464e333ce0cb19aa21fda1c6851c6db9d5bbc6552e080f8e448637af711fed92e72c8d8530187de94603377dc387041a9eb42ac70b3923b9828de33bb337d55409cb419bf4089cb2bec79ffc3afc6dcc3cb82bc903d956d28e307fc0470736574056302000318eb22887126df9062243038440ef3fca2aa024fff8739db4930b314822b00cab172e83c33b7e5b959b0c3f27c714e447120833ef69bd634d1e011fc3c2585beaa882a29c2dabddfd31a48c0255d1ab57c6796aa4625a546a02cef51a9ee2e8007fc047073657407210302e71fc2fff37aeb6d2e2a7b7f2308d4ab7d4bf0a4cf9be7c06e89a66442b48300010308f40100000000000007fc04707365740220230f4f5d4b7c6fa845806ee4f67713459e1b69e8e60fcee2e4940c7a0d5de1b20104000007fc047073657401210970cb1dff96101101e24bed1a66fb0794d2fcb26aba11e7f2393edc1534df8a9607fc047073657403210b9991881df2ec384ff5616f6c03d45cf033ee64536297c3557f9fffec716c1fbe0104220020cd4ed5f0db8c450e8b0be595b6410c1759c19f1f6926279095c83dade9862b6d07fc047073657404fd4e10603300000000000000018b6d2d00790f618171a9e8eb6051fc14dc27c502a54f5ccecacb4bcb350581a8f4b1a887a1e58865a21f51ef5098400c115cca84f489637718d8c3ca4350ad677374d40d2b64fe949ca34bd4ba845a87c7693421b70aa8d852e021aee329762883b9820bc0a47ea2fc6a8411ef773703632849094e51c73997c67f3e922d2801b6abc445375cd963a62c2bb28d733bf9274fe503081b51a56023a94200743e7d38865c190331449d19bf3d4eb7bf0b2a9b90696484aab906b9470e10946744838fc428f88461864d6601e93f10909e049a315fcc0ea7f4d71507fe5ed19b9ac2f55b0d3902b153ee27da9c55ab66debfb5ca440dfbb1a600cd8875049c4c13bbf242d26b10035002c7859f9c3ea631d955914adfa0817e4801e85b3f250cd9e7523db62c4ecb17a49028a02a1b61eb96a410643f1fec0ac664d96f99a1db4ac335c2bfec2946707c3c779a56373db197039af9a903e833af6f51de5cf8fc667dbf5416845d415dc98641e0984ebdfab88bbcdf305f605d36f7a472a516206d7ec722251e269800a00e8adb8f2ce161395c1c6ad4b406e1fda77bc7f0af07ea075011cee6cc5e7fd1b6e96e321171ca7d28a35595ddf0b0c831d28a88d30c7391c5832d90f906539aa49185fc6c0864e2d10b21160991fc19a1d084006d03fe3fb6f571f1ffd9f06ffbc0c076689373f9c2f8655758f7f44618345a6d5f8edae46e73a09c38157d5c39dd51a47756ea761e6320d6a91a1bb22d8dd35e4e7806b0242bcc4cae8720a953c6f933c0ee3216513cce6742a2cb4bf44553d8eaf175471dbc0f71c7c245fe99ab4240ccac637a16c82f0c60586f00d83ff852af48a239289d8b70a2638b0aff02572d6d2d68e22b87ba93f3db51bb27825265607ba4b6e9a194c7351f220b9e715a23237c40024fb7cfedaf7c8e0a1c4c6aebef8841fcf2609a3dd7f44dfd8895077df41f10790372eac8adff5ea7eeb28e371b4700d5044b41fd358dc4ba29158213e0f93711026fac8abfbe7cd80a939477ce545bc91cd1d32e8f2268563b0fe3e80855777d51cdf4835050a557d3c7b7f6905ba744ae5450d22837d2c2fa0c0755934654a78601a1fe236f11b6d72f368880ed938ff4a2e8d82c118493a1bb9a9ee95cf329f2d175d467aacc2c6cd73ed59ce64d508604db77942f9b7f3b0f86d913d3e1b489d2190a6da1ed997ab1eee356c885270e4e0192acc9c2b8702107c96aed654318bbb7724b913808dd2cfbbf6ace8db9c4cbf26f2c90a76eb967e365c58855b83550819cb5b28ea5e6ec1ea153ad3ee5e6292a174f7cab1b39e852194a6926bdc4d42326e17998cc057f614e91f6acab5a5bbedd93d9a13dc61977aa2accaf35370a3f1d3819c43c9430d0e767e92de96bb225007a7b6576ed7c4f05c984ce2e437d3b7f7f50c270caf90f8e5dbecb992be2972ef8d79c7674e025ee06b1302bcbd57fe5be9d9b4e38f17d9dca898ef3d71918550fd77a15c7aa2b66ee1a2f38b81040f3d6ec6693f54cc3fe39515275849e9e24b0af3e81705dea95e8f1bb1b4665cfdeb0630a5542a2857f2b58c36761d743299d77872d6894302123f4347702572f04d9876191d771e87655c071fbd29338eef0f9acb0a8ca3f0327ead8e875bc2e7ba38f249e6eda1fb74162e972ff523d20c6638b93297d406e9b2264187c06d0a78203d771f2525227d029b27b23192f747492b9774b12b039729ef75d11ce8d701e56fbb202f3e4bd68686f096f13680456529e5f132915595e0e0b4061b3014219f1fbef4d7403dbfcac01c701b7727c2463cb838d427e07706400be4fdd9140a800e47e7ac15a7a8a897187a38a0080726349d8b7566252076b1ae1366496b50e9a6d236837ffa0c4c3e61bb409a7d9faf8662109ef7213007a76a6d94cb79ad07183a33a4cdedd78896278a3b5531ec0efda9d77076d85a63536b426a6b58c3d0e8a46faf0fdf678e4964272e8410b346cc753edb94a61a2f309f8e753ff332f5b15215e0a20ef32e6a6faa044a431764e008e66b4af820bb6afe4d8dc1679219fe7614482517fdc523d4d7ce2bad9d59f7b9aed89b813e5b36b58a7c668e53181c0e1da45e4ba3851b46de8e056d63e440c471fbe23fbffc31ece7cd20658784f2d2fca3f730a1f8a90ea6995ccb490fca475b1441e38468433d1423c1d83a20b04f1216aff13c8e035c2ed389695c2bb0bedadc38c8a6222d687f0235bda3566c0865774bb6098acd674ff9091db1a6c4f0c2955c1759730b361f310d956f892089f500eae0084022e610ca4e758ce2c680d213bd1b5e00a6c991976e93189159bb98a1e4eff14f681d47694060126c0852ad52489c15d7302d82c66aa830208a9fd13da87a2aac3e44dddae632f2e4d56dc768ee6b3622c61e59aee27fee5aa0bfa9c56402ae3525f00634b11381d0b9637ac699e4c4b225c32bef9dc563e87cfc33bf07450c2cdd015bbd94df63697cdd9b6cf4169cfe1f626c126dbb588c57542662d02eeed561946ce94b46571f72ca3cf7fe52a8a6ea24fa216f01655dadbeb0f74e383e522da69db64b368cb155c2ba4c4fc8aea8745b1081223317003f0cd7ae620fc7d9a6c9c4f39a237d5d9d7f3e756c77daeccbd5d06ed28ac2f089db5449340872bc444aa4aecf6552621b84e4fabfd6baf0e1b61cab00e5c2050bfa38899e9840e2dac55c7d5e7105f65dc3afe3c35dd3e8ebb1a013d65fb0b9d76665f3c4eff5b766fbb0c03cc10c411987ef516405296437a91a67d7398d788e30f55bc1e6236b317784504c53800cc07f4eaf78bac03a025a7943573edcc67db3d5d5281f85ee993238fee3580cb846efae33b45ee2ee1ad640b1d068302504521269a31a166435e8fd964d2e15048f299a95ec1cbeb0c8d5d119e24670112d61d56ea120d7bc30fcd924fc7b812404ac45798af3fb590570a4d7a3f41639b879d1bdf2c72c979105460892fb41570cffee716679eb7b4124be188e28ca4c68d206c1cc9d49cd7489d63372853dbe83f874579238ecdd28c0dc265871d6dccf782b571f1004702121e8b15c9d8af9e6812dbbe742812c7e7cd1dafbdbe3d189f618936e270855700be8f6a7b528f271a936a2cae204b44d909ae3f6a8bcbfcda44b430397b1c96187e5a8362afe92bb9afb0a0a482cb6c8cac39a0fb1fe0034f8a965a3be425b4b34f67ff38a8ab30f8219a8933539c1d06d9b2997b6de743c568caea8b269642b8503b546c9e136d0e47775c8fef45d4489e6b4747c6accd6fad3d34fdd6cbafe07264e7ae1e025306c97d77a130093cc8d5ab8e4abe095787183a9084c569168011766b47dade4e3e1353a78f9f3464d8237b7de02da10c7a7b8951bafbaa898003ad9de997c89d8507393c6fb782b8f41aa99d5c92d5ed93e02a2e7550d42f178739898406badb6da850e305c10063b1a687a2b321a1f867ddfc7949d9764493af4f9681137101f87ec3c3733c0ee23a758a69dd5dbfccd20e0e7cc8543c213688ef9cc85bf9c539d3b6758e24befb3c1b617b7d59a17e915bb985df8229429430dd3057a8225d22afc2775e352a2d7c2f2f46786d4e6e984fb35ac6d7e1b57da82a6d1470895e56521c88c166f8124a4f0c5ada7d5e43174e319c21b9416735858ab50958def63c9a38e853d28a0f47b8e601beb0cdfb30d87070003f957ae347d5b03e80890311ded8018de0227c430f29ff20f0d0d1331dd5f22cff547847c0a26c1fdc272cd234b668823635f68e0797bf68fb1e531a423b1fae9b056fb8c0589908cd2774a7bea8da465248a438a22919d35e0ed8c5020f06824aa856c1a75e0d50d8e9c2dca471d249a97e8e8055d0927432577ef07e6658aa6ab3e9f5f4f50848b12dcdcd9594dae732864f9c6253cccf39922b5f1f8e16458a0c11db397017821de73a331400a76c2a5a29c7661405e9f244a92862a8ca13bc86a78a36744e52019c067573574f75e01b21c36e19a714e9cc0860e9df8e659cefab57002dc2b3d1a2918dc20ff25bc0d87023813abcbbe29defa514bd71fedf314a140508c7e8dd4ace82d56cfd6307fc8299a65c8b3b0719881dc06070d670729902ebfa1dc0b88050e5824cc186454ec2727d0fb2f95eb677f949375a0a31661c7f2bc452426a052b160b0654bffae35766a5317b845582176f1ec52e5bb7d814651781e268cfaefcf6da560810d84343dab8a8b2f2f7976334043498f529d75f9dec893bafdde0ebf003ea7d43f22d8e4eb3afea7be8bd22a9adb9334db2d6b05b8bfe72a96ca2c5ecc925333e4076bf5b7d9ed519ac3eb87c73d0c8121b1034424991561eccb669807a722bcd43141915c9db90f7a8a8e732054970645da1845b988f21cd5d2a89abd8e14c0e6532a3db89e43571b795d6f475b11c16cd7253a4538f4e73d0e3791e0c8f3e51ce3d9645062f249549d9165185fe6920659fe72ae01f69c6d5cef5a01cbbce0fcfd671e1a0aac35d541210a723d2fde91f37c130657d8825662bc46ca7780e07422ce2e7e5cbc1b15ad29b8473ffb832f45c480e960d620267561b3e3112c54359459c3f0235eb6eb2720dd5cf65f88267e099ae87ec7e35b3a915f18a4ab67583ccb4d907637812d797dfa51acc7b5cb13ab58934217a562b00a4a3d030bd9d3565a47c95396034bd65d39d39a6e7795f13e5031d148db16eddba996e1e70730eee02c47bd8b5c42812a12a2db5490fc3ad50d7d03c72c0e933ed8b43f8e34124e272cb39e06e628f18acfe4488dcced67a2c47008801e8d2db5dc7f7556d38020d53512993f3efeb4b07fd1e7b631deeeda74983011ca401ec7b86eb2a7a4d341f97337d37ada0dbbe124fe481ecac3e9b8e8f3b8b90ccf81ec028f2ee4e62934abcfcc2647966f6eea6563a0fc8fc75348f5fb3d2390db24d49858bbca822217fa81d240cacb7b2f6c2e4bad8a7a112b83a5d35ad68ec1cd599afee41fd4e860097f33afbc2cd790b2933f1194549c5aa3fe5c651a456c8ba7c8fa5ee5492233c21a80bd9216fcfccc03ecb76af3849711a0f69d5a261ce94484c30f4b74ca6cb4d7d5c4dcc0be1f0390c208e1e7e863700c6dce7ea5ab3831c00e586094a6a1f3b32dfbbf99a7581f90001dd558738804d0663a59d77407b6ab1ef3a82c156bc58d5a694a365b300a90ebbcddc49bbe5ba63c88e7a6e0faf5364ea17cabc602ddbf87a4c2f55b068ef296be5bb66befc1e37ad77f8e97c08f02d17dcdeb47959b0f46c2ae2c3d99a948f2a52c5793d53fe57876c38336a74786042abafb63c2154096eaed98598aed76da5a17ae179e79f848b237bdd6db63e5fbe77ee28b2bdcae462905ce1827800407317c2a42fc0dc234b2183db9097c0fae23da91aca6b1b7894537b0dc8524536573a34ef68596021cba863ece0de4a068f806d888aa03ed88ad92f375860f8885c5533c637a7a330c24aa0357f007ac3678e59cb1f6aa7c6979e15fd107a98ab42a635a3c3e70b58a19ec73b4bdc482000c3dfb4af84012ea3957d3d30b80857d9e06a2e677c84e5d9041ad4bf22afbdf0351f6d5c7a7a2ada3dd5ab4e48e37d51e5fad56cf9963715438c5f04b9772773893a59e2e46c6b7e19e9001650b66b469f4b1c4d188b286d5ce8b21269179e772147c7cb09eaee9b9de684ffc33068e5d346e79b710d82fd1278aee64ddd4ed37a944e6c745217c6a626444aa95b565c1f68a12cd2b86a61927896884bd5a76a9df4f6fe548bc16444272ec1e856334d64e0f32ba90daa77085b0683e3e010abf571dc564fc703a12998c72b6712386cfa4ccc802c850a3604bb0b2d5cd2eb6e788d475ff198f94a220c925a32ab6d69b037f1b9f0f4ce1d1b89cc0d07fc047073657405630200033fb971149dc9881cf31b7bd90de445f0ada69611016c5fde4af5bffe2b40a1a27d651a1d2127b0a95539b18fbb835f5145c1c4c7492866c6bd08ba260abb300720d2d42b729b72c6166f9ae0e4ac09a0f6851ca65444bed00b72b7f12befbbd007fc047073657407210252a4b012198c2131d70498b5939c401c01eb1178dfd58123b55766b03f008f7b00").unwrap()).unwrap();
        let secp = Secp256k1::verification_only();
        let dummy_hash = elements::BlockHash::all_zeros();
        let tx = psbt.extract(&secp, dummy_hash).unwrap();
        let expected: elements::Transaction = deserialize(&Vec::<u8>::from_hex("020000000102cbbe4671915035276d8df41a7ef0b6a36dd101de48a4076046fdba3b0bec20ae0000000000ffffffffcbbe4671915035276d8df41a7ef0b6a36dd101de48a4076046fdba3b0bec20ae0100000000ffffffff040b8e11e3b8904ac80caeb16af1c93053f8a11a963269bcefa96823d75b8640ae9408a337e7e0ecf24c121a17193623254c277a306e9fd39cd5aaf8b7d374f4011c65027fa518c54bb326d5ce3da5c2eb8a6521ab99df86b511477d0f5ebcd616f063ac220020c731ad44c00a2928d508ad82b05868cb42733a5b0d0b208f483307ce8c328d930b85bd6dc21b4919f6ebda7ab86ac8122c793be3fad19e44455945ddec8b59e9f6081271c10f0caf52a40e015e7d35966dbad39525a6c0691d4beeb3bfb22af5304d0302e71fc2fff37aeb6d2e2a7b7f2308d4ab7d4bf0a4cf9be7c06e89a66442b48322002058037c2d81d3122185c8704d4276e2629122c95b8ea68575c451628d37eea84501230f4f5d4b7c6fa845806ee4f67713459e1b69e8e60fcee2e4940c7a0d5de1b20100000000000001f400000b9991881df2ec384ff5616f6c03d45cf033ee64536297c3557f9fffec716c1fbe0970cb1dff96101101e24bed1a66fb0794d2fcb26aba11e7f2393edc1534df8a960252a4b012198c2131d70498b5939c401c01eb1178dfd58123b55766b03f008f7b220020cd4ed5f0db8c450e8b0be595b6410c1759c19f1f6926279095c83dade9862b6d00000000000002473044022040d1802d6e10da4c27f05eff807550e614b3d2fa20c663dbf1ebf162d3952689022001f477c953b7c543bce877e3297fccb00ef5dba21d427e79c8bfb8522713309801210334c307ad8142e7c8a6bf1ad3552b12fbb860885ea7f2d76c1f49f93a7c4bbbe700000002473044022017c696503f5e1539fe5cb8dd05f793bd3b6e39f193028a7299a80c94c817a02d022007889009088f46cd9d9f4d137815704170410f53d503b68c1e020292a85b93fa012103df8f51c053ba0dfb443cce9793b6dc3339ffb0ce97af4792dade3aae1eb890f6006302000359a33e8f3d0439eb7d60aa79255858269bc1011e4cd0d4aa753bc2793f9638fe70dda4a99191f08700047a8b66d9cf7a53bf70756013c8630419e3a0bf428158dd02ab6e16822f239df0a6f1b67b6e1335509a286b30c4b11a22dcea9f95d513fd4e1060330000000000000001efdfbc0022a6437ec10c672d76c513868f403f6b9706e09733d6624e3cda831c2c199dd4c5763054a1c219e079e8cf3ce0c00dc2f16516972e1e64d576adfd9f5d778675c8a3172450a4cc82d6e6c59f2b16dffddc902d0aaa647b750d6224cafca7239a4fa81219cf2ee89741ffc5b7dd7e47d332ca931cffb1d1d432935a6013207629118c965b7a5102e62c43ca9d06bca191307a476738548536809ff6b01c6b5b25d76ff2f67d99e20fdf7d2eff6fc248186d21d054196023c5e4f572ccf0f3aad8728c46f2ff6756ea39de46028610a3d26cd42978b09e0e29e0a8aa46e4fd39d28d028592560264cf1a794c27f6c95d382f486dfe900a81d9d92935c7e0e6306549b3e49b1f60182512ccb994338c3541a2956139b2ccb3dd156853105abf5fb394cb2c45915dfd4106c7472dc5d360ab5bca408203a3fef58b4dd33b0c11c367dde2f19c8af7682be067244bf49a2b8cd4685f5481cc31ba27fe2f3d7b7a353be9b41e4eee2342fd70b8408c91951c71c75dde8fbc03e3f28e6d3d3b41e0e963d3ba0c25b2eb50560c21221950b0699d2615f0128e6cb7fa1b04ac1a046e569a7e87df98c14360b8ffc43db5e17548c7ea5056f84ffd14f4cdfc68a4f10e9b391cfa63eef2c2d623e7cdcdfae2fc4d63496d81462174ff360809b7e3b4305979d9cb8e9ad5b0f012494d31ce51ee6489555b09dddb16641ed9e2534fc34db99d2a4fa736eeabacf2f8cdca97f9e84c964277c6f30f1af7fe2b51b39b487d56ebaf593a3f98e811cb09849c5b445d5b7c9ba37807bd0189c8bdb2709fa70c230f9aba41dd3c62384aea6e1ca098ffec26367aa65a09459fca074d1da0365cf7fc2d8310ae099b838ca78e62cee10f95ec549faac1ff0f8236fb8cf2c0f6654e471d3950ef45e0159c44f9e343d05b3af59b939cf76090d040376407c41661eeda7d2cb61cad0088a286948787dae0cc5abdcb97f7f42026c65a13e1df1357c25d376955942adc858e73876e1d8812969055d55decac9a689dcd11dffe5cf6e06088b93a11e153ffed104266bba472cebffb2b0cfc8ef132309bd7836071d3b6ed459a5950c64cccf230015c98f9210f2d57b7f3a07c382f3df09f055c88e1f312db0d60d471afdc0b780d319a6229babd8f45edecff8d1073fa850f755219a3ea14e7234cbc7590c60eba0ba0cc1afde6ce91c8e8835b1ca809926b3e7d8d7a0941425e5f08e884f12693eeea1b3651f53da90972aaa37d426f37db3edae4285db114cbad5964c269e03b15358ad2a7242e0af538a594fc779ec3c43c3d94fab2028310c6d0acf3efdf0acf028ee757c5c02bb5b8b691aa5eed1a62acbabd0d61faa478cdcd54c6db2cec6144d8d1185115097a7da79c16ad3118d12e36dbcb7a70b0ddb27bddfcb1c6e5426b7e411f607d22c3ac2b8d3e41f55faf5e2105bf3b943846cc4c33edc64f902c1eeda09c8110d4f3ed0a5e511156a3e368f02161b92126abf649341ddb8ed03d1d41b91fc34548c6d94dfb47c088ef27a3cbfe1c9cb05f2ab2f18b8746394c8080c4cd92e818e46f861614ab870cb7ae3446e376793f3a6568a2ccfc2ab0ed0365567671436fee6cf427b6410a046d80b9d88f094924ad370da363e8eb70355b711687e92d88a08ed811ff241c7a6dbbad9dcfc18e6a42493483b938e36c1edd2a1c6e078a17c5d145c9c058b4dd69afc44c345f1c88afb95c1deb5c4994161ba25783165d43b9e50a2d8333a8037cec2ae809a3dbe026d6ba40d60badd05bce73b0f9f36966c30b9c0cb5776544c1182024a96e746a3b01f9db10b45aaffd3b055b02b40bccd41e57c10719bedb0fba99a0f6b0868b186fca0397ab8c219f33190f81e4cce2fbcbc0975c394919c98fdfd7e25a33e5f31fefd06c8dc409cbd3e743f0f48dc90abe45b2e68948436caa37fe9932a77b7e0fe0819d8283964b0eee2249d9190f3eb0bb8178e10a287be1059f35cc1a153dda14def65f3c49cdc5186da86bd3e965446f914e3c9b4cbfcfd2c379f306c5ef8844c4fd398b3c6f96601e90d2dc8810875663939f63abe3ee2e1c8a9c2c2010a01d0dcaebb556a7c98421f8e6465cb0434c07dcea9db1a142f9684e50b06c545785f0dee4def1257e4bb22d87a2b37ca9eb53081eb8f1ea0439c4575abac435868a36552df569ccc63477594ccf7eadfed6adbb8e81800a2e2fdd7effdd1e2f09cf76c9e780f6f8eb8408a3fcc06cb8bcd28db7a37edb0232a6f0e509c684318f179d0c91a97718ce3956c266790361ea3a1bf70cdb8a2f2a59b06dee18075745c7302db9b13a452c188c5624964af2d5d4bbb1138dec59df5dfb077a0f62ac4db3de81f54365f2a4a6dee63a6092b4660d3f5dca3cc8de3bb5350f5dcebabd515c72c9114bc58d96e2e863106f0982c2632bbacf2fe5cf6a8df880c550f7008fd09227baff82d4eb031802fbe7d50f6174860c70fcd9f0356e34c0d45df66492dc309b260b7158adf678e2da66348ca84de3e721c6196e0c717f59cb802c6866defdd9032a4b7da82b816d9681e5eb9115fc2a572fbbe105f479ab339bfa5961aa1920346c9ae4185a74aa828da78a71e55876c657249e83f5812cfb055400da1db8bbb5ed3ce2ca4655b0c39b698ed7d235fb0ed4f29a7e8925cb873176efcd1c6981dd23865468c6e01ddf61fa3e40d6fed18d8e3dbd97a08c68bfb092e441e512d44089cf563509785dd58203949a1ca9b66a700db14060a760aa404e5e9f31eaac015f1527f6d760d8714c88040b87fc8a4d183230cfae35326947e28a7a37eefe1d77070f5232a0d67e278a45d649709a7398cbd43094c5001263671517f83e62e79fb75e6f9bc592fb3bbececa3f597dee71dda0fc909079ea49d81554d2fd79d1cf3cf25d1186efb83cf972b7426600d7d6eb6c48a5f0e26af640c733f3f771e0926e6b38b6f39d7882b0538dcf281d92a6bd361bb32e16f3988d6790fa0a45f549e983f4eb68ce5ff11647b37f8e4c444aae8bc0f7c49ce7215545a29215b55f37dc42aa6add6fd1fb45d9ae580434097e7a8686e23cdbdbf6f8b6b1e5579a7908bafd8878b004c7c94e045fdf2b94f8c1a75ccee7bfabd9bb6d0ea8a60dca61053636160c19f8f3fff3d0330fc95d20a1393629f33f281e5da80a5ff66aaa5eefcf495f8bf7e24744778841d7c633f01af2305a122ee093837998e87f060105ffbc083c0d71f68c2c63820d7a547d9af5618544efb9736af56736e73cb696f191c68970ea1deb587231c889672b3b5399b9b5e915e3c567474c3905ec5b6468da826f1a6438ec335da847db540a091ab311c6846f96a2f17befa2f29ea491a41d7630e42583ad1212e6c606dc258a49f756e2480f90775c04c5c533300e37f8bc7afe7b155fb95877252ce4a53f78491ebf9d8a4aa41da1848633816542901d56e66f126316c80efdaf4b457f9ce771edb012a0b3c27c717f5cb3cc99ffcc959a02289e30d5b1ff936320579c469bd55cba6e79a0c5f1bda59981b71840a8c1ca56863e91eb21fbaf84525d5f04e0f282d03bb56d6dc2352f163d8357b86bc6e4e621bb693db3565eb9ef5629af537874c1cb3459582463362dab3c6fed7e574ce9bffcc685b8eea61599292cc69860c4f9584818182f94d719dcc463e9a6f854405ca2deb3de29ffa1826f795b7e7ac2555c0ee576c75494cb832c59de8d9620927167bc136549b731ef79a39fbf8789831cc003a772fa00d4d699d089d47037e12e1c6eb8c20c5535225a33a1a787ba866ad481e9a4d689c83d75f1986405c82154e312ce8b3494ac5721b96193c025bb75b2cc974f9171297da058d2ed4f00d94e60737af29da660fc51fb9bb4d241e78c9d1815d7e3ea90aa541c4c512ab423ece93f9ff2f479f464b953b4171217b758b280c5d8acda32cced7bb0c92cd9b405afb3a8405602da914e1831fec5b6a291f90635afe82b9389a8b41d957f81be125de2f943b7cda9e873fcd74b446bacc00bdfcbe643053f6cc8162c0a98343242b489f59f7ebac016a7fbf620dafc15c8ecfe20b954153dba19eb81087673a1e847238864036e9a300239a00a5a03d8b39aae2bc201c04c477b1f2a37552670c06ea65551c5c88a42476d0d797af494b077737cb48050bd35f4980964b8b9b98bde84615e8fdca407230f5d15e97ae65d63a96f3d88518fde12d6a82881db5c8d4cd79e724312e88b394129de3569c5c99bf842a90f193c91fa55a82116e237c877dec2da6dc652cb33e33df47420c5238fb6ba5fd96cb77f0cf6c8a12be1a95186680d16a064d9b1a7c2461fdf5e0a512a5a3ed2f8dc0eeadb6c95a658aa1c2713fea473de51f65b13a40a2fe64e5227bc9248f59c2bd60dd2fc14918e333faab6e792ce2f0597be47cee70f5a8b788a50c9cd153bf24786aa80f631ad21926e3285f41c5125a15c12cc889112df0b1857020160122c2595ab3359bcab184ecb32f7cf8f38eea23f4f9135104629d8f1e8273c44f8afa129d3a74cf58ce494214629cd53b99a8489ddc5d339e317ce75dd6c5dbd098d811c56ec5f19c00fa00b5465e39f8f2022c71ab3ed0d5a24058c197719551985ab30a851390ab5e11420c521b1398bff0038d904e5879db37d60c623a0a82e191cd0b6bd20a9e956d41d5daef703bdedd6bd0e20fb096423dd39706e939e796aa8bdf071e44791d2e1ed4a81ffd018cb79c5b6bdfd6297cc6cd379845fd7ddfdb0b83d7b26c21e3edb58185e71472a79cb65322579bd5e0e7b1fe081dcae5447834d70459f8a96b341a26d8922a2b1412f95f3533e04b5f65be112cca03ca45ee0eca10adc7593c78c041281c880d879125e585e68f5c7fbf8686f245cd736ab5aadc57c032c637b753b49575acf4bbff46883382f408417438d7817097accae3fc54afc6015b84b3b05627d7c83c4627c87727bd24c4b4d96a08c64164ab8d4abe3fff5c3b09e8fd12498e3cc3627e799e4ef72a870cd89598d51ba396655b4de66e48997faa51d05d581c52f52852cffc9f89252f26d314d2fb8fcbce197f3a8f330339c2ec3c710710b74f0915da3bbb638b1f1a0cb0c176adc151da0ab52796d466b23e8a269c5b22b76fe7586cbc217621acc955a43571dc04f69deb50066cc587595cf0ca4e9a00a261ff2791ada8de04bcbbea249d2a7840bd8fd3ef98a248eacb7fea5318b2e207668e13ab4e5578c03315d44b478df5247d8afd0624d2a57adf85fd16d86ae54cca21f6c91d8cafb3b31e3f9c4e903c04f39d67c90560dd10b2d28c6ee937cae01e921c98ddd833a9b9247053110c0f29d2f35f8ea322a738636f17648b627db622a9cc891fc1d066d5fcabc168f1b492479b0578d0bd8de0298d4bb96a4351714a10a39de49d57ad66bd6b458ae0d799a19da54bf620c0e6979a95b61a83cd06e46d7d263d53d66f77557232983268f5fd01d10442af0c840ab09c6cc4ad77add6379eeaf98f7cdbd70fffcb035abae4efecdb7e6f63ed8acebd8449b3a910e5eb06b0ee6d80dd45026c9e6c2f978f813b2800386a4d7ad9d127d76c4286c1b2facccfd16e6a263ba3e2893ae5e42049d421e08a62ee9e9574a1f70f0add7b68344256592513cc15f4bc64c5a029f60d617c245c1c34d06c095b2d0a9647e65dadb33ea79e3e0ea62ce55347d24eaab7cf9fc33fd70c07363771f78a13d92941daf7970c97b43d2fbe3e789a52ae7bed64736e6ce59f95322d20f9d6dc00b5824a0ce9072dd051c66ac20d39bd953f567a831d75fa91fb4d49b200fc893489e60df95c2810f7fc57b7f6b7725ae600e1c2def6a943b8d111ff3e9a5ac80aa981fad8709e98ee1550005bb8f65dedffbfe3793abb46302000318eb22887126df9062243038440ef3fca2aa024fff8739db4930b314822b00cab172e83c33b7e5b959b0c3f27c714e447120833ef69bd634d1e011fc3c2585beaa882a29c2dabddfd31a48c0255d1ab57c6796aa4625a546a02cef51a9ee2e80fd4e1060330000000000000001cb6f1101e2b960c9a2fe480eb88fc76c63e58b57445c78d88e04f740580a36d6956006ef12ba606aaca89796dad5ff7cb4c4c7f4e65a07fea8a2ce3b58b265d4b3220013a09ecf4e01023aabca5586d61ecd5d7f2bedceb8b18a8e41451c97a192098b196add06a8a6b619e1e731fd9ae2973741aff6358c1ad45cc873a2d497271e3a20873a6f701d4c44ef670c8c7a9793079d9bdfe956bdc02a52d1de8b2de58b0f7d309240999f13985fa8c98e57fe1bb75219ae6330e9495b523e891dba7885a5302817d68a9891ae0c2597d4d7833b91b073c4f9b27be1cf81ca1c2c1014c57a4affe7b402c0e0c1862bd17bc1d43428671a106c26cab61d5e4ffd1c01f6af1c6e97f7a25ae8aaa8d2c91c57881df52bd5f242b127ec7aed5880101caa01783884dfe943ec9764473323f59b27a204f34aa1fe7fd4433fa606608b0f253247d149e3e269ae5445e917390be83d5650c05859e3a817a6c7e561e2b12baf6d4ca4221df0b7f29fa134269139afd9cee5c7d60149dfa23031705c6a8b72d00d659d7a085de8330de2e5c168ee3eba2180a9319f5e8e0806dadaf0fffbc2df839571360b8cd32300504a527cf914da7a1e788261c9cca2872ebec5a17cad33b15a7a7427c200b8746761359194520f0da1d7ae03f26190d07cf92d515e04815f514c66a98997320a028ad24e83182f213d991accf19a8a59003a2ca666ca505c0d8349e2cb22887efb7db9e4a4e3e2d8da0d5f032603e03f48fb967fd018fc99c6eb72acee4178edeb48703903a89e9462a2d1f447234c3373fff8b205848c7a9d6e45ccc31eeeb0105ed3af1188fb847cf6f03a7f0a646fa325b672796168dbbd9d1d19b2f41685b18c3c96f1cfb7ecb1dea132e8815b62647820ac4b12597d8e737a01a970704b03ba5ae68f8d64a1810db10427fbff1d74cfac91561484cfc8d3b23f74ba0f37e7db2f942c58fb1dd30f6a50c57b5eae720c6ed69b0fb81a6e0260c53028c732a544391e319987a24548230378f8f1ddf65a2d654c7b26951d5c6546cc8fda6003228e8913c9e3c5adf7b7b72f4ff5c4aedba6096097f9a4b58ea1e060609e8d1f0fb0e5dd905b29fec72b118d40c5f599a63f9a37041742a7f1af3ef951c31833621842ec212f9fc5cd3e8c08278ea192f8032ade447d2f35ab59810aff371f598b7dd57b3cde2ad854ecad0c786150748ac241ecd67cb868663a6fcbe9d68c3dc221d4fcec9b0ad89c337c1e10b91a38ab1357f260ca3a084da536e56262973e6c6cca838601fb2f335811375aed78295c4b17d3798d39d4cbf6254ce57680a102907e5c08b5c7ec0a1e73bf3d7b8babdc6156c6ca3f09c0423d6716ff4e6ee0338cfd778158202b5ffb60b74558dc6d0be9b5aed6892c4e0ad3e20de5b604b2b010af09ceaba7c0fba5a7fed39d31cb2769909a251ba5b0668330f734728f5c6786a8f1a35df77f3d739eec71d9268fb2a494a14bf7ab91c075023e76856d1745f5813d83878822934d0b4cc0538048c3f96cad7aef2bbc49bab139915dd4998ed3c6701973eb7913530b14c688f0b344ca9cb990de2a9b12fa7ad8b292234a33428b4d16813693964365bd412fb936c1461fdf8dfb0bba31202685f29addf95fc65f841e97042bc5d82f103e41017c6ac91d3d266e12db2dc195ac4f6d4353924270c7144cd96dcd07b9612e2bf1e0f7fc46ef83690648395c575a13c2b2df0fa04f740340e6b116b0866a401de22f68fa3f621d75b9f5f625cd5d5d7e12a5b0ff795749d742eb2648ddf068a451059390da566b3de84f9d528b2663de7dcc562eb014071e8277a054783d322fa67b9e5261b87e9c354ff58fc52bf9df404139311d6bf9650658fc94835a6220ca02a4bfbf46b2af4f30b1ba681c0de7c134d98dd52eb1e937c191cc9557aa73a343b99ae0b8954a3e929174984b574da75e90a9b71af1215317b04e4090770ab596091fc05c82235a324f86280f7fa081360ac758c1980c6a6763453e6b344611e46b05760941f9517ceb298ed7a2d6f96b11f5719ed0dec803c511dadb8d056d4ca06ca0ad090558a4fbf3a886f3ea9c33e1bb4bb5ddef4798cdfb384bea75a3794c42a53af60f12c95fe9b38d7f6a5d914ef100508091fc84756b596b9ba08d1dc42a7e253435b5481d1470ef00a1172cb036b5bdfaccaee02b15d099da17f9753846226325232e71ed9b48f57697bb3d1db75ed214310e6e3608ded6f188e37b21b96eefaa396db0df05a86416fe64aa950eea87e7af4407c828a8822b17be661269c9f9e365cdc79d20503e2d5e575c5387fa961206118dd379834aade7727a1b2477a24f05f6c2ba3156fe7f5b5ba6d7487b1a124f38e3ed3cda92a8edf05f28e3d699f0c12de9cfeb30ec8d4cd253287a6d3f596db0c06006a531e80083f5b41ee26c05d529e0a59ec151b4a9260a7ea8c1a175ca41b59f464adc122f448fc43e90dfa7b88f81caa7a84e3d6d4dbb85e5828b6ae7455dc2c87c8d9c706af2e62763675851b4ca449c9c0f95d953ce53c5327ba8981321a1cbfb76bafac7fa17c99567725d8e0ac288f3ccd3bad666e515156517281c97a3dbfbd5f345f8eb80bb3c4230301a38b7c920d74eb910d380f884a683f7d3e2738fabf9646138e8a32c35e43786e67925508e4cc7b1e7a36abdf6a497077704e216f1e730c20ecfcddfbdf2484d8eb0ef9b7478f77063fa90b8afbcd019d1a584df58c537b40b193f246598ae4c53958a947dd3916b14a5a4227f01bf543a8c5d6ab8eaefdfb959c8715b756a9c797fe39229dc56a86364cb367fa37e16e96cf8dca1fdc8b6a46ce88e3d29c75b6cc718ca8c28e9e1ae991b28c286107c1dced150814d6369cc8003b2976018941df7fb8eeb68be57adcf8a0e813d2fcd16dc390ce17dd0a91dd674d766d21b5de7f4678a548d75cc3de7d099b418fbdb66b2a2b12a56b1dd8b3f84a7b45e36db9bb63b3ef9fdadebc21c6a75364173925ffc69d481024e49076dca105795e7a64a3c82011889aacf0114a1bd31414e288cbb63eb47d399d0e025a54f11670c8ad4a793d0e7ebd3b0d8eb30b87cf62b131c61a4c55d2e56e47ae99fc543c57a1877ce44dac4c6f9fd99552701ade43858e0b4020230cb4d42d1990bfb509471a5c1c5557c29c00072c5cbbc056de6d465ea2ba2f4a1a5dd604dbf998e834b9200c59fdf90bec38af9218e47ea5ed5512cf8b0146126a15d49bf915eb893ad1ef83d8faf6c93f944ebce3704f930b6f69a1afe767ac2c9fdf092c804c7372ae1a64bca3a3b5a31f2ad430ba9e61dab3daa3be90a538cf0fba00796de511cddb5a594f14aa6d215bd0be19c0ca5f043403b7dc56c87b092d9436eb79509c3dbe367c2fcbc2b09f9818cf5a55d5ee0e477888166bbfece661b62812ffed3e4167ecc81dba148f89a8f2e7c27424a2ee091ac487e68fbbf9798e8caf46b35de8dde66a7cad6dc98a426ea7b8b930cf2d7d71fe71066dbe51e8a1c7151e97fecbeedef3d6f8e01cd5576dd58097b46153f9c3bcecf30bc82b4cdfb1bbfa826c7c5b217a023e4da02a35d0947b2c4d24d50a292e4c70fe854a420c54490d4850ee8c372756671fe130532f89878a64977ead60bf604b73859ae64ed62536423bb51b30c6fedbc819fdae05cb64b87b153f4252b832d6b866100a7b307d1e705643f96f0724858e6211802b2ce706d5424b99315db90c7d74fac66951251f6cb739ea008f839c7f62318f795337ca4ff05886a2640819873ae00b933081b64da1101d1b17451357921a2f4d4dc86c92a5eb346fd6cd3a63315768b94b90a15162aec91cea706b9221330db154d1fd71acac90be47055c725bce38710f1b4b4144f331cfa9fe15ebf6535747669e4aa1f0d72092ef395f16a4ec9014029b5c9d1b4bed9ec81a7568f8f1c87e0ce0f4ef9cf49e3fe4960b0b7904614772c63147f3c5463fffed182919c4973a8256346116be40b10a38cdea5bad5878760daaeda57476e86ec65e58030bc8ff99ebf017e9bf6383f981edc83b538e2bf4bb573637e6f4717d74a3ac71f5e151259b29c1b7226e3a8ab176baa2f27e3e385cd48c6f072bb6e8e9c92e35d7ff51177f4e3553555d967c04befc1847003a8592738c82eef231ce3d372372a19a01b27dc7916f986ff3f3ea8872d4986bc1ca649a92924c8f582ae2b44028e711e955d2563c33db3b7734aa246de553dab2c5268538f7c2b6dbe9a70657e2a26e52f5d216dfa9aa8e197a227c86a7d3b468880a721b804a0c51af1592043eee7fe3657b40c1832a858cfb4e037d208ee69c4fd697b929383a971b2a0864544505af2267e334db5f3f3f4ed88e2f6f2b3d7b96016ff92a120556e4d1e50440943893b00508c6242bcc41b6d06dc29ba20564b42257b9fa1b5f4f453e94e72501d31e8947e09a38261020400db4b8cf675b1854639a962a57905cbbee14ea0daa9bd281fd635c8f900fcabdcbcfb140f4f24b47731782ca899284fadfc9d0d6eff77045792e139afad34c7672bacfa22d85fcc05652178cc169bcf52ee3cef281d99935abf9c9910caa7994cfe33b9319d9854aa6e2590a86297f23b0cada7251a6ee1b2f3d2cb5a193cae8768d92f556994e416d4bcf5bba3a295d9e2215291237df74e3c493189bc5a27b3fec3e1a1329c6c6c75e0802b40fc74776476dd2d9e3453ec1709a8a2d162a936d9fe7dd4b6f7abdadfa429aed4cbd5896cfb24a2d91f1cee781d0ed73cf7306d6f9545fd3346c2232b8799553357a5a531d6085d04af5f183019dfd3483baf23b0ba5a6b58bba4b7a1eb0a32626bebb5cc0c4dad45c55d135be8b0a4dee787ed48b90a2a3fc120a753b52290c27ad0eb32b668a9540986ca0256c1676debc4d19b1b80bedd81e505154264a199ef1a54e1fff1b3589fbb6b2d87a1e04e67066571b68fe04f030d473f8d135585f8b7be91f0ae1a4fa2f44008c0f727f6aba9c5c60c3a9ff22911e267ffa2a5d1c71ff25f96ad257be29a2ec641e2055d785765cadd0c2fe513c44154e74f4b8cc4b24d9ee2f6cfe245549713f9dada1935247a2ac7ccc13c4a5c00c6ffe7ca33c0cde4c75c4fe2ea041a965e4c7385ebfdbc348da8c4216a02fa829892c827adbcbb87745120667cdc5a4aef28b190a54b422df45b8547c447765838dbf9f05de338ab672706b59b2f0644d6735d9316e64a1a15d3dfad893bb1bbcbe1b574a0b8ef5265e195a929148cc5e97c8bfb032d4528b523b6a6b29209428f38115cd102e3b4e268333e490140964278238e7ea9638ac34559e05300dad0c3f18e9228474cd3a7186102967c33fc14f086b4f1ec3957d87f2609d140dbb9e7ff793101d1cb90d004565c6a32924715b1bcab483e6389e2e824054edef350f328870f16412aca0fee39edcbd02a6a667aaaeabb6654c4762c639a26286a3c1730ab75defcd9451b4377f6acdc3b905684658c0844d904c47d313d85eb54963fd71a9a76dc8e345e479004f00e446b886ec41cf7bbb9311463e877aa4e357a0dd0b185a5cf12244296f5f8568e84cf6ac3b6125db6897e4e7c183cafc04f61b3263456f61a7880b446e3cffe986c3bf027c7deba490ec8544d2627e6596ef8f8a5cb577796e7c36ffc4f4346263b5d86ae1d7b8d04709367349d590047a8bfb34fbf6481adce60eddfdd1e148ab83874d70b5303fa0ce60c0ba7a047a477dc4c513d2218b0bb2bdf9b60be9a39e928976464e333ce0cb19aa21fda1c6851c6db9d5bbc6552e080f8e448637af711fed92e72c8d8530187de94603377dc387041a9eb42ac70b3923b9828de33bb337d55409cb419bf4089cb2bec79ffc3afc6dcc3cb82bc903d956d28e30000630200033fb971149dc9881cf31b7bd90de445f0ada69611016c5fde4af5bffe2b40a1a27d651a1d2127b0a95539b18fbb835f5145c1c4c7492866c6bd08ba260abb300720d2d42b729b72c6166f9ae0e4ac09a0f6851ca65444bed00b72b7f12befbbd0fd4e10603300000000000000018b6d2d00790f618171a9e8eb6051fc14dc27c502a54f5ccecacb4bcb350581a8f4b1a887a1e58865a21f51ef5098400c115cca84f489637718d8c3ca4350ad677374d40d2b64fe949ca34bd4ba845a87c7693421b70aa8d852e021aee329762883b9820bc0a47ea2fc6a8411ef773703632849094e51c73997c67f3e922d2801b6abc445375cd963a62c2bb28d733bf9274fe503081b51a56023a94200743e7d38865c190331449d19bf3d4eb7bf0b2a9b90696484aab906b9470e10946744838fc428f88461864d6601e93f10909e049a315fcc0ea7f4d71507fe5ed19b9ac2f55b0d3902b153ee27da9c55ab66debfb5ca440dfbb1a600cd8875049c4c13bbf242d26b10035002c7859f9c3ea631d955914adfa0817e4801e85b3f250cd9e7523db62c4ecb17a49028a02a1b61eb96a410643f1fec0ac664d96f99a1db4ac335c2bfec2946707c3c779a56373db197039af9a903e833af6f51de5cf8fc667dbf5416845d415dc98641e0984ebdfab88bbcdf305f605d36f7a472a516206d7ec722251e269800a00e8adb8f2ce161395c1c6ad4b406e1fda77bc7f0af07ea075011cee6cc5e7fd1b6e96e321171ca7d28a35595ddf0b0c831d28a88d30c7391c5832d90f906539aa49185fc6c0864e2d10b21160991fc19a1d084006d03fe3fb6f571f1ffd9f06ffbc0c076689373f9c2f8655758f7f44618345a6d5f8edae46e73a09c38157d5c39dd51a47756ea761e6320d6a91a1bb22d8dd35e4e7806b0242bcc4cae8720a953c6f933c0ee3216513cce6742a2cb4bf44553d8eaf175471dbc0f71c7c245fe99ab4240ccac637a16c82f0c60586f00d83ff852af48a239289d8b70a2638b0aff02572d6d2d68e22b87ba93f3db51bb27825265607ba4b6e9a194c7351f220b9e715a23237c40024fb7cfedaf7c8e0a1c4c6aebef8841fcf2609a3dd7f44dfd8895077df41f10790372eac8adff5ea7eeb28e371b4700d5044b41fd358dc4ba29158213e0f93711026fac8abfbe7cd80a939477ce545bc91cd1d32e8f2268563b0fe3e80855777d51cdf4835050a557d3c7b7f6905ba744ae5450d22837d2c2fa0c0755934654a78601a1fe236f11b6d72f368880ed938ff4a2e8d82c118493a1bb9a9ee95cf329f2d175d467aacc2c6cd73ed59ce64d508604db77942f9b7f3b0f86d913d3e1b489d2190a6da1ed997ab1eee356c885270e4e0192acc9c2b8702107c96aed654318bbb7724b913808dd2cfbbf6ace8db9c4cbf26f2c90a76eb967e365c58855b83550819cb5b28ea5e6ec1ea153ad3ee5e6292a174f7cab1b39e852194a6926bdc4d42326e17998cc057f614e91f6acab5a5bbedd93d9a13dc61977aa2accaf35370a3f1d3819c43c9430d0e767e92de96bb225007a7b6576ed7c4f05c984ce2e437d3b7f7f50c270caf90f8e5dbecb992be2972ef8d79c7674e025ee06b1302bcbd57fe5be9d9b4e38f17d9dca898ef3d71918550fd77a15c7aa2b66ee1a2f38b81040f3d6ec6693f54cc3fe39515275849e9e24b0af3e81705dea95e8f1bb1b4665cfdeb0630a5542a2857f2b58c36761d743299d77872d6894302123f4347702572f04d9876191d771e87655c071fbd29338eef0f9acb0a8ca3f0327ead8e875bc2e7ba38f249e6eda1fb74162e972ff523d20c6638b93297d406e9b2264187c06d0a78203d771f2525227d029b27b23192f747492b9774b12b039729ef75d11ce8d701e56fbb202f3e4bd68686f096f13680456529e5f132915595e0e0b4061b3014219f1fbef4d7403dbfcac01c701b7727c2463cb838d427e07706400be4fdd9140a800e47e7ac15a7a8a897187a38a0080726349d8b7566252076b1ae1366496b50e9a6d236837ffa0c4c3e61bb409a7d9faf8662109ef7213007a76a6d94cb79ad07183a33a4cdedd78896278a3b5531ec0efda9d77076d85a63536b426a6b58c3d0e8a46faf0fdf678e4964272e8410b346cc753edb94a61a2f309f8e753ff332f5b15215e0a20ef32e6a6faa044a431764e008e66b4af820bb6afe4d8dc1679219fe7614482517fdc523d4d7ce2bad9d59f7b9aed89b813e5b36b58a7c668e53181c0e1da45e4ba3851b46de8e056d63e440c471fbe23fbffc31ece7cd20658784f2d2fca3f730a1f8a90ea6995ccb490fca475b1441e38468433d1423c1d83a20b04f1216aff13c8e035c2ed389695c2bb0bedadc38c8a6222d687f0235bda3566c0865774bb6098acd674ff9091db1a6c4f0c2955c1759730b361f310d956f892089f500eae0084022e610ca4e758ce2c680d213bd1b5e00a6c991976e93189159bb98a1e4eff14f681d47694060126c0852ad52489c15d7302d82c66aa830208a9fd13da87a2aac3e44dddae632f2e4d56dc768ee6b3622c61e59aee27fee5aa0bfa9c56402ae3525f00634b11381d0b9637ac699e4c4b225c32bef9dc563e87cfc33bf07450c2cdd015bbd94df63697cdd9b6cf4169cfe1f626c126dbb588c57542662d02eeed561946ce94b46571f72ca3cf7fe52a8a6ea24fa216f01655dadbeb0f74e383e522da69db64b368cb155c2ba4c4fc8aea8745b1081223317003f0cd7ae620fc7d9a6c9c4f39a237d5d9d7f3e756c77daeccbd5d06ed28ac2f089db5449340872bc444aa4aecf6552621b84e4fabfd6baf0e1b61cab00e5c2050bfa38899e9840e2dac55c7d5e7105f65dc3afe3c35dd3e8ebb1a013d65fb0b9d76665f3c4eff5b766fbb0c03cc10c411987ef516405296437a91a67d7398d788e30f55bc1e6236b317784504c53800cc07f4eaf78bac03a025a7943573edcc67db3d5d5281f85ee993238fee3580cb846efae33b45ee2ee1ad640b1d068302504521269a31a166435e8fd964d2e15048f299a95ec1cbeb0c8d5d119e24670112d61d56ea120d7bc30fcd924fc7b812404ac45798af3fb590570a4d7a3f41639b879d1bdf2c72c979105460892fb41570cffee716679eb7b4124be188e28ca4c68d206c1cc9d49cd7489d63372853dbe83f874579238ecdd28c0dc265871d6dccf782b571f1004702121e8b15c9d8af9e6812dbbe742812c7e7cd1dafbdbe3d189f618936e270855700be8f6a7b528f271a936a2cae204b44d909ae3f6a8bcbfcda44b430397b1c96187e5a8362afe92bb9afb0a0a482cb6c8cac39a0fb1fe0034f8a965a3be425b4b34f67ff38a8ab30f8219a8933539c1d06d9b2997b6de743c568caea8b269642b8503b546c9e136d0e47775c8fef45d4489e6b4747c6accd6fad3d34fdd6cbafe07264e7ae1e025306c97d77a130093cc8d5ab8e4abe095787183a9084c569168011766b47dade4e3e1353a78f9f3464d8237b7de02da10c7a7b8951bafbaa898003ad9de997c89d8507393c6fb782b8f41aa99d5c92d5ed93e02a2e7550d42f178739898406badb6da850e305c10063b1a687a2b321a1f867ddfc7949d9764493af4f9681137101f87ec3c3733c0ee23a758a69dd5dbfccd20e0e7cc8543c213688ef9cc85bf9c539d3b6758e24befb3c1b617b7d59a17e915bb985df8229429430dd3057a8225d22afc2775e352a2d7c2f2f46786d4e6e984fb35ac6d7e1b57da82a6d1470895e56521c88c166f8124a4f0c5ada7d5e43174e319c21b9416735858ab50958def63c9a38e853d28a0f47b8e601beb0cdfb30d87070003f957ae347d5b03e80890311ded8018de0227c430f29ff20f0d0d1331dd5f22cff547847c0a26c1fdc272cd234b668823635f68e0797bf68fb1e531a423b1fae9b056fb8c0589908cd2774a7bea8da465248a438a22919d35e0ed8c5020f06824aa856c1a75e0d50d8e9c2dca471d249a97e8e8055d0927432577ef07e6658aa6ab3e9f5f4f50848b12dcdcd9594dae732864f9c6253cccf39922b5f1f8e16458a0c11db397017821de73a331400a76c2a5a29c7661405e9f244a92862a8ca13bc86a78a36744e52019c067573574f75e01b21c36e19a714e9cc0860e9df8e659cefab57002dc2b3d1a2918dc20ff25bc0d87023813abcbbe29defa514bd71fedf314a140508c7e8dd4ace82d56cfd6307fc8299a65c8b3b0719881dc06070d670729902ebfa1dc0b88050e5824cc186454ec2727d0fb2f95eb677f949375a0a31661c7f2bc452426a052b160b0654bffae35766a5317b845582176f1ec52e5bb7d814651781e268cfaefcf6da560810d84343dab8a8b2f2f7976334043498f529d75f9dec893bafdde0ebf003ea7d43f22d8e4eb3afea7be8bd22a9adb9334db2d6b05b8bfe72a96ca2c5ecc925333e4076bf5b7d9ed519ac3eb87c73d0c8121b1034424991561eccb669807a722bcd43141915c9db90f7a8a8e732054970645da1845b988f21cd5d2a89abd8e14c0e6532a3db89e43571b795d6f475b11c16cd7253a4538f4e73d0e3791e0c8f3e51ce3d9645062f249549d9165185fe6920659fe72ae01f69c6d5cef5a01cbbce0fcfd671e1a0aac35d541210a723d2fde91f37c130657d8825662bc46ca7780e07422ce2e7e5cbc1b15ad29b8473ffb832f45c480e960d620267561b3e3112c54359459c3f0235eb6eb2720dd5cf65f88267e099ae87ec7e35b3a915f18a4ab67583ccb4d907637812d797dfa51acc7b5cb13ab58934217a562b00a4a3d030bd9d3565a47c95396034bd65d39d39a6e7795f13e5031d148db16eddba996e1e70730eee02c47bd8b5c42812a12a2db5490fc3ad50d7d03c72c0e933ed8b43f8e34124e272cb39e06e628f18acfe4488dcced67a2c47008801e8d2db5dc7f7556d38020d53512993f3efeb4b07fd1e7b631deeeda74983011ca401ec7b86eb2a7a4d341f97337d37ada0dbbe124fe481ecac3e9b8e8f3b8b90ccf81ec028f2ee4e62934abcfcc2647966f6eea6563a0fc8fc75348f5fb3d2390db24d49858bbca822217fa81d240cacb7b2f6c2e4bad8a7a112b83a5d35ad68ec1cd599afee41fd4e860097f33afbc2cd790b2933f1194549c5aa3fe5c651a456c8ba7c8fa5ee5492233c21a80bd9216fcfccc03ecb76af3849711a0f69d5a261ce94484c30f4b74ca6cb4d7d5c4dcc0be1f0390c208e1e7e863700c6dce7ea5ab3831c00e586094a6a1f3b32dfbbf99a7581f90001dd558738804d0663a59d77407b6ab1ef3a82c156bc58d5a694a365b300a90ebbcddc49bbe5ba63c88e7a6e0faf5364ea17cabc602ddbf87a4c2f55b068ef296be5bb66befc1e37ad77f8e97c08f02d17dcdeb47959b0f46c2ae2c3d99a948f2a52c5793d53fe57876c38336a74786042abafb63c2154096eaed98598aed76da5a17ae179e79f848b237bdd6db63e5fbe77ee28b2bdcae462905ce1827800407317c2a42fc0dc234b2183db9097c0fae23da91aca6b1b7894537b0dc8524536573a34ef68596021cba863ece0de4a068f806d888aa03ed88ad92f375860f8885c5533c637a7a330c24aa0357f007ac3678e59cb1f6aa7c6979e15fd107a98ab42a635a3c3e70b58a19ec73b4bdc482000c3dfb4af84012ea3957d3d30b80857d9e06a2e677c84e5d9041ad4bf22afbdf0351f6d5c7a7a2ada3dd5ab4e48e37d51e5fad56cf9963715438c5f04b9772773893a59e2e46c6b7e19e9001650b66b469f4b1c4d188b286d5ce8b21269179e772147c7cb09eaee9b9de684ffc33068e5d346e79b710d82fd1278aee64ddd4ed37a944e6c745217c6a626444aa95b565c1f68a12cd2b86a61927896884bd5a76a9df4f6fe548bc16444272ec1e856334d64e0f32ba90daa77085b0683e3e010abf571dc564fc703a12998c72b6712386cfa4ccc802c850a3604bb0b2d5cd2eb6e788d475ff198f94a220c925a32ab6d69b037f1b9f0f4ce1d1b89cc0d").unwrap()).unwrap();
        assert_eq!(tx, expected);
    }

    #[test]
    fn test_finalize_psbt() {
        let mut psbt: Psbt = deserialize(&Vec::<u8>::from_hex("70736574ff01020402000000010401020105010401fb04020000000001017a0bab8c49f1fce77440be124c72ce22bb23b58c6f52baf4cdde1f656056cd6b96440980610bc88e4ab656c2e5ff6fe6c6a39967a1c0d386682240c5ff039148dc335d03b636cc4beba2967c418a9443e161cd0ac77bec5e44c4bf98e72fc28857abca331600142d2186719dc0c245e7b4a30f17834f371ca7377c22020334c307ad8142e7c8a6bf1ad3552b12fbb860885ea7f2d76c1f49f93a7c4bbbe7473044022040d1802d6e10da4c27f05eff807550e614b3d2fa20c663dbf1ebf162d3952689022001f477c953b7c543bce877e3297fccb00ef5dba21d427e79c8bfb8522713309801010e20cbbe4671915035276d8df41a7ef0b6a36dd101de48a4076046fdba3b0bec20ae010f04000000000001017a0b90df52169792d13db9b7d074d091aaa3e83aff261b1cc19d291441b62e7a03190899a91403ca5cd8bded09945bc99c2f980fd27601cada66833a5f4bc108baf63902e8bed2778bf381d17241be029f228664c7d1522ced55379e275b83fe805b370216001403bb7619d51d2af2c5538d3908ead081a7ef2b2b220203df8f51c053ba0dfb443cce9793b6dc3339ffb0ce97af4792dade3aae1eb890f6473044022017c696503f5e1539fe5cb8dd05f793bd3b6e39f193028a7299a80c94c817a02d022007889009088f46cd9d9f4d137815704170410f53d503b68c1e020292a85b93fa01010e20cbbe4671915035276d8df41a7ef0b6a36dd101de48a4076046fdba3b0bec20ae010f04010000000007fc0470736574012108a337e7e0ecf24c121a17193623254c277a306e9fd39cd5aaf8b7d374f4011c6507fc047073657403210b8e11e3b8904ac80caeb16af1c93053f8a11a963269bcefa96823d75b8640ae940104220020c731ad44c00a2928d508ad82b05868cb42733a5b0d0b208f483307ce8c328d9307fc047073657404fd4e1060330000000000000001efdfbc0022a6437ec10c672d76c513868f403f6b9706e09733d6624e3cda831c2c199dd4c5763054a1c219e079e8cf3ce0c00dc2f16516972e1e64d576adfd9f5d778675c8a3172450a4cc82d6e6c59f2b16dffddc902d0aaa647b750d6224cafca7239a4fa81219cf2ee89741ffc5b7dd7e47d332ca931cffb1d1d432935a6013207629118c965b7a5102e62c43ca9d06bca191307a476738548536809ff6b01c6b5b25d76ff2f67d99e20fdf7d2eff6fc248186d21d054196023c5e4f572ccf0f3aad8728c46f2ff6756ea39de46028610a3d26cd42978b09e0e29e0a8aa46e4fd39d28d028592560264cf1a794c27f6c95d382f486dfe900a81d9d92935c7e0e6306549b3e49b1f60182512ccb994338c3541a2956139b2ccb3dd156853105abf5fb394cb2c45915dfd4106c7472dc5d360ab5bca408203a3fef58b4dd33b0c11c367dde2f19c8af7682be067244bf49a2b8cd4685f5481cc31ba27fe2f3d7b7a353be9b41e4eee2342fd70b8408c91951c71c75dde8fbc03e3f28e6d3d3b41e0e963d3ba0c25b2eb50560c21221950b0699d2615f0128e6cb7fa1b04ac1a046e569a7e87df98c14360b8ffc43db5e17548c7ea5056f84ffd14f4cdfc68a4f10e9b391cfa63eef2c2d623e7cdcdfae2fc4d63496d81462174ff360809b7e3b4305979d9cb8e9ad5b0f012494d31ce51ee6489555b09dddb16641ed9e2534fc34db99d2a4fa736eeabacf2f8cdca97f9e84c964277c6f30f1af7fe2b51b39b487d56ebaf593a3f98e811cb09849c5b445d5b7c9ba37807bd0189c8bdb2709fa70c230f9aba41dd3c62384aea6e1ca098ffec26367aa65a09459fca074d1da0365cf7fc2d8310ae099b838ca78e62cee10f95ec549faac1ff0f8236fb8cf2c0f6654e471d3950ef45e0159c44f9e343d05b3af59b939cf76090d040376407c41661eeda7d2cb61cad0088a286948787dae0cc5abdcb97f7f42026c65a13e1df1357c25d376955942adc858e73876e1d8812969055d55decac9a689dcd11dffe5cf6e06088b93a11e153ffed104266bba472cebffb2b0cfc8ef132309bd7836071d3b6ed459a5950c64cccf230015c98f9210f2d57b7f3a07c382f3df09f055c88e1f312db0d60d471afdc0b780d319a6229babd8f45edecff8d1073fa850f755219a3ea14e7234cbc7590c60eba0ba0cc1afde6ce91c8e8835b1ca809926b3e7d8d7a0941425e5f08e884f12693eeea1b3651f53da90972aaa37d426f37db3edae4285db114cbad5964c269e03b15358ad2a7242e0af538a594fc779ec3c43c3d94fab2028310c6d0acf3efdf0acf028ee757c5c02bb5b8b691aa5eed1a62acbabd0d61faa478cdcd54c6db2cec6144d8d1185115097a7da79c16ad3118d12e36dbcb7a70b0ddb27bddfcb1c6e5426b7e411f607d22c3ac2b8d3e41f55faf5e2105bf3b943846cc4c33edc64f902c1eeda09c8110d4f3ed0a5e511156a3e368f02161b92126abf649341ddb8ed03d1d41b91fc34548c6d94dfb47c088ef27a3cbfe1c9cb05f2ab2f18b8746394c8080c4cd92e818e46f861614ab870cb7ae3446e376793f3a6568a2ccfc2ab0ed0365567671436fee6cf427b6410a046d80b9d88f094924ad370da363e8eb70355b711687e92d88a08ed811ff241c7a6dbbad9dcfc18e6a42493483b938e36c1edd2a1c6e078a17c5d145c9c058b4dd69afc44c345f1c88afb95c1deb5c4994161ba25783165d43b9e50a2d8333a8037cec2ae809a3dbe026d6ba40d60badd05bce73b0f9f36966c30b9c0cb5776544c1182024a96e746a3b01f9db10b45aaffd3b055b02b40bccd41e57c10719bedb0fba99a0f6b0868b186fca0397ab8c219f33190f81e4cce2fbcbc0975c394919c98fdfd7e25a33e5f31fefd06c8dc409cbd3e743f0f48dc90abe45b2e68948436caa37fe9932a77b7e0fe0819d8283964b0eee2249d9190f3eb0bb8178e10a287be1059f35cc1a153dda14def65f3c49cdc5186da86bd3e965446f914e3c9b4cbfcfd2c379f306c5ef8844c4fd398b3c6f96601e90d2dc8810875663939f63abe3ee2e1c8a9c2c2010a01d0dcaebb556a7c98421f8e6465cb0434c07dcea9db1a142f9684e50b06c545785f0dee4def1257e4bb22d87a2b37ca9eb53081eb8f1ea0439c4575abac435868a36552df569ccc63477594ccf7eadfed6adbb8e81800a2e2fdd7effdd1e2f09cf76c9e780f6f8eb8408a3fcc06cb8bcd28db7a37edb0232a6f0e509c684318f179d0c91a97718ce3956c266790361ea3a1bf70cdb8a2f2a59b06dee18075745c7302db9b13a452c188c5624964af2d5d4bbb1138dec59df5dfb077a0f62ac4db3de81f54365f2a4a6dee63a6092b4660d3f5dca3cc8de3bb5350f5dcebabd515c72c9114bc58d96e2e863106f0982c2632bbacf2fe5cf6a8df880c550f7008fd09227baff82d4eb031802fbe7d50f6174860c70fcd9f0356e34c0d45df66492dc309b260b7158adf678e2da66348ca84de3e721c6196e0c717f59cb802c6866defdd9032a4b7da82b816d9681e5eb9115fc2a572fbbe105f479ab339bfa5961aa1920346c9ae4185a74aa828da78a71e55876c657249e83f5812cfb055400da1db8bbb5ed3ce2ca4655b0c39b698ed7d235fb0ed4f29a7e8925cb873176efcd1c6981dd23865468c6e01ddf61fa3e40d6fed18d8e3dbd97a08c68bfb092e441e512d44089cf563509785dd58203949a1ca9b66a700db14060a760aa404e5e9f31eaac015f1527f6d760d8714c88040b87fc8a4d183230cfae35326947e28a7a37eefe1d77070f5232a0d67e278a45d649709a7398cbd43094c5001263671517f83e62e79fb75e6f9bc592fb3bbececa3f597dee71dda0fc909079ea49d81554d2fd79d1cf3cf25d1186efb83cf972b7426600d7d6eb6c48a5f0e26af640c733f3f771e0926e6b38b6f39d7882b0538dcf281d92a6bd361bb32e16f3988d6790fa0a45f549e983f4eb68ce5ff11647b37f8e4c444aae8bc0f7c49ce7215545a29215b55f37dc42aa6add6fd1fb45d9ae580434097e7a8686e23cdbdbf6f8b6b1e5579a7908bafd8878b004c7c94e045fdf2b94f8c1a75ccee7bfabd9bb6d0ea8a60dca61053636160c19f8f3fff3d0330fc95d20a1393629f33f281e5da80a5ff66aaa5eefcf495f8bf7e24744778841d7c633f01af2305a122ee093837998e87f060105ffbc083c0d71f68c2c63820d7a547d9af5618544efb9736af56736e73cb696f191c68970ea1deb587231c889672b3b5399b9b5e915e3c567474c3905ec5b6468da826f1a6438ec335da847db540a091ab311c6846f96a2f17befa2f29ea491a41d7630e42583ad1212e6c606dc258a49f756e2480f90775c04c5c533300e37f8bc7afe7b155fb95877252ce4a53f78491ebf9d8a4aa41da1848633816542901d56e66f126316c80efdaf4b457f9ce771edb012a0b3c27c717f5cb3cc99ffcc959a02289e30d5b1ff936320579c469bd55cba6e79a0c5f1bda59981b71840a8c1ca56863e91eb21fbaf84525d5f04e0f282d03bb56d6dc2352f163d8357b86bc6e4e621bb693db3565eb9ef5629af537874c1cb3459582463362dab3c6fed7e574ce9bffcc685b8eea61599292cc69860c4f9584818182f94d719dcc463e9a6f854405ca2deb3de29ffa1826f795b7e7ac2555c0ee576c75494cb832c59de8d9620927167bc136549b731ef79a39fbf8789831cc003a772fa00d4d699d089d47037e12e1c6eb8c20c5535225a33a1a787ba866ad481e9a4d689c83d75f1986405c82154e312ce8b3494ac5721b96193c025bb75b2cc974f9171297da058d2ed4f00d94e60737af29da660fc51fb9bb4d241e78c9d1815d7e3ea90aa541c4c512ab423ece93f9ff2f479f464b953b4171217b758b280c5d8acda32cced7bb0c92cd9b405afb3a8405602da914e1831fec5b6a291f90635afe82b9389a8b41d957f81be125de2f943b7cda9e873fcd74b446bacc00bdfcbe643053f6cc8162c0a98343242b489f59f7ebac016a7fbf620dafc15c8ecfe20b954153dba19eb81087673a1e847238864036e9a300239a00a5a03d8b39aae2bc201c04c477b1f2a37552670c06ea65551c5c88a42476d0d797af494b077737cb48050bd35f4980964b8b9b98bde84615e8fdca407230f5d15e97ae65d63a96f3d88518fde12d6a82881db5c8d4cd79e724312e88b394129de3569c5c99bf842a90f193c91fa55a82116e237c877dec2da6dc652cb33e33df47420c5238fb6ba5fd96cb77f0cf6c8a12be1a95186680d16a064d9b1a7c2461fdf5e0a512a5a3ed2f8dc0eeadb6c95a658aa1c2713fea473de51f65b13a40a2fe64e5227bc9248f59c2bd60dd2fc14918e333faab6e792ce2f0597be47cee70f5a8b788a50c9cd153bf24786aa80f631ad21926e3285f41c5125a15c12cc889112df0b1857020160122c2595ab3359bcab184ecb32f7cf8f38eea23f4f9135104629d8f1e8273c44f8afa129d3a74cf58ce494214629cd53b99a8489ddc5d339e317ce75dd6c5dbd098d811c56ec5f19c00fa00b5465e39f8f2022c71ab3ed0d5a24058c197719551985ab30a851390ab5e11420c521b1398bff0038d904e5879db37d60c623a0a82e191cd0b6bd20a9e956d41d5daef703bdedd6bd0e20fb096423dd39706e939e796aa8bdf071e44791d2e1ed4a81ffd018cb79c5b6bdfd6297cc6cd379845fd7ddfdb0b83d7b26c21e3edb58185e71472a79cb65322579bd5e0e7b1fe081dcae5447834d70459f8a96b341a26d8922a2b1412f95f3533e04b5f65be112cca03ca45ee0eca10adc7593c78c041281c880d879125e585e68f5c7fbf8686f245cd736ab5aadc57c032c637b753b49575acf4bbff46883382f408417438d7817097accae3fc54afc6015b84b3b05627d7c83c4627c87727bd24c4b4d96a08c64164ab8d4abe3fff5c3b09e8fd12498e3cc3627e799e4ef72a870cd89598d51ba396655b4de66e48997faa51d05d581c52f52852cffc9f89252f26d314d2fb8fcbce197f3a8f330339c2ec3c710710b74f0915da3bbb638b1f1a0cb0c176adc151da0ab52796d466b23e8a269c5b22b76fe7586cbc217621acc955a43571dc04f69deb50066cc587595cf0ca4e9a00a261ff2791ada8de04bcbbea249d2a7840bd8fd3ef98a248eacb7fea5318b2e207668e13ab4e5578c03315d44b478df5247d8afd0624d2a57adf85fd16d86ae54cca21f6c91d8cafb3b31e3f9c4e903c04f39d67c90560dd10b2d28c6ee937cae01e921c98ddd833a9b9247053110c0f29d2f35f8ea322a738636f17648b627db622a9cc891fc1d066d5fcabc168f1b492479b0578d0bd8de0298d4bb96a4351714a10a39de49d57ad66bd6b458ae0d799a19da54bf620c0e6979a95b61a83cd06e46d7d263d53d66f77557232983268f5fd01d10442af0c840ab09c6cc4ad77add6379eeaf98f7cdbd70fffcb035abae4efecdb7e6f63ed8acebd8449b3a910e5eb06b0ee6d80dd45026c9e6c2f978f813b2800386a4d7ad9d127d76c4286c1b2facccfd16e6a263ba3e2893ae5e42049d421e08a62ee9e9574a1f70f0add7b68344256592513cc15f4bc64c5a029f60d617c245c1c34d06c095b2d0a9647e65dadb33ea79e3e0ea62ce55347d24eaab7cf9fc33fd70c07363771f78a13d92941daf7970c97b43d2fbe3e789a52ae7bed64736e6ce59f95322d20f9d6dc00b5824a0ce9072dd051c66ac20d39bd953f567a831d75fa91fb4d49b200fc893489e60df95c2810f7fc57b7f6b7725ae600e1c2def6a943b8d111ff3e9a5ac80aa981fad8709e98ee1550005bb8f65dedffbfe3793abb407fc0470736574056302000359a33e8f3d0439eb7d60aa79255858269bc1011e4cd0d4aa753bc2793f9638fe70dda4a99191f08700047a8b66d9cf7a53bf70756013c8630419e3a0bf428158dd02ab6e16822f239df0a6f1b67b6e1335509a286b30c4b11a22dcea9f95d51307fc04707365740721027fa518c54bb326d5ce3da5c2eb8a6521ab99df86b511477d0f5ebcd616f063ac0007fc04707365740121081271c10f0caf52a40e015e7d35966dbad39525a6c0691d4beeb3bfb22af5304d07fc047073657403210b85bd6dc21b4919f6ebda7ab86ac8122c793be3fad19e44455945ddec8b59e9f6010422002058037c2d81d3122185c8704d4276e2629122c95b8ea68575c451628d37eea84507fc047073657404fd4e1060330000000000000001cb6f1101e2b960c9a2fe480eb88fc76c63e58b57445c78d88e04f740580a36d6956006ef12ba606aaca89796dad5ff7cb4c4c7f4e65a07fea8a2ce3b58b265d4b3220013a09ecf4e01023aabca5586d61ecd5d7f2bedceb8b18a8e41451c97a192098b196add06a8a6b619e1e731fd9ae2973741aff6358c1ad45cc873a2d497271e3a20873a6f701d4c44ef670c8c7a9793079d9bdfe956bdc02a52d1de8b2de58b0f7d309240999f13985fa8c98e57fe1bb75219ae6330e9495b523e891dba7885a5302817d68a9891ae0c2597d4d7833b91b073c4f9b27be1cf81ca1c2c1014c57a4affe7b402c0e0c1862bd17bc1d43428671a106c26cab61d5e4ffd1c01f6af1c6e97f7a25ae8aaa8d2c91c57881df52bd5f242b127ec7aed5880101caa01783884dfe943ec9764473323f59b27a204f34aa1fe7fd4433fa606608b0f253247d149e3e269ae5445e917390be83d5650c05859e3a817a6c7e561e2b12baf6d4ca4221df0b7f29fa134269139afd9cee5c7d60149dfa23031705c6a8b72d00d659d7a085de8330de2e5c168ee3eba2180a9319f5e8e0806dadaf0fffbc2df839571360b8cd32300504a527cf914da7a1e788261c9cca2872ebec5a17cad33b15a7a7427c200b8746761359194520f0da1d7ae03f26190d07cf92d515e04815f514c66a98997320a028ad24e83182f213d991accf19a8a59003a2ca666ca505c0d8349e2cb22887efb7db9e4a4e3e2d8da0d5f032603e03f48fb967fd018fc99c6eb72acee4178edeb48703903a89e9462a2d1f447234c3373fff8b205848c7a9d6e45ccc31eeeb0105ed3af1188fb847cf6f03a7f0a646fa325b672796168dbbd9d1d19b2f41685b18c3c96f1cfb7ecb1dea132e8815b62647820ac4b12597d8e737a01a970704b03ba5ae68f8d64a1810db10427fbff1d74cfac91561484cfc8d3b23f74ba0f37e7db2f942c58fb1dd30f6a50c57b5eae720c6ed69b0fb81a6e0260c53028c732a544391e319987a24548230378f8f1ddf65a2d654c7b26951d5c6546cc8fda6003228e8913c9e3c5adf7b7b72f4ff5c4aedba6096097f9a4b58ea1e060609e8d1f0fb0e5dd905b29fec72b118d40c5f599a63f9a37041742a7f1af3ef951c31833621842ec212f9fc5cd3e8c08278ea192f8032ade447d2f35ab59810aff371f598b7dd57b3cde2ad854ecad0c786150748ac241ecd67cb868663a6fcbe9d68c3dc221d4fcec9b0ad89c337c1e10b91a38ab1357f260ca3a084da536e56262973e6c6cca838601fb2f335811375aed78295c4b17d3798d39d4cbf6254ce57680a102907e5c08b5c7ec0a1e73bf3d7b8babdc6156c6ca3f09c0423d6716ff4e6ee0338cfd778158202b5ffb60b74558dc6d0be9b5aed6892c4e0ad3e20de5b604b2b010af09ceaba7c0fba5a7fed39d31cb2769909a251ba5b0668330f734728f5c6786a8f1a35df77f3d739eec71d9268fb2a494a14bf7ab91c075023e76856d1745f5813d83878822934d0b4cc0538048c3f96cad7aef2bbc49bab139915dd4998ed3c6701973eb7913530b14c688f0b344ca9cb990de2a9b12fa7ad8b292234a33428b4d16813693964365bd412fb936c1461fdf8dfb0bba31202685f29addf95fc65f841e97042bc5d82f103e41017c6ac91d3d266e12db2dc195ac4f6d4353924270c7144cd96dcd07b9612e2bf1e0f7fc46ef83690648395c575a13c2b2df0fa04f740340e6b116b0866a401de22f68fa3f621d75b9f5f625cd5d5d7e12a5b0ff795749d742eb2648ddf068a451059390da566b3de84f9d528b2663de7dcc562eb014071e8277a054783d322fa67b9e5261b87e9c354ff58fc52bf9df404139311d6bf9650658fc94835a6220ca02a4bfbf46b2af4f30b1ba681c0de7c134d98dd52eb1e937c191cc9557aa73a343b99ae0b8954a3e929174984b574da75e90a9b71af1215317b04e4090770ab596091fc05c82235a324f86280f7fa081360ac758c1980c6a6763453e6b344611e46b05760941f9517ceb298ed7a2d6f96b11f5719ed0dec803c511dadb8d056d4ca06ca0ad090558a4fbf3a886f3ea9c33e1bb4bb5ddef4798cdfb384bea75a3794c42a53af60f12c95fe9b38d7f6a5d914ef100508091fc84756b596b9ba08d1dc42a7e253435b5481d1470ef00a1172cb036b5bdfaccaee02b15d099da17f9753846226325232e71ed9b48f57697bb3d1db75ed214310e6e3608ded6f188e37b21b96eefaa396db0df05a86416fe64aa950eea87e7af4407c828a8822b17be661269c9f9e365cdc79d20503e2d5e575c5387fa961206118dd379834aade7727a1b2477a24f05f6c2ba3156fe7f5b5ba6d7487b1a124f38e3ed3cda92a8edf05f28e3d699f0c12de9cfeb30ec8d4cd253287a6d3f596db0c06006a531e80083f5b41ee26c05d529e0a59ec151b4a9260a7ea8c1a175ca41b59f464adc122f448fc43e90dfa7b88f81caa7a84e3d6d4dbb85e5828b6ae7455dc2c87c8d9c706af2e62763675851b4ca449c9c0f95d953ce53c5327ba8981321a1cbfb76bafac7fa17c99567725d8e0ac288f3ccd3bad666e515156517281c97a3dbfbd5f345f8eb80bb3c4230301a38b7c920d74eb910d380f884a683f7d3e2738fabf9646138e8a32c35e43786e67925508e4cc7b1e7a36abdf6a497077704e216f1e730c20ecfcddfbdf2484d8eb0ef9b7478f77063fa90b8afbcd019d1a584df58c537b40b193f246598ae4c53958a947dd3916b14a5a4227f01bf543a8c5d6ab8eaefdfb959c8715b756a9c797fe39229dc56a86364cb367fa37e16e96cf8dca1fdc8b6a46ce88e3d29c75b6cc718ca8c28e9e1ae991b28c286107c1dced150814d6369cc8003b2976018941df7fb8eeb68be57adcf8a0e813d2fcd16dc390ce17dd0a91dd674d766d21b5de7f4678a548d75cc3de7d099b418fbdb66b2a2b12a56b1dd8b3f84a7b45e36db9bb63b3ef9fdadebc21c6a75364173925ffc69d481024e49076dca105795e7a64a3c82011889aacf0114a1bd31414e288cbb63eb47d399d0e025a54f11670c8ad4a793d0e7ebd3b0d8eb30b87cf62b131c61a4c55d2e56e47ae99fc543c57a1877ce44dac4c6f9fd99552701ade43858e0b4020230cb4d42d1990bfb509471a5c1c5557c29c00072c5cbbc056de6d465ea2ba2f4a1a5dd604dbf998e834b9200c59fdf90bec38af9218e47ea5ed5512cf8b0146126a15d49bf915eb893ad1ef83d8faf6c93f944ebce3704f930b6f69a1afe767ac2c9fdf092c804c7372ae1a64bca3a3b5a31f2ad430ba9e61dab3daa3be90a538cf0fba00796de511cddb5a594f14aa6d215bd0be19c0ca5f043403b7dc56c87b092d9436eb79509c3dbe367c2fcbc2b09f9818cf5a55d5ee0e477888166bbfece661b62812ffed3e4167ecc81dba148f89a8f2e7c27424a2ee091ac487e68fbbf9798e8caf46b35de8dde66a7cad6dc98a426ea7b8b930cf2d7d71fe71066dbe51e8a1c7151e97fecbeedef3d6f8e01cd5576dd58097b46153f9c3bcecf30bc82b4cdfb1bbfa826c7c5b217a023e4da02a35d0947b2c4d24d50a292e4c70fe854a420c54490d4850ee8c372756671fe130532f89878a64977ead60bf604b73859ae64ed62536423bb51b30c6fedbc819fdae05cb64b87b153f4252b832d6b866100a7b307d1e705643f96f0724858e6211802b2ce706d5424b99315db90c7d74fac66951251f6cb739ea008f839c7f62318f795337ca4ff05886a2640819873ae00b933081b64da1101d1b17451357921a2f4d4dc86c92a5eb346fd6cd3a63315768b94b90a15162aec91cea706b9221330db154d1fd71acac90be47055c725bce38710f1b4b4144f331cfa9fe15ebf6535747669e4aa1f0d72092ef395f16a4ec9014029b5c9d1b4bed9ec81a7568f8f1c87e0ce0f4ef9cf49e3fe4960b0b7904614772c63147f3c5463fffed182919c4973a8256346116be40b10a38cdea5bad5878760daaeda57476e86ec65e58030bc8ff99ebf017e9bf6383f981edc83b538e2bf4bb573637e6f4717d74a3ac71f5e151259b29c1b7226e3a8ab176baa2f27e3e385cd48c6f072bb6e8e9c92e35d7ff51177f4e3553555d967c04befc1847003a8592738c82eef231ce3d372372a19a01b27dc7916f986ff3f3ea8872d4986bc1ca649a92924c8f582ae2b44028e711e955d2563c33db3b7734aa246de553dab2c5268538f7c2b6dbe9a70657e2a26e52f5d216dfa9aa8e197a227c86a7d3b468880a721b804a0c51af1592043eee7fe3657b40c1832a858cfb4e037d208ee69c4fd697b929383a971b2a0864544505af2267e334db5f3f3f4ed88e2f6f2b3d7b96016ff92a120556e4d1e50440943893b00508c6242bcc41b6d06dc29ba20564b42257b9fa1b5f4f453e94e72501d31e8947e09a38261020400db4b8cf675b1854639a962a57905cbbee14ea0daa9bd281fd635c8f900fcabdcbcfb140f4f24b47731782ca899284fadfc9d0d6eff77045792e139afad34c7672bacfa22d85fcc05652178cc169bcf52ee3cef281d99935abf9c9910caa7994cfe33b9319d9854aa6e2590a86297f23b0cada7251a6ee1b2f3d2cb5a193cae8768d92f556994e416d4bcf5bba3a295d9e2215291237df74e3c493189bc5a27b3fec3e1a1329c6c6c75e0802b40fc74776476dd2d9e3453ec1709a8a2d162a936d9fe7dd4b6f7abdadfa429aed4cbd5896cfb24a2d91f1cee781d0ed73cf7306d6f9545fd3346c2232b8799553357a5a531d6085d04af5f183019dfd3483baf23b0ba5a6b58bba4b7a1eb0a32626bebb5cc0c4dad45c55d135be8b0a4dee787ed48b90a2a3fc120a753b52290c27ad0eb32b668a9540986ca0256c1676debc4d19b1b80bedd81e505154264a199ef1a54e1fff1b3589fbb6b2d87a1e04e67066571b68fe04f030d473f8d135585f8b7be91f0ae1a4fa2f44008c0f727f6aba9c5c60c3a9ff22911e267ffa2a5d1c71ff25f96ad257be29a2ec641e2055d785765cadd0c2fe513c44154e74f4b8cc4b24d9ee2f6cfe245549713f9dada1935247a2ac7ccc13c4a5c00c6ffe7ca33c0cde4c75c4fe2ea041a965e4c7385ebfdbc348da8c4216a02fa829892c827adbcbb87745120667cdc5a4aef28b190a54b422df45b8547c447765838dbf9f05de338ab672706b59b2f0644d6735d9316e64a1a15d3dfad893bb1bbcbe1b574a0b8ef5265e195a929148cc5e97c8bfb032d4528b523b6a6b29209428f38115cd102e3b4e268333e490140964278238e7ea9638ac34559e05300dad0c3f18e9228474cd3a7186102967c33fc14f086b4f1ec3957d87f2609d140dbb9e7ff793101d1cb90d004565c6a32924715b1bcab483e6389e2e824054edef350f328870f16412aca0fee39edcbd02a6a667aaaeabb6654c4762c639a26286a3c1730ab75defcd9451b4377f6acdc3b905684658c0844d904c47d313d85eb54963fd71a9a76dc8e345e479004f00e446b886ec41cf7bbb9311463e877aa4e357a0dd0b185a5cf12244296f5f8568e84cf6ac3b6125db6897e4e7c183cafc04f61b3263456f61a7880b446e3cffe986c3bf027c7deba490ec8544d2627e6596ef8f8a5cb577796e7c36ffc4f4346263b5d86ae1d7b8d04709367349d590047a8bfb34fbf6481adce60eddfdd1e148ab83874d70b5303fa0ce60c0ba7a047a477dc4c513d2218b0bb2bdf9b60be9a39e928976464e333ce0cb19aa21fda1c6851c6db9d5bbc6552e080f8e448637af711fed92e72c8d8530187de94603377dc387041a9eb42ac70b3923b9828de33bb337d55409cb419bf4089cb2bec79ffc3afc6dcc3cb82bc903d956d28e307fc0470736574056302000318eb22887126df9062243038440ef3fca2aa024fff8739db4930b314822b00cab172e83c33b7e5b959b0c3f27c714e447120833ef69bd634d1e011fc3c2585beaa882a29c2dabddfd31a48c0255d1ab57c6796aa4625a546a02cef51a9ee2e8007fc047073657407210302e71fc2fff37aeb6d2e2a7b7f2308d4ab7d4bf0a4cf9be7c06e89a66442b48300010308f40100000000000007fc04707365740220230f4f5d4b7c6fa845806ee4f67713459e1b69e8e60fcee2e4940c7a0d5de1b20104000007fc047073657401210970cb1dff96101101e24bed1a66fb0794d2fcb26aba11e7f2393edc1534df8a9607fc047073657403210b9991881df2ec384ff5616f6c03d45cf033ee64536297c3557f9fffec716c1fbe0104220020cd4ed5f0db8c450e8b0be595b6410c1759c19f1f6926279095c83dade9862b6d07fc047073657404fd4e10603300000000000000018b6d2d00790f618171a9e8eb6051fc14dc27c502a54f5ccecacb4bcb350581a8f4b1a887a1e58865a21f51ef5098400c115cca84f489637718d8c3ca4350ad677374d40d2b64fe949ca34bd4ba845a87c7693421b70aa8d852e021aee329762883b9820bc0a47ea2fc6a8411ef773703632849094e51c73997c67f3e922d2801b6abc445375cd963a62c2bb28d733bf9274fe503081b51a56023a94200743e7d38865c190331449d19bf3d4eb7bf0b2a9b90696484aab906b9470e10946744838fc428f88461864d6601e93f10909e049a315fcc0ea7f4d71507fe5ed19b9ac2f55b0d3902b153ee27da9c55ab66debfb5ca440dfbb1a600cd8875049c4c13bbf242d26b10035002c7859f9c3ea631d955914adfa0817e4801e85b3f250cd9e7523db62c4ecb17a49028a02a1b61eb96a410643f1fec0ac664d96f99a1db4ac335c2bfec2946707c3c779a56373db197039af9a903e833af6f51de5cf8fc667dbf5416845d415dc98641e0984ebdfab88bbcdf305f605d36f7a472a516206d7ec722251e269800a00e8adb8f2ce161395c1c6ad4b406e1fda77bc7f0af07ea075011cee6cc5e7fd1b6e96e321171ca7d28a35595ddf0b0c831d28a88d30c7391c5832d90f906539aa49185fc6c0864e2d10b21160991fc19a1d084006d03fe3fb6f571f1ffd9f06ffbc0c076689373f9c2f8655758f7f44618345a6d5f8edae46e73a09c38157d5c39dd51a47756ea761e6320d6a91a1bb22d8dd35e4e7806b0242bcc4cae8720a953c6f933c0ee3216513cce6742a2cb4bf44553d8eaf175471dbc0f71c7c245fe99ab4240ccac637a16c82f0c60586f00d83ff852af48a239289d8b70a2638b0aff02572d6d2d68e22b87ba93f3db51bb27825265607ba4b6e9a194c7351f220b9e715a23237c40024fb7cfedaf7c8e0a1c4c6aebef8841fcf2609a3dd7f44dfd8895077df41f10790372eac8adff5ea7eeb28e371b4700d5044b41fd358dc4ba29158213e0f93711026fac8abfbe7cd80a939477ce545bc91cd1d32e8f2268563b0fe3e80855777d51cdf4835050a557d3c7b7f6905ba744ae5450d22837d2c2fa0c0755934654a78601a1fe236f11b6d72f368880ed938ff4a2e8d82c118493a1bb9a9ee95cf329f2d175d467aacc2c6cd73ed59ce64d508604db77942f9b7f3b0f86d913d3e1b489d2190a6da1ed997ab1eee356c885270e4e0192acc9c2b8702107c96aed654318bbb7724b913808dd2cfbbf6ace8db9c4cbf26f2c90a76eb967e365c58855b83550819cb5b28ea5e6ec1ea153ad3ee5e6292a174f7cab1b39e852194a6926bdc4d42326e17998cc057f614e91f6acab5a5bbedd93d9a13dc61977aa2accaf35370a3f1d3819c43c9430d0e767e92de96bb225007a7b6576ed7c4f05c984ce2e437d3b7f7f50c270caf90f8e5dbecb992be2972ef8d79c7674e025ee06b1302bcbd57fe5be9d9b4e38f17d9dca898ef3d71918550fd77a15c7aa2b66ee1a2f38b81040f3d6ec6693f54cc3fe39515275849e9e24b0af3e81705dea95e8f1bb1b4665cfdeb0630a5542a2857f2b58c36761d743299d77872d6894302123f4347702572f04d9876191d771e87655c071fbd29338eef0f9acb0a8ca3f0327ead8e875bc2e7ba38f249e6eda1fb74162e972ff523d20c6638b93297d406e9b2264187c06d0a78203d771f2525227d029b27b23192f747492b9774b12b039729ef75d11ce8d701e56fbb202f3e4bd68686f096f13680456529e5f132915595e0e0b4061b3014219f1fbef4d7403dbfcac01c701b7727c2463cb838d427e07706400be4fdd9140a800e47e7ac15a7a8a897187a38a0080726349d8b7566252076b1ae1366496b50e9a6d236837ffa0c4c3e61bb409a7d9faf8662109ef7213007a76a6d94cb79ad07183a33a4cdedd78896278a3b5531ec0efda9d77076d85a63536b426a6b58c3d0e8a46faf0fdf678e4964272e8410b346cc753edb94a61a2f309f8e753ff332f5b15215e0a20ef32e6a6faa044a431764e008e66b4af820bb6afe4d8dc1679219fe7614482517fdc523d4d7ce2bad9d59f7b9aed89b813e5b36b58a7c668e53181c0e1da45e4ba3851b46de8e056d63e440c471fbe23fbffc31ece7cd20658784f2d2fca3f730a1f8a90ea6995ccb490fca475b1441e38468433d1423c1d83a20b04f1216aff13c8e035c2ed389695c2bb0bedadc38c8a6222d687f0235bda3566c0865774bb6098acd674ff9091db1a6c4f0c2955c1759730b361f310d956f892089f500eae0084022e610ca4e758ce2c680d213bd1b5e00a6c991976e93189159bb98a1e4eff14f681d47694060126c0852ad52489c15d7302d82c66aa830208a9fd13da87a2aac3e44dddae632f2e4d56dc768ee6b3622c61e59aee27fee5aa0bfa9c56402ae3525f00634b11381d0b9637ac699e4c4b225c32bef9dc563e87cfc33bf07450c2cdd015bbd94df63697cdd9b6cf4169cfe1f626c126dbb588c57542662d02eeed561946ce94b46571f72ca3cf7fe52a8a6ea24fa216f01655dadbeb0f74e383e522da69db64b368cb155c2ba4c4fc8aea8745b1081223317003f0cd7ae620fc7d9a6c9c4f39a237d5d9d7f3e756c77daeccbd5d06ed28ac2f089db5449340872bc444aa4aecf6552621b84e4fabfd6baf0e1b61cab00e5c2050bfa38899e9840e2dac55c7d5e7105f65dc3afe3c35dd3e8ebb1a013d65fb0b9d76665f3c4eff5b766fbb0c03cc10c411987ef516405296437a91a67d7398d788e30f55bc1e6236b317784504c53800cc07f4eaf78bac03a025a7943573edcc67db3d5d5281f85ee993238fee3580cb846efae33b45ee2ee1ad640b1d068302504521269a31a166435e8fd964d2e15048f299a95ec1cbeb0c8d5d119e24670112d61d56ea120d7bc30fcd924fc7b812404ac45798af3fb590570a4d7a3f41639b879d1bdf2c72c979105460892fb41570cffee716679eb7b4124be188e28ca4c68d206c1cc9d49cd7489d63372853dbe83f874579238ecdd28c0dc265871d6dccf782b571f1004702121e8b15c9d8af9e6812dbbe742812c7e7cd1dafbdbe3d189f618936e270855700be8f6a7b528f271a936a2cae204b44d909ae3f6a8bcbfcda44b430397b1c96187e5a8362afe92bb9afb0a0a482cb6c8cac39a0fb1fe0034f8a965a3be425b4b34f67ff38a8ab30f8219a8933539c1d06d9b2997b6de743c568caea8b269642b8503b546c9e136d0e47775c8fef45d4489e6b4747c6accd6fad3d34fdd6cbafe07264e7ae1e025306c97d77a130093cc8d5ab8e4abe095787183a9084c569168011766b47dade4e3e1353a78f9f3464d8237b7de02da10c7a7b8951bafbaa898003ad9de997c89d8507393c6fb782b8f41aa99d5c92d5ed93e02a2e7550d42f178739898406badb6da850e305c10063b1a687a2b321a1f867ddfc7949d9764493af4f9681137101f87ec3c3733c0ee23a758a69dd5dbfccd20e0e7cc8543c213688ef9cc85bf9c539d3b6758e24befb3c1b617b7d59a17e915bb985df8229429430dd3057a8225d22afc2775e352a2d7c2f2f46786d4e6e984fb35ac6d7e1b57da82a6d1470895e56521c88c166f8124a4f0c5ada7d5e43174e319c21b9416735858ab50958def63c9a38e853d28a0f47b8e601beb0cdfb30d87070003f957ae347d5b03e80890311ded8018de0227c430f29ff20f0d0d1331dd5f22cff547847c0a26c1fdc272cd234b668823635f68e0797bf68fb1e531a423b1fae9b056fb8c0589908cd2774a7bea8da465248a438a22919d35e0ed8c5020f06824aa856c1a75e0d50d8e9c2dca471d249a97e8e8055d0927432577ef07e6658aa6ab3e9f5f4f50848b12dcdcd9594dae732864f9c6253cccf39922b5f1f8e16458a0c11db397017821de73a331400a76c2a5a29c7661405e9f244a92862a8ca13bc86a78a36744e52019c067573574f75e01b21c36e19a714e9cc0860e9df8e659cefab57002dc2b3d1a2918dc20ff25bc0d87023813abcbbe29defa514bd71fedf314a140508c7e8dd4ace82d56cfd6307fc8299a65c8b3b0719881dc06070d670729902ebfa1dc0b88050e5824cc186454ec2727d0fb2f95eb677f949375a0a31661c7f2bc452426a052b160b0654bffae35766a5317b845582176f1ec52e5bb7d814651781e268cfaefcf6da560810d84343dab8a8b2f2f7976334043498f529d75f9dec893bafdde0ebf003ea7d43f22d8e4eb3afea7be8bd22a9adb9334db2d6b05b8bfe72a96ca2c5ecc925333e4076bf5b7d9ed519ac3eb87c73d0c8121b1034424991561eccb669807a722bcd43141915c9db90f7a8a8e732054970645da1845b988f21cd5d2a89abd8e14c0e6532a3db89e43571b795d6f475b11c16cd7253a4538f4e73d0e3791e0c8f3e51ce3d9645062f249549d9165185fe6920659fe72ae01f69c6d5cef5a01cbbce0fcfd671e1a0aac35d541210a723d2fde91f37c130657d8825662bc46ca7780e07422ce2e7e5cbc1b15ad29b8473ffb832f45c480e960d620267561b3e3112c54359459c3f0235eb6eb2720dd5cf65f88267e099ae87ec7e35b3a915f18a4ab67583ccb4d907637812d797dfa51acc7b5cb13ab58934217a562b00a4a3d030bd9d3565a47c95396034bd65d39d39a6e7795f13e5031d148db16eddba996e1e70730eee02c47bd8b5c42812a12a2db5490fc3ad50d7d03c72c0e933ed8b43f8e34124e272cb39e06e628f18acfe4488dcced67a2c47008801e8d2db5dc7f7556d38020d53512993f3efeb4b07fd1e7b631deeeda74983011ca401ec7b86eb2a7a4d341f97337d37ada0dbbe124fe481ecac3e9b8e8f3b8b90ccf81ec028f2ee4e62934abcfcc2647966f6eea6563a0fc8fc75348f5fb3d2390db24d49858bbca822217fa81d240cacb7b2f6c2e4bad8a7a112b83a5d35ad68ec1cd599afee41fd4e860097f33afbc2cd790b2933f1194549c5aa3fe5c651a456c8ba7c8fa5ee5492233c21a80bd9216fcfccc03ecb76af3849711a0f69d5a261ce94484c30f4b74ca6cb4d7d5c4dcc0be1f0390c208e1e7e863700c6dce7ea5ab3831c00e586094a6a1f3b32dfbbf99a7581f90001dd558738804d0663a59d77407b6ab1ef3a82c156bc58d5a694a365b300a90ebbcddc49bbe5ba63c88e7a6e0faf5364ea17cabc602ddbf87a4c2f55b068ef296be5bb66befc1e37ad77f8e97c08f02d17dcdeb47959b0f46c2ae2c3d99a948f2a52c5793d53fe57876c38336a74786042abafb63c2154096eaed98598aed76da5a17ae179e79f848b237bdd6db63e5fbe77ee28b2bdcae462905ce1827800407317c2a42fc0dc234b2183db9097c0fae23da91aca6b1b7894537b0dc8524536573a34ef68596021cba863ece0de4a068f806d888aa03ed88ad92f375860f8885c5533c637a7a330c24aa0357f007ac3678e59cb1f6aa7c6979e15fd107a98ab42a635a3c3e70b58a19ec73b4bdc482000c3dfb4af84012ea3957d3d30b80857d9e06a2e677c84e5d9041ad4bf22afbdf0351f6d5c7a7a2ada3dd5ab4e48e37d51e5fad56cf9963715438c5f04b9772773893a59e2e46c6b7e19e9001650b66b469f4b1c4d188b286d5ce8b21269179e772147c7cb09eaee9b9de684ffc33068e5d346e79b710d82fd1278aee64ddd4ed37a944e6c745217c6a626444aa95b565c1f68a12cd2b86a61927896884bd5a76a9df4f6fe548bc16444272ec1e856334d64e0f32ba90daa77085b0683e3e010abf571dc564fc703a12998c72b6712386cfa4ccc802c850a3604bb0b2d5cd2eb6e788d475ff198f94a220c925a32ab6d69b037f1b9f0f4ce1d1b89cc0d07fc047073657405630200033fb971149dc9881cf31b7bd90de445f0ada69611016c5fde4af5bffe2b40a1a27d651a1d2127b0a95539b18fbb835f5145c1c4c7492866c6bd08ba260abb300720d2d42b729b72c6166f9ae0e4ac09a0f6851ca65444bed00b72b7f12befbbd007fc047073657407210252a4b012198c2131d70498b5939c401c01eb1178dfd58123b55766b03f008f7b00").unwrap()).unwrap();
        let secp = Secp256k1::verification_only();

        let dummy_hash = elements::BlockHash::all_zeros();
        finalize(&mut psbt, &secp, dummy_hash).unwrap();
        let expected = "70736574ff01020402000000010401020105010401fb04020000000001017a0bab8c49f1fce77440be124c72ce22bb23b58c6f52baf4cdde1f656056cd6b96440980610bc88e4ab656c2e5ff6fe6c6a39967a1c0d386682240c5ff039148dc335d03b636cc4beba2967c418a9443e161cd0ac77bec5e44c4bf98e72fc28857abca331600142d2186719dc0c245e7b4a30f17834f371ca7377c01086b02473044022040d1802d6e10da4c27f05eff807550e614b3d2fa20c663dbf1ebf162d3952689022001f477c953b7c543bce877e3297fccb00ef5dba21d427e79c8bfb8522713309801210334c307ad8142e7c8a6bf1ad3552b12fbb860885ea7f2d76c1f49f93a7c4bbbe7010e20cbbe4671915035276d8df41a7ef0b6a36dd101de48a4076046fdba3b0bec20ae010f04000000000001017a0b90df52169792d13db9b7d074d091aaa3e83aff261b1cc19d291441b62e7a03190899a91403ca5cd8bded09945bc99c2f980fd27601cada66833a5f4bc108baf63902e8bed2778bf381d17241be029f228664c7d1522ced55379e275b83fe805b370216001403bb7619d51d2af2c5538d3908ead081a7ef2b2b01086b02473044022017c696503f5e1539fe5cb8dd05f793bd3b6e39f193028a7299a80c94c817a02d022007889009088f46cd9d9f4d137815704170410f53d503b68c1e020292a85b93fa012103df8f51c053ba0dfb443cce9793b6dc3339ffb0ce97af4792dade3aae1eb890f6010e20cbbe4671915035276d8df41a7ef0b6a36dd101de48a4076046fdba3b0bec20ae010f04010000000007fc0470736574012108a337e7e0ecf24c121a17193623254c277a306e9fd39cd5aaf8b7d374f4011c6507fc047073657403210b8e11e3b8904ac80caeb16af1c93053f8a11a963269bcefa96823d75b8640ae940104220020c731ad44c00a2928d508ad82b05868cb42733a5b0d0b208f483307ce8c328d9307fc047073657404fd4e1060330000000000000001efdfbc0022a6437ec10c672d76c513868f403f6b9706e09733d6624e3cda831c2c199dd4c5763054a1c219e079e8cf3ce0c00dc2f16516972e1e64d576adfd9f5d778675c8a3172450a4cc82d6e6c59f2b16dffddc902d0aaa647b750d6224cafca7239a4fa81219cf2ee89741ffc5b7dd7e47d332ca931cffb1d1d432935a6013207629118c965b7a5102e62c43ca9d06bca191307a476738548536809ff6b01c6b5b25d76ff2f67d99e20fdf7d2eff6fc248186d21d054196023c5e4f572ccf0f3aad8728c46f2ff6756ea39de46028610a3d26cd42978b09e0e29e0a8aa46e4fd39d28d028592560264cf1a794c27f6c95d382f486dfe900a81d9d92935c7e0e6306549b3e49b1f60182512ccb994338c3541a2956139b2ccb3dd156853105abf5fb394cb2c45915dfd4106c7472dc5d360ab5bca408203a3fef58b4dd33b0c11c367dde2f19c8af7682be067244bf49a2b8cd4685f5481cc31ba27fe2f3d7b7a353be9b41e4eee2342fd70b8408c91951c71c75dde8fbc03e3f28e6d3d3b41e0e963d3ba0c25b2eb50560c21221950b0699d2615f0128e6cb7fa1b04ac1a046e569a7e87df98c14360b8ffc43db5e17548c7ea5056f84ffd14f4cdfc68a4f10e9b391cfa63eef2c2d623e7cdcdfae2fc4d63496d81462174ff360809b7e3b4305979d9cb8e9ad5b0f012494d31ce51ee6489555b09dddb16641ed9e2534fc34db99d2a4fa736eeabacf2f8cdca97f9e84c964277c6f30f1af7fe2b51b39b487d56ebaf593a3f98e811cb09849c5b445d5b7c9ba37807bd0189c8bdb2709fa70c230f9aba41dd3c62384aea6e1ca098ffec26367aa65a09459fca074d1da0365cf7fc2d8310ae099b838ca78e62cee10f95ec549faac1ff0f8236fb8cf2c0f6654e471d3950ef45e0159c44f9e343d05b3af59b939cf76090d040376407c41661eeda7d2cb61cad0088a286948787dae0cc5abdcb97f7f42026c65a13e1df1357c25d376955942adc858e73876e1d8812969055d55decac9a689dcd11dffe5cf6e06088b93a11e153ffed104266bba472cebffb2b0cfc8ef132309bd7836071d3b6ed459a5950c64cccf230015c98f9210f2d57b7f3a07c382f3df09f055c88e1f312db0d60d471afdc0b780d319a6229babd8f45edecff8d1073fa850f755219a3ea14e7234cbc7590c60eba0ba0cc1afde6ce91c8e8835b1ca809926b3e7d8d7a0941425e5f08e884f12693eeea1b3651f53da90972aaa37d426f37db3edae4285db114cbad5964c269e03b15358ad2a7242e0af538a594fc779ec3c43c3d94fab2028310c6d0acf3efdf0acf028ee757c5c02bb5b8b691aa5eed1a62acbabd0d61faa478cdcd54c6db2cec6144d8d1185115097a7da79c16ad3118d12e36dbcb7a70b0ddb27bddfcb1c6e5426b7e411f607d22c3ac2b8d3e41f55faf5e2105bf3b943846cc4c33edc64f902c1eeda09c8110d4f3ed0a5e511156a3e368f02161b92126abf649341ddb8ed03d1d41b91fc34548c6d94dfb47c088ef27a3cbfe1c9cb05f2ab2f18b8746394c8080c4cd92e818e46f861614ab870cb7ae3446e376793f3a6568a2ccfc2ab0ed0365567671436fee6cf427b6410a046d80b9d88f094924ad370da363e8eb70355b711687e92d88a08ed811ff241c7a6dbbad9dcfc18e6a42493483b938e36c1edd2a1c6e078a17c5d145c9c058b4dd69afc44c345f1c88afb95c1deb5c4994161ba25783165d43b9e50a2d8333a8037cec2ae809a3dbe026d6ba40d60badd05bce73b0f9f36966c30b9c0cb5776544c1182024a96e746a3b01f9db10b45aaffd3b055b02b40bccd41e57c10719bedb0fba99a0f6b0868b186fca0397ab8c219f33190f81e4cce2fbcbc0975c394919c98fdfd7e25a33e5f31fefd06c8dc409cbd3e743f0f48dc90abe45b2e68948436caa37fe9932a77b7e0fe0819d8283964b0eee2249d9190f3eb0bb8178e10a287be1059f35cc1a153dda14def65f3c49cdc5186da86bd3e965446f914e3c9b4cbfcfd2c379f306c5ef8844c4fd398b3c6f96601e90d2dc8810875663939f63abe3ee2e1c8a9c2c2010a01d0dcaebb556a7c98421f8e6465cb0434c07dcea9db1a142f9684e50b06c545785f0dee4def1257e4bb22d87a2b37ca9eb53081eb8f1ea0439c4575abac435868a36552df569ccc63477594ccf7eadfed6adbb8e81800a2e2fdd7effdd1e2f09cf76c9e780f6f8eb8408a3fcc06cb8bcd28db7a37edb0232a6f0e509c684318f179d0c91a97718ce3956c266790361ea3a1bf70cdb8a2f2a59b06dee18075745c7302db9b13a452c188c5624964af2d5d4bbb1138dec59df5dfb077a0f62ac4db3de81f54365f2a4a6dee63a6092b4660d3f5dca3cc8de3bb5350f5dcebabd515c72c9114bc58d96e2e863106f0982c2632bbacf2fe5cf6a8df880c550f7008fd09227baff82d4eb031802fbe7d50f6174860c70fcd9f0356e34c0d45df66492dc309b260b7158adf678e2da66348ca84de3e721c6196e0c717f59cb802c6866defdd9032a4b7da82b816d9681e5eb9115fc2a572fbbe105f479ab339bfa5961aa1920346c9ae4185a74aa828da78a71e55876c657249e83f5812cfb055400da1db8bbb5ed3ce2ca4655b0c39b698ed7d235fb0ed4f29a7e8925cb873176efcd1c6981dd23865468c6e01ddf61fa3e40d6fed18d8e3dbd97a08c68bfb092e441e512d44089cf563509785dd58203949a1ca9b66a700db14060a760aa404e5e9f31eaac015f1527f6d760d8714c88040b87fc8a4d183230cfae35326947e28a7a37eefe1d77070f5232a0d67e278a45d649709a7398cbd43094c5001263671517f83e62e79fb75e6f9bc592fb3bbececa3f597dee71dda0fc909079ea49d81554d2fd79d1cf3cf25d1186efb83cf972b7426600d7d6eb6c48a5f0e26af640c733f3f771e0926e6b38b6f39d7882b0538dcf281d92a6bd361bb32e16f3988d6790fa0a45f549e983f4eb68ce5ff11647b37f8e4c444aae8bc0f7c49ce7215545a29215b55f37dc42aa6add6fd1fb45d9ae580434097e7a8686e23cdbdbf6f8b6b1e5579a7908bafd8878b004c7c94e045fdf2b94f8c1a75ccee7bfabd9bb6d0ea8a60dca61053636160c19f8f3fff3d0330fc95d20a1393629f33f281e5da80a5ff66aaa5eefcf495f8bf7e24744778841d7c633f01af2305a122ee093837998e87f060105ffbc083c0d71f68c2c63820d7a547d9af5618544efb9736af56736e73cb696f191c68970ea1deb587231c889672b3b5399b9b5e915e3c567474c3905ec5b6468da826f1a6438ec335da847db540a091ab311c6846f96a2f17befa2f29ea491a41d7630e42583ad1212e6c606dc258a49f756e2480f90775c04c5c533300e37f8bc7afe7b155fb95877252ce4a53f78491ebf9d8a4aa41da1848633816542901d56e66f126316c80efdaf4b457f9ce771edb012a0b3c27c717f5cb3cc99ffcc959a02289e30d5b1ff936320579c469bd55cba6e79a0c5f1bda59981b71840a8c1ca56863e91eb21fbaf84525d5f04e0f282d03bb56d6dc2352f163d8357b86bc6e4e621bb693db3565eb9ef5629af537874c1cb3459582463362dab3c6fed7e574ce9bffcc685b8eea61599292cc69860c4f9584818182f94d719dcc463e9a6f854405ca2deb3de29ffa1826f795b7e7ac2555c0ee576c75494cb832c59de8d9620927167bc136549b731ef79a39fbf8789831cc003a772fa00d4d699d089d47037e12e1c6eb8c20c5535225a33a1a787ba866ad481e9a4d689c83d75f1986405c82154e312ce8b3494ac5721b96193c025bb75b2cc974f9171297da058d2ed4f00d94e60737af29da660fc51fb9bb4d241e78c9d1815d7e3ea90aa541c4c512ab423ece93f9ff2f479f464b953b4171217b758b280c5d8acda32cced7bb0c92cd9b405afb3a8405602da914e1831fec5b6a291f90635afe82b9389a8b41d957f81be125de2f943b7cda9e873fcd74b446bacc00bdfcbe643053f6cc8162c0a98343242b489f59f7ebac016a7fbf620dafc15c8ecfe20b954153dba19eb81087673a1e847238864036e9a300239a00a5a03d8b39aae2bc201c04c477b1f2a37552670c06ea65551c5c88a42476d0d797af494b077737cb48050bd35f4980964b8b9b98bde84615e8fdca407230f5d15e97ae65d63a96f3d88518fde12d6a82881db5c8d4cd79e724312e88b394129de3569c5c99bf842a90f193c91fa55a82116e237c877dec2da6dc652cb33e33df47420c5238fb6ba5fd96cb77f0cf6c8a12be1a95186680d16a064d9b1a7c2461fdf5e0a512a5a3ed2f8dc0eeadb6c95a658aa1c2713fea473de51f65b13a40a2fe64e5227bc9248f59c2bd60dd2fc14918e333faab6e792ce2f0597be47cee70f5a8b788a50c9cd153bf24786aa80f631ad21926e3285f41c5125a15c12cc889112df0b1857020160122c2595ab3359bcab184ecb32f7cf8f38eea23f4f9135104629d8f1e8273c44f8afa129d3a74cf58ce494214629cd53b99a8489ddc5d339e317ce75dd6c5dbd098d811c56ec5f19c00fa00b5465e39f8f2022c71ab3ed0d5a24058c197719551985ab30a851390ab5e11420c521b1398bff0038d904e5879db37d60c623a0a82e191cd0b6bd20a9e956d41d5daef703bdedd6bd0e20fb096423dd39706e939e796aa8bdf071e44791d2e1ed4a81ffd018cb79c5b6bdfd6297cc6cd379845fd7ddfdb0b83d7b26c21e3edb58185e71472a79cb65322579bd5e0e7b1fe081dcae5447834d70459f8a96b341a26d8922a2b1412f95f3533e04b5f65be112cca03ca45ee0eca10adc7593c78c041281c880d879125e585e68f5c7fbf8686f245cd736ab5aadc57c032c637b753b49575acf4bbff46883382f408417438d7817097accae3fc54afc6015b84b3b05627d7c83c4627c87727bd24c4b4d96a08c64164ab8d4abe3fff5c3b09e8fd12498e3cc3627e799e4ef72a870cd89598d51ba396655b4de66e48997faa51d05d581c52f52852cffc9f89252f26d314d2fb8fcbce197f3a8f330339c2ec3c710710b74f0915da3bbb638b1f1a0cb0c176adc151da0ab52796d466b23e8a269c5b22b76fe7586cbc217621acc955a43571dc04f69deb50066cc587595cf0ca4e9a00a261ff2791ada8de04bcbbea249d2a7840bd8fd3ef98a248eacb7fea5318b2e207668e13ab4e5578c03315d44b478df5247d8afd0624d2a57adf85fd16d86ae54cca21f6c91d8cafb3b31e3f9c4e903c04f39d67c90560dd10b2d28c6ee937cae01e921c98ddd833a9b9247053110c0f29d2f35f8ea322a738636f17648b627db622a9cc891fc1d066d5fcabc168f1b492479b0578d0bd8de0298d4bb96a4351714a10a39de49d57ad66bd6b458ae0d799a19da54bf620c0e6979a95b61a83cd06e46d7d263d53d66f77557232983268f5fd01d10442af0c840ab09c6cc4ad77add6379eeaf98f7cdbd70fffcb035abae4efecdb7e6f63ed8acebd8449b3a910e5eb06b0ee6d80dd45026c9e6c2f978f813b2800386a4d7ad9d127d76c4286c1b2facccfd16e6a263ba3e2893ae5e42049d421e08a62ee9e9574a1f70f0add7b68344256592513cc15f4bc64c5a029f60d617c245c1c34d06c095b2d0a9647e65dadb33ea79e3e0ea62ce55347d24eaab7cf9fc33fd70c07363771f78a13d92941daf7970c97b43d2fbe3e789a52ae7bed64736e6ce59f95322d20f9d6dc00b5824a0ce9072dd051c66ac20d39bd953f567a831d75fa91fb4d49b200fc893489e60df95c2810f7fc57b7f6b7725ae600e1c2def6a943b8d111ff3e9a5ac80aa981fad8709e98ee1550005bb8f65dedffbfe3793abb407fc0470736574056302000359a33e8f3d0439eb7d60aa79255858269bc1011e4cd0d4aa753bc2793f9638fe70dda4a99191f08700047a8b66d9cf7a53bf70756013c8630419e3a0bf428158dd02ab6e16822f239df0a6f1b67b6e1335509a286b30c4b11a22dcea9f95d51307fc04707365740721027fa518c54bb326d5ce3da5c2eb8a6521ab99df86b511477d0f5ebcd616f063ac0007fc04707365740121081271c10f0caf52a40e015e7d35966dbad39525a6c0691d4beeb3bfb22af5304d07fc047073657403210b85bd6dc21b4919f6ebda7ab86ac8122c793be3fad19e44455945ddec8b59e9f6010422002058037c2d81d3122185c8704d4276e2629122c95b8ea68575c451628d37eea84507fc047073657404fd4e1060330000000000000001cb6f1101e2b960c9a2fe480eb88fc76c63e58b57445c78d88e04f740580a36d6956006ef12ba606aaca89796dad5ff7cb4c4c7f4e65a07fea8a2ce3b58b265d4b3220013a09ecf4e01023aabca5586d61ecd5d7f2bedceb8b18a8e41451c97a192098b196add06a8a6b619e1e731fd9ae2973741aff6358c1ad45cc873a2d497271e3a20873a6f701d4c44ef670c8c7a9793079d9bdfe956bdc02a52d1de8b2de58b0f7d309240999f13985fa8c98e57fe1bb75219ae6330e9495b523e891dba7885a5302817d68a9891ae0c2597d4d7833b91b073c4f9b27be1cf81ca1c2c1014c57a4affe7b402c0e0c1862bd17bc1d43428671a106c26cab61d5e4ffd1c01f6af1c6e97f7a25ae8aaa8d2c91c57881df52bd5f242b127ec7aed5880101caa01783884dfe943ec9764473323f59b27a204f34aa1fe7fd4433fa606608b0f253247d149e3e269ae5445e917390be83d5650c05859e3a817a6c7e561e2b12baf6d4ca4221df0b7f29fa134269139afd9cee5c7d60149dfa23031705c6a8b72d00d659d7a085de8330de2e5c168ee3eba2180a9319f5e8e0806dadaf0fffbc2df839571360b8cd32300504a527cf914da7a1e788261c9cca2872ebec5a17cad33b15a7a7427c200b8746761359194520f0da1d7ae03f26190d07cf92d515e04815f514c66a98997320a028ad24e83182f213d991accf19a8a59003a2ca666ca505c0d8349e2cb22887efb7db9e4a4e3e2d8da0d5f032603e03f48fb967fd018fc99c6eb72acee4178edeb48703903a89e9462a2d1f447234c3373fff8b205848c7a9d6e45ccc31eeeb0105ed3af1188fb847cf6f03a7f0a646fa325b672796168dbbd9d1d19b2f41685b18c3c96f1cfb7ecb1dea132e8815b62647820ac4b12597d8e737a01a970704b03ba5ae68f8d64a1810db10427fbff1d74cfac91561484cfc8d3b23f74ba0f37e7db2f942c58fb1dd30f6a50c57b5eae720c6ed69b0fb81a6e0260c53028c732a544391e319987a24548230378f8f1ddf65a2d654c7b26951d5c6546cc8fda6003228e8913c9e3c5adf7b7b72f4ff5c4aedba6096097f9a4b58ea1e060609e8d1f0fb0e5dd905b29fec72b118d40c5f599a63f9a37041742a7f1af3ef951c31833621842ec212f9fc5cd3e8c08278ea192f8032ade447d2f35ab59810aff371f598b7dd57b3cde2ad854ecad0c786150748ac241ecd67cb868663a6fcbe9d68c3dc221d4fcec9b0ad89c337c1e10b91a38ab1357f260ca3a084da536e56262973e6c6cca838601fb2f335811375aed78295c4b17d3798d39d4cbf6254ce57680a102907e5c08b5c7ec0a1e73bf3d7b8babdc6156c6ca3f09c0423d6716ff4e6ee0338cfd778158202b5ffb60b74558dc6d0be9b5aed6892c4e0ad3e20de5b604b2b010af09ceaba7c0fba5a7fed39d31cb2769909a251ba5b0668330f734728f5c6786a8f1a35df77f3d739eec71d9268fb2a494a14bf7ab91c075023e76856d1745f5813d83878822934d0b4cc0538048c3f96cad7aef2bbc49bab139915dd4998ed3c6701973eb7913530b14c688f0b344ca9cb990de2a9b12fa7ad8b292234a33428b4d16813693964365bd412fb936c1461fdf8dfb0bba31202685f29addf95fc65f841e97042bc5d82f103e41017c6ac91d3d266e12db2dc195ac4f6d4353924270c7144cd96dcd07b9612e2bf1e0f7fc46ef83690648395c575a13c2b2df0fa04f740340e6b116b0866a401de22f68fa3f621d75b9f5f625cd5d5d7e12a5b0ff795749d742eb2648ddf068a451059390da566b3de84f9d528b2663de7dcc562eb014071e8277a054783d322fa67b9e5261b87e9c354ff58fc52bf9df404139311d6bf9650658fc94835a6220ca02a4bfbf46b2af4f30b1ba681c0de7c134d98dd52eb1e937c191cc9557aa73a343b99ae0b8954a3e929174984b574da75e90a9b71af1215317b04e4090770ab596091fc05c82235a324f86280f7fa081360ac758c1980c6a6763453e6b344611e46b05760941f9517ceb298ed7a2d6f96b11f5719ed0dec803c511dadb8d056d4ca06ca0ad090558a4fbf3a886f3ea9c33e1bb4bb5ddef4798cdfb384bea75a3794c42a53af60f12c95fe9b38d7f6a5d914ef100508091fc84756b596b9ba08d1dc42a7e253435b5481d1470ef00a1172cb036b5bdfaccaee02b15d099da17f9753846226325232e71ed9b48f57697bb3d1db75ed214310e6e3608ded6f188e37b21b96eefaa396db0df05a86416fe64aa950eea87e7af4407c828a8822b17be661269c9f9e365cdc79d20503e2d5e575c5387fa961206118dd379834aade7727a1b2477a24f05f6c2ba3156fe7f5b5ba6d7487b1a124f38e3ed3cda92a8edf05f28e3d699f0c12de9cfeb30ec8d4cd253287a6d3f596db0c06006a531e80083f5b41ee26c05d529e0a59ec151b4a9260a7ea8c1a175ca41b59f464adc122f448fc43e90dfa7b88f81caa7a84e3d6d4dbb85e5828b6ae7455dc2c87c8d9c706af2e62763675851b4ca449c9c0f95d953ce53c5327ba8981321a1cbfb76bafac7fa17c99567725d8e0ac288f3ccd3bad666e515156517281c97a3dbfbd5f345f8eb80bb3c4230301a38b7c920d74eb910d380f884a683f7d3e2738fabf9646138e8a32c35e43786e67925508e4cc7b1e7a36abdf6a497077704e216f1e730c20ecfcddfbdf2484d8eb0ef9b7478f77063fa90b8afbcd019d1a584df58c537b40b193f246598ae4c53958a947dd3916b14a5a4227f01bf543a8c5d6ab8eaefdfb959c8715b756a9c797fe39229dc56a86364cb367fa37e16e96cf8dca1fdc8b6a46ce88e3d29c75b6cc718ca8c28e9e1ae991b28c286107c1dced150814d6369cc8003b2976018941df7fb8eeb68be57adcf8a0e813d2fcd16dc390ce17dd0a91dd674d766d21b5de7f4678a548d75cc3de7d099b418fbdb66b2a2b12a56b1dd8b3f84a7b45e36db9bb63b3ef9fdadebc21c6a75364173925ffc69d481024e49076dca105795e7a64a3c82011889aacf0114a1bd31414e288cbb63eb47d399d0e025a54f11670c8ad4a793d0e7ebd3b0d8eb30b87cf62b131c61a4c55d2e56e47ae99fc543c57a1877ce44dac4c6f9fd99552701ade43858e0b4020230cb4d42d1990bfb509471a5c1c5557c29c00072c5cbbc056de6d465ea2ba2f4a1a5dd604dbf998e834b9200c59fdf90bec38af9218e47ea5ed5512cf8b0146126a15d49bf915eb893ad1ef83d8faf6c93f944ebce3704f930b6f69a1afe767ac2c9fdf092c804c7372ae1a64bca3a3b5a31f2ad430ba9e61dab3daa3be90a538cf0fba00796de511cddb5a594f14aa6d215bd0be19c0ca5f043403b7dc56c87b092d9436eb79509c3dbe367c2fcbc2b09f9818cf5a55d5ee0e477888166bbfece661b62812ffed3e4167ecc81dba148f89a8f2e7c27424a2ee091ac487e68fbbf9798e8caf46b35de8dde66a7cad6dc98a426ea7b8b930cf2d7d71fe71066dbe51e8a1c7151e97fecbeedef3d6f8e01cd5576dd58097b46153f9c3bcecf30bc82b4cdfb1bbfa826c7c5b217a023e4da02a35d0947b2c4d24d50a292e4c70fe854a420c54490d4850ee8c372756671fe130532f89878a64977ead60bf604b73859ae64ed62536423bb51b30c6fedbc819fdae05cb64b87b153f4252b832d6b866100a7b307d1e705643f96f0724858e6211802b2ce706d5424b99315db90c7d74fac66951251f6cb739ea008f839c7f62318f795337ca4ff05886a2640819873ae00b933081b64da1101d1b17451357921a2f4d4dc86c92a5eb346fd6cd3a63315768b94b90a15162aec91cea706b9221330db154d1fd71acac90be47055c725bce38710f1b4b4144f331cfa9fe15ebf6535747669e4aa1f0d72092ef395f16a4ec9014029b5c9d1b4bed9ec81a7568f8f1c87e0ce0f4ef9cf49e3fe4960b0b7904614772c63147f3c5463fffed182919c4973a8256346116be40b10a38cdea5bad5878760daaeda57476e86ec65e58030bc8ff99ebf017e9bf6383f981edc83b538e2bf4bb573637e6f4717d74a3ac71f5e151259b29c1b7226e3a8ab176baa2f27e3e385cd48c6f072bb6e8e9c92e35d7ff51177f4e3553555d967c04befc1847003a8592738c82eef231ce3d372372a19a01b27dc7916f986ff3f3ea8872d4986bc1ca649a92924c8f582ae2b44028e711e955d2563c33db3b7734aa246de553dab2c5268538f7c2b6dbe9a70657e2a26e52f5d216dfa9aa8e197a227c86a7d3b468880a721b804a0c51af1592043eee7fe3657b40c1832a858cfb4e037d208ee69c4fd697b929383a971b2a0864544505af2267e334db5f3f3f4ed88e2f6f2b3d7b96016ff92a120556e4d1e50440943893b00508c6242bcc41b6d06dc29ba20564b42257b9fa1b5f4f453e94e72501d31e8947e09a38261020400db4b8cf675b1854639a962a57905cbbee14ea0daa9bd281fd635c8f900fcabdcbcfb140f4f24b47731782ca899284fadfc9d0d6eff77045792e139afad34c7672bacfa22d85fcc05652178cc169bcf52ee3cef281d99935abf9c9910caa7994cfe33b9319d9854aa6e2590a86297f23b0cada7251a6ee1b2f3d2cb5a193cae8768d92f556994e416d4bcf5bba3a295d9e2215291237df74e3c493189bc5a27b3fec3e1a1329c6c6c75e0802b40fc74776476dd2d9e3453ec1709a8a2d162a936d9fe7dd4b6f7abdadfa429aed4cbd5896cfb24a2d91f1cee781d0ed73cf7306d6f9545fd3346c2232b8799553357a5a531d6085d04af5f183019dfd3483baf23b0ba5a6b58bba4b7a1eb0a32626bebb5cc0c4dad45c55d135be8b0a4dee787ed48b90a2a3fc120a753b52290c27ad0eb32b668a9540986ca0256c1676debc4d19b1b80bedd81e505154264a199ef1a54e1fff1b3589fbb6b2d87a1e04e67066571b68fe04f030d473f8d135585f8b7be91f0ae1a4fa2f44008c0f727f6aba9c5c60c3a9ff22911e267ffa2a5d1c71ff25f96ad257be29a2ec641e2055d785765cadd0c2fe513c44154e74f4b8cc4b24d9ee2f6cfe245549713f9dada1935247a2ac7ccc13c4a5c00c6ffe7ca33c0cde4c75c4fe2ea041a965e4c7385ebfdbc348da8c4216a02fa829892c827adbcbb87745120667cdc5a4aef28b190a54b422df45b8547c447765838dbf9f05de338ab672706b59b2f0644d6735d9316e64a1a15d3dfad893bb1bbcbe1b574a0b8ef5265e195a929148cc5e97c8bfb032d4528b523b6a6b29209428f38115cd102e3b4e268333e490140964278238e7ea9638ac34559e05300dad0c3f18e9228474cd3a7186102967c33fc14f086b4f1ec3957d87f2609d140dbb9e7ff793101d1cb90d004565c6a32924715b1bcab483e6389e2e824054edef350f328870f16412aca0fee39edcbd02a6a667aaaeabb6654c4762c639a26286a3c1730ab75defcd9451b4377f6acdc3b905684658c0844d904c47d313d85eb54963fd71a9a76dc8e345e479004f00e446b886ec41cf7bbb9311463e877aa4e357a0dd0b185a5cf12244296f5f8568e84cf6ac3b6125db6897e4e7c183cafc04f61b3263456f61a7880b446e3cffe986c3bf027c7deba490ec8544d2627e6596ef8f8a5cb577796e7c36ffc4f4346263b5d86ae1d7b8d04709367349d590047a8bfb34fbf6481adce60eddfdd1e148ab83874d70b5303fa0ce60c0ba7a047a477dc4c513d2218b0bb2bdf9b60be9a39e928976464e333ce0cb19aa21fda1c6851c6db9d5bbc6552e080f8e448637af711fed92e72c8d8530187de94603377dc387041a9eb42ac70b3923b9828de33bb337d55409cb419bf4089cb2bec79ffc3afc6dcc3cb82bc903d956d28e307fc0470736574056302000318eb22887126df9062243038440ef3fca2aa024fff8739db4930b314822b00cab172e83c33b7e5b959b0c3f27c714e447120833ef69bd634d1e011fc3c2585beaa882a29c2dabddfd31a48c0255d1ab57c6796aa4625a546a02cef51a9ee2e8007fc047073657407210302e71fc2fff37aeb6d2e2a7b7f2308d4ab7d4bf0a4cf9be7c06e89a66442b48300010308f40100000000000007fc04707365740220230f4f5d4b7c6fa845806ee4f67713459e1b69e8e60fcee2e4940c7a0d5de1b20104000007fc047073657401210970cb1dff96101101e24bed1a66fb0794d2fcb26aba11e7f2393edc1534df8a9607fc047073657403210b9991881df2ec384ff5616f6c03d45cf033ee64536297c3557f9fffec716c1fbe0104220020cd4ed5f0db8c450e8b0be595b6410c1759c19f1f6926279095c83dade9862b6d07fc047073657404fd4e10603300000000000000018b6d2d00790f618171a9e8eb6051fc14dc27c502a54f5ccecacb4bcb350581a8f4b1a887a1e58865a21f51ef5098400c115cca84f489637718d8c3ca4350ad677374d40d2b64fe949ca34bd4ba845a87c7693421b70aa8d852e021aee329762883b9820bc0a47ea2fc6a8411ef773703632849094e51c73997c67f3e922d2801b6abc445375cd963a62c2bb28d733bf9274fe503081b51a56023a94200743e7d38865c190331449d19bf3d4eb7bf0b2a9b90696484aab906b9470e10946744838fc428f88461864d6601e93f10909e049a315fcc0ea7f4d71507fe5ed19b9ac2f55b0d3902b153ee27da9c55ab66debfb5ca440dfbb1a600cd8875049c4c13bbf242d26b10035002c7859f9c3ea631d955914adfa0817e4801e85b3f250cd9e7523db62c4ecb17a49028a02a1b61eb96a410643f1fec0ac664d96f99a1db4ac335c2bfec2946707c3c779a56373db197039af9a903e833af6f51de5cf8fc667dbf5416845d415dc98641e0984ebdfab88bbcdf305f605d36f7a472a516206d7ec722251e269800a00e8adb8f2ce161395c1c6ad4b406e1fda77bc7f0af07ea075011cee6cc5e7fd1b6e96e321171ca7d28a35595ddf0b0c831d28a88d30c7391c5832d90f906539aa49185fc6c0864e2d10b21160991fc19a1d084006d03fe3fb6f571f1ffd9f06ffbc0c076689373f9c2f8655758f7f44618345a6d5f8edae46e73a09c38157d5c39dd51a47756ea761e6320d6a91a1bb22d8dd35e4e7806b0242bcc4cae8720a953c6f933c0ee3216513cce6742a2cb4bf44553d8eaf175471dbc0f71c7c245fe99ab4240ccac637a16c82f0c60586f00d83ff852af48a239289d8b70a2638b0aff02572d6d2d68e22b87ba93f3db51bb27825265607ba4b6e9a194c7351f220b9e715a23237c40024fb7cfedaf7c8e0a1c4c6aebef8841fcf2609a3dd7f44dfd8895077df41f10790372eac8adff5ea7eeb28e371b4700d5044b41fd358dc4ba29158213e0f93711026fac8abfbe7cd80a939477ce545bc91cd1d32e8f2268563b0fe3e80855777d51cdf4835050a557d3c7b7f6905ba744ae5450d22837d2c2fa0c0755934654a78601a1fe236f11b6d72f368880ed938ff4a2e8d82c118493a1bb9a9ee95cf329f2d175d467aacc2c6cd73ed59ce64d508604db77942f9b7f3b0f86d913d3e1b489d2190a6da1ed997ab1eee356c885270e4e0192acc9c2b8702107c96aed654318bbb7724b913808dd2cfbbf6ace8db9c4cbf26f2c90a76eb967e365c58855b83550819cb5b28ea5e6ec1ea153ad3ee5e6292a174f7cab1b39e852194a6926bdc4d42326e17998cc057f614e91f6acab5a5bbedd93d9a13dc61977aa2accaf35370a3f1d3819c43c9430d0e767e92de96bb225007a7b6576ed7c4f05c984ce2e437d3b7f7f50c270caf90f8e5dbecb992be2972ef8d79c7674e025ee06b1302bcbd57fe5be9d9b4e38f17d9dca898ef3d71918550fd77a15c7aa2b66ee1a2f38b81040f3d6ec6693f54cc3fe39515275849e9e24b0af3e81705dea95e8f1bb1b4665cfdeb0630a5542a2857f2b58c36761d743299d77872d6894302123f4347702572f04d9876191d771e87655c071fbd29338eef0f9acb0a8ca3f0327ead8e875bc2e7ba38f249e6eda1fb74162e972ff523d20c6638b93297d406e9b2264187c06d0a78203d771f2525227d029b27b23192f747492b9774b12b039729ef75d11ce8d701e56fbb202f3e4bd68686f096f13680456529e5f132915595e0e0b4061b3014219f1fbef4d7403dbfcac01c701b7727c2463cb838d427e07706400be4fdd9140a800e47e7ac15a7a8a897187a38a0080726349d8b7566252076b1ae1366496b50e9a6d236837ffa0c4c3e61bb409a7d9faf8662109ef7213007a76a6d94cb79ad07183a33a4cdedd78896278a3b5531ec0efda9d77076d85a63536b426a6b58c3d0e8a46faf0fdf678e4964272e8410b346cc753edb94a61a2f309f8e753ff332f5b15215e0a20ef32e6a6faa044a431764e008e66b4af820bb6afe4d8dc1679219fe7614482517fdc523d4d7ce2bad9d59f7b9aed89b813e5b36b58a7c668e53181c0e1da45e4ba3851b46de8e056d63e440c471fbe23fbffc31ece7cd20658784f2d2fca3f730a1f8a90ea6995ccb490fca475b1441e38468433d1423c1d83a20b04f1216aff13c8e035c2ed389695c2bb0bedadc38c8a6222d687f0235bda3566c0865774bb6098acd674ff9091db1a6c4f0c2955c1759730b361f310d956f892089f500eae0084022e610ca4e758ce2c680d213bd1b5e00a6c991976e93189159bb98a1e4eff14f681d47694060126c0852ad52489c15d7302d82c66aa830208a9fd13da87a2aac3e44dddae632f2e4d56dc768ee6b3622c61e59aee27fee5aa0bfa9c56402ae3525f00634b11381d0b9637ac699e4c4b225c32bef9dc563e87cfc33bf07450c2cdd015bbd94df63697cdd9b6cf4169cfe1f626c126dbb588c57542662d02eeed561946ce94b46571f72ca3cf7fe52a8a6ea24fa216f01655dadbeb0f74e383e522da69db64b368cb155c2ba4c4fc8aea8745b1081223317003f0cd7ae620fc7d9a6c9c4f39a237d5d9d7f3e756c77daeccbd5d06ed28ac2f089db5449340872bc444aa4aecf6552621b84e4fabfd6baf0e1b61cab00e5c2050bfa38899e9840e2dac55c7d5e7105f65dc3afe3c35dd3e8ebb1a013d65fb0b9d76665f3c4eff5b766fbb0c03cc10c411987ef516405296437a91a67d7398d788e30f55bc1e6236b317784504c53800cc07f4eaf78bac03a025a7943573edcc67db3d5d5281f85ee993238fee3580cb846efae33b45ee2ee1ad640b1d068302504521269a31a166435e8fd964d2e15048f299a95ec1cbeb0c8d5d119e24670112d61d56ea120d7bc30fcd924fc7b812404ac45798af3fb590570a4d7a3f41639b879d1bdf2c72c979105460892fb41570cffee716679eb7b4124be188e28ca4c68d206c1cc9d49cd7489d63372853dbe83f874579238ecdd28c0dc265871d6dccf782b571f1004702121e8b15c9d8af9e6812dbbe742812c7e7cd1dafbdbe3d189f618936e270855700be8f6a7b528f271a936a2cae204b44d909ae3f6a8bcbfcda44b430397b1c96187e5a8362afe92bb9afb0a0a482cb6c8cac39a0fb1fe0034f8a965a3be425b4b34f67ff38a8ab30f8219a8933539c1d06d9b2997b6de743c568caea8b269642b8503b546c9e136d0e47775c8fef45d4489e6b4747c6accd6fad3d34fdd6cbafe07264e7ae1e025306c97d77a130093cc8d5ab8e4abe095787183a9084c569168011766b47dade4e3e1353a78f9f3464d8237b7de02da10c7a7b8951bafbaa898003ad9de997c89d8507393c6fb782b8f41aa99d5c92d5ed93e02a2e7550d42f178739898406badb6da850e305c10063b1a687a2b321a1f867ddfc7949d9764493af4f9681137101f87ec3c3733c0ee23a758a69dd5dbfccd20e0e7cc8543c213688ef9cc85bf9c539d3b6758e24befb3c1b617b7d59a17e915bb985df8229429430dd3057a8225d22afc2775e352a2d7c2f2f46786d4e6e984fb35ac6d7e1b57da82a6d1470895e56521c88c166f8124a4f0c5ada7d5e43174e319c21b9416735858ab50958def63c9a38e853d28a0f47b8e601beb0cdfb30d87070003f957ae347d5b03e80890311ded8018de0227c430f29ff20f0d0d1331dd5f22cff547847c0a26c1fdc272cd234b668823635f68e0797bf68fb1e531a423b1fae9b056fb8c0589908cd2774a7bea8da465248a438a22919d35e0ed8c5020f06824aa856c1a75e0d50d8e9c2dca471d249a97e8e8055d0927432577ef07e6658aa6ab3e9f5f4f50848b12dcdcd9594dae732864f9c6253cccf39922b5f1f8e16458a0c11db397017821de73a331400a76c2a5a29c7661405e9f244a92862a8ca13bc86a78a36744e52019c067573574f75e01b21c36e19a714e9cc0860e9df8e659cefab57002dc2b3d1a2918dc20ff25bc0d87023813abcbbe29defa514bd71fedf314a140508c7e8dd4ace82d56cfd6307fc8299a65c8b3b0719881dc06070d670729902ebfa1dc0b88050e5824cc186454ec2727d0fb2f95eb677f949375a0a31661c7f2bc452426a052b160b0654bffae35766a5317b845582176f1ec52e5bb7d814651781e268cfaefcf6da560810d84343dab8a8b2f2f7976334043498f529d75f9dec893bafdde0ebf003ea7d43f22d8e4eb3afea7be8bd22a9adb9334db2d6b05b8bfe72a96ca2c5ecc925333e4076bf5b7d9ed519ac3eb87c73d0c8121b1034424991561eccb669807a722bcd43141915c9db90f7a8a8e732054970645da1845b988f21cd5d2a89abd8e14c0e6532a3db89e43571b795d6f475b11c16cd7253a4538f4e73d0e3791e0c8f3e51ce3d9645062f249549d9165185fe6920659fe72ae01f69c6d5cef5a01cbbce0fcfd671e1a0aac35d541210a723d2fde91f37c130657d8825662bc46ca7780e07422ce2e7e5cbc1b15ad29b8473ffb832f45c480e960d620267561b3e3112c54359459c3f0235eb6eb2720dd5cf65f88267e099ae87ec7e35b3a915f18a4ab67583ccb4d907637812d797dfa51acc7b5cb13ab58934217a562b00a4a3d030bd9d3565a47c95396034bd65d39d39a6e7795f13e5031d148db16eddba996e1e70730eee02c47bd8b5c42812a12a2db5490fc3ad50d7d03c72c0e933ed8b43f8e34124e272cb39e06e628f18acfe4488dcced67a2c47008801e8d2db5dc7f7556d38020d53512993f3efeb4b07fd1e7b631deeeda74983011ca401ec7b86eb2a7a4d341f97337d37ada0dbbe124fe481ecac3e9b8e8f3b8b90ccf81ec028f2ee4e62934abcfcc2647966f6eea6563a0fc8fc75348f5fb3d2390db24d49858bbca822217fa81d240cacb7b2f6c2e4bad8a7a112b83a5d35ad68ec1cd599afee41fd4e860097f33afbc2cd790b2933f1194549c5aa3fe5c651a456c8ba7c8fa5ee5492233c21a80bd9216fcfccc03ecb76af3849711a0f69d5a261ce94484c30f4b74ca6cb4d7d5c4dcc0be1f0390c208e1e7e863700c6dce7ea5ab3831c00e586094a6a1f3b32dfbbf99a7581f90001dd558738804d0663a59d77407b6ab1ef3a82c156bc58d5a694a365b300a90ebbcddc49bbe5ba63c88e7a6e0faf5364ea17cabc602ddbf87a4c2f55b068ef296be5bb66befc1e37ad77f8e97c08f02d17dcdeb47959b0f46c2ae2c3d99a948f2a52c5793d53fe57876c38336a74786042abafb63c2154096eaed98598aed76da5a17ae179e79f848b237bdd6db63e5fbe77ee28b2bdcae462905ce1827800407317c2a42fc0dc234b2183db9097c0fae23da91aca6b1b7894537b0dc8524536573a34ef68596021cba863ece0de4a068f806d888aa03ed88ad92f375860f8885c5533c637a7a330c24aa0357f007ac3678e59cb1f6aa7c6979e15fd107a98ab42a635a3c3e70b58a19ec73b4bdc482000c3dfb4af84012ea3957d3d30b80857d9e06a2e677c84e5d9041ad4bf22afbdf0351f6d5c7a7a2ada3dd5ab4e48e37d51e5fad56cf9963715438c5f04b9772773893a59e2e46c6b7e19e9001650b66b469f4b1c4d188b286d5ce8b21269179e772147c7cb09eaee9b9de684ffc33068e5d346e79b710d82fd1278aee64ddd4ed37a944e6c745217c6a626444aa95b565c1f68a12cd2b86a61927896884bd5a76a9df4f6fe548bc16444272ec1e856334d64e0f32ba90daa77085b0683e3e010abf571dc564fc703a12998c72b6712386cfa4ccc802c850a3604bb0b2d5cd2eb6e788d475ff198f94a220c925a32ab6d69b037f1b9f0f4ce1d1b89cc0d07fc047073657405630200033fb971149dc9881cf31b7bd90de445f0ada69611016c5fde4af5bffe2b40a1a27d651a1d2127b0a95539b18fbb835f5145c1c4c7492866c6bd08ba260abb300720d2d42b729b72c6166f9ae0e4ac09a0f6851ca65444bed00b72b7f12befbbd007fc047073657407210252a4b012198c2131d70498b5939c401c01eb1178dfd58123b55766b03f008f7b00";
        assert_eq!(elements::encode::serialize_hex(&psbt), expected);
    }

    #[test]
    fn test_update_item_tr_no_script() {
        // keys taken from: https://github.com/bitcoin/bips/blob/master/bip-0086.mediawiki#Specifications
        let root_xpub = ExtendedPubKey::from_str("xpub661MyMwAqRbcFkPHucMnrGNzDwb6teAX1RbKQmqtEF8kK3Z7LZ59qafCjB9eCRLiTVG3uxBxgKvRgbubRhqSKXnGGb1aoaqLrpMBDrVxga8").unwrap();
        let fingerprint = root_xpub.fingerprint();
        let desc = format!("eltr([{}/86'/0'/0']xpub6BgBgsespWvERF3LHQu6CnqdvfEvtMcQjYrcRzx53QJjSxarj2afYWcLteoGVky7D3UKDP9QyrLprQ3VCECoY49yfdDEHGCtMMj92pReUsQ/0/0)", fingerprint);
        let desc = Descriptor::from_str(&desc).unwrap();
        let mut psbt_input = psbt::Input::default();
        psbt_input.update_with_descriptor_unchecked(&desc).unwrap();
        let mut psbt_output = psbt::Output::default();
        psbt_output.update_with_descriptor_unchecked(&desc).unwrap();
        let internal_key = XOnlyPublicKey::from_str(
            "cc8a4bc64d897bddc5fbc2f670f7a8ba0b386779106cf1223c6fc5d7cd6fc115",
        )
        .unwrap();
        assert_eq!(psbt_input.tap_internal_key, Some(internal_key));
        assert_eq!(
            psbt_input.tap_key_origins.get(&internal_key),
            Some(&(
                vec![],
                (
                    fingerprint,
                    DerivationPath::from_str("m/86'/0'/0'/0/0").unwrap()
                )
            ))
        );
        assert_eq!(psbt_input.tap_key_origins.len(), 1);
        assert_eq!(psbt_input.tap_scripts.len(), 0);
        assert_eq!(psbt_input.tap_merkle_root, None);

        assert_eq!(psbt_output.tap_internal_key, psbt_input.tap_internal_key);
        assert_eq!(psbt_output.tap_key_origins, psbt_input.tap_key_origins);
        assert_eq!(psbt_output.tap_tree, None);
    }

    #[test]
    fn test_update_item_tr_with_tapscript() {
        use crate::Tap;
        // keys taken from: https://github.com/bitcoin/bips/blob/master/bip-0086.mediawiki#Specifications
        let root_xpub = ExtendedPubKey::from_str("xpub661MyMwAqRbcFkPHucMnrGNzDwb6teAX1RbKQmqtEF8kK3Z7LZ59qafCjB9eCRLiTVG3uxBxgKvRgbubRhqSKXnGGb1aoaqLrpMBDrVxga8").unwrap();
        let fingerprint = root_xpub.fingerprint();
        let xpub = format!("[{}/86'/0'/0']xpub6BgBgsespWvERF3LHQu6CnqdvfEvtMcQjYrcRzx53QJjSxarj2afYWcLteoGVky7D3UKDP9QyrLprQ3VCECoY49yfdDEHGCtMMj92pReUsQ", fingerprint);
        let desc = format!(
            "eltr({}/0/0,{{pkh({}/0/1),multi_a(2,{}/0/1,{}/1/0)}})",
            xpub, xpub, xpub, xpub
        );

        let desc = Descriptor::from_str(&desc).unwrap();
        let internal_key = XOnlyPublicKey::from_str(
            "cc8a4bc64d897bddc5fbc2f670f7a8ba0b386779106cf1223c6fc5d7cd6fc115",
        )
        .unwrap();
        let mut psbt_input = psbt::Input::default();
        psbt_input.update_with_descriptor_unchecked(&desc).unwrap();
        let mut psbt_output = psbt::Output::default();
        psbt_output.update_with_descriptor_unchecked(&desc).unwrap();
        assert_eq!(psbt_input.tap_internal_key, Some(internal_key));
        assert_eq!(
            psbt_input.tap_key_origins.get(&internal_key),
            Some(&(
                vec![],
                (
                    fingerprint,
                    DerivationPath::from_str("m/86'/0'/0'/0/0").unwrap()
                )
            ))
        );
        assert_eq!(psbt_input.tap_key_origins.len(), 3);
        assert_eq!(psbt_input.tap_scripts.len(), 2);
        assert!(psbt_input.tap_merkle_root.is_some());

        assert_eq!(psbt_output.tap_internal_key, psbt_input.tap_internal_key);
        assert_eq!(psbt_output.tap_key_origins, psbt_input.tap_key_origins);
        assert!(psbt_output.tap_tree.is_some());

        let key_0_1 = XOnlyPublicKey::from_str(
            "83dfe85a3151d2517290da461fe2815591ef69f2b18a2ce63f01697a8b313145",
        )
        .unwrap();
        let first_leaf_hash = {
            let ms =
                Miniscript::<XOnlyPublicKey, Tap>::from_str(&format!("pkh({})", &key_0_1)).unwrap();
            let first_script = ms.encode();
            assert!(psbt_input
                .tap_scripts
                .values()
                .find(|value| *value == &(first_script.clone(), LeafVersion::default()))
                .is_some());
            TapLeafHash::from_script(&first_script, LeafVersion::default())
        };

        {
            // check 0/1
            let (leaf_hashes, (key_fingerprint, deriv_path)) =
                psbt_input.tap_key_origins.get(&key_0_1).unwrap();
            assert_eq!(key_fingerprint, &fingerprint);
            assert_eq!(&deriv_path.to_string(), "m/86'/0'/0'/0/1");
            assert_eq!(leaf_hashes.len(), 2);
            assert!(leaf_hashes.contains(&first_leaf_hash));
        }

        {
            // check 1/0
            let key_1_0 = XOnlyPublicKey::from_str(
                "399f1b2f4393f29a18c937859c5dd8a77350103157eb880f02e8c08214277cef",
            )
            .unwrap();
            let (leaf_hashes, (key_fingerprint, deriv_path)) =
                psbt_input.tap_key_origins.get(&key_1_0).unwrap();
            assert_eq!(key_fingerprint, &fingerprint);
            assert_eq!(&deriv_path.to_string(), "m/86'/0'/0'/1/0");
            assert_eq!(leaf_hashes.len(), 1);
            assert!(!leaf_hashes.contains(&first_leaf_hash));
        }
    }

    #[test]
    fn test_update_item_non_tr_multi() {
        // values taken from https://github.com/bitcoin/bips/blob/master/bip-0084.mediawiki (after removing zpub thingy)
        let root_xpub = ExtendedPubKey::from_str("xpub661MyMwAqRbcFkPHucMnrGNzDwb6teAX1RbKQmqtEF8kK3Z7LZ59qafCjB9eCRLiTVG3uxBxgKvRgbubRhqSKXnGGb1aoaqLrpMBDrVxga8").unwrap();
        let fingerprint = root_xpub.fingerprint();
        let xpub = format!("[{}/84'/0'/0']xpub6CatWdiZiodmUeTDp8LT5or8nmbKNcuyvz7WyksVFkKB4RHwCD3XyuvPEbvqAQY3rAPshWcMLoP2fMFMKHPJ4ZeZXYVUhLv1VMrjPC7PW6V", fingerprint);
        let pubkeys = [
            "0330d54fd0dd420a6e5f8d3624f5f3482cae350f79d5f0753bf5beef9c2d91af3c",
            "03e775fd51f0dfb8cd865d9ff1cca2a158cf651fe997fdc9fee9c1d3b5e995ea77",
            "03025324888e429ab8e3dbaf1f7802648b9cd01e9b418485c5fa4c1b9b5700e1a6",
        ];

        let expected_bip32 = pubkeys
            .iter()
            .zip(["0/0", "0/1", "1/0"].iter())
            .map(|(pubkey, path)| {
                (
                    bitcoin::PublicKey::from_str(pubkey).unwrap(),
                    (
                        fingerprint,
                        DerivationPath::from_str(&format!("m/84'/0'/0'/{}", path)).unwrap(),
                    ),
                )
            })
            .collect::<BTreeMap<_, _>>();

        {
            // test segwit
            let desc = format!("elwsh(multi(2,{}/0/0,{}/0/1,{}/1/0))", xpub, xpub, xpub);
            let desc = Descriptor::from_str(&desc).unwrap();
            let derived = format!("elwsh(multi(2,{}))", pubkeys.join(","));
            let derived = Descriptor::<bitcoin::PublicKey>::from_str(&derived).unwrap();

            let mut psbt_input = psbt::Input::default();
            psbt_input.update_with_descriptor_unchecked(&desc).unwrap();

            let mut psbt_output = psbt::Output::default();
            psbt_output.update_with_descriptor_unchecked(&desc).unwrap();

            assert_eq!(expected_bip32, psbt_input.bip32_derivation);
            assert_eq!(
                psbt_input.witness_script,
                Some(derived.explicit_script().unwrap())
            );

            assert_eq!(psbt_output.bip32_derivation, psbt_input.bip32_derivation);
            assert_eq!(psbt_output.witness_script, psbt_input.witness_script);
        }

        {
            // test non-segwit
            let desc = format!("elsh(multi(2,{}/0/0,{}/0/1,{}/1/0))", xpub, xpub, xpub);
            let desc = Descriptor::from_str(&desc).unwrap();
            let derived = format!("elsh(multi(2,{}))", pubkeys.join(","));
            let derived = Descriptor::<bitcoin::PublicKey>::from_str(&derived).unwrap();

            let mut psbt_input = psbt::Input::default();
            psbt_input.update_with_descriptor_unchecked(&desc).unwrap();

            let mut psbt_output = psbt::Output::default();
            psbt_output.update_with_descriptor_unchecked(&desc).unwrap();

            assert_eq!(psbt_input.bip32_derivation, expected_bip32);
            assert_eq!(psbt_input.witness_script, None);
            assert_eq!(
                psbt_input.redeem_script,
                Some(derived.explicit_script().unwrap())
            );

            assert_eq!(psbt_output.bip32_derivation, psbt_input.bip32_derivation);
            assert_eq!(psbt_output.witness_script, psbt_input.witness_script);
            assert_eq!(psbt_output.redeem_script, psbt_input.redeem_script);
        }
    }

    #[test]
    fn test_update_input_checks() {
        let desc = format!("eltr([73c5da0a/86'/0'/0']xpub6BgBgsespWvERF3LHQu6CnqdvfEvtMcQjYrcRzx53QJjSxarj2afYWcLteoGVky7D3UKDP9QyrLprQ3VCECoY49yfdDEHGCtMMj92pReUsQ/0/0)");
        let desc = Descriptor::<DefiniteDescriptorKey>::from_str(&desc).unwrap();

        let asset = elements::AssetId::from_hex(
            "b2e15d0d7a0c94e4e2ce0fe6e8691b9e451377f6e46e8045a86f7c4b5d4f0f23",
        )
        .unwrap();
        let mut non_witness_utxo = elements::Transaction {
            version: 1,
            lock_time: PackedLockTime::ZERO,
            input: vec![],
            output: vec![TxOut {
                value: elements::confidential::Value::Explicit(1_000),
                script_pubkey: Script::from_str(
                    "5120f370a017453c8a22123a43f83f7efced972ba1ef8320ae58e3997a94a64bb7ff",
                )
                .unwrap(),
                asset: elements::confidential::Asset::Explicit(asset),
                nonce: elements::confidential::Nonce::Null,
                witness: elements::TxOutWitness::default(),
            }],
        };

        let tx = elements::Transaction {
            version: 1,
            lock_time: PackedLockTime::ZERO,
            input: vec![TxIn {
                previous_output: OutPoint {
                    txid: non_witness_utxo.txid(),
                    vout: 0,
                },
                is_pegin: false,
                script_sig: Script::new(),
                sequence: Sequence::MAX,
                asset_issuance: AssetIssuance::default(),
                witness: TxInWitness::default(),
            }],
            output: vec![],
        };

        let mut psbt = Psbt::from_tx(tx.clone());
        assert_eq!(
            psbt.update_input_with_descriptor(0, &desc),
            Err(UtxoUpdateError::UtxoCheck),
            "neither *_utxo are not set"
        );
        psbt.inputs_mut()[0].witness_utxo = Some(non_witness_utxo.output[0].clone());
        assert_eq!(
            psbt.update_input_with_descriptor(0, &desc),
            Ok(()),
            "witness_utxo is set which is ok"
        );
        psbt.inputs_mut()[0].non_witness_utxo = Some(non_witness_utxo.clone());
        assert_eq!(
            psbt.update_input_with_descriptor(0, &desc),
            Ok(()),
            "matching non_witness_utxo"
        );
        non_witness_utxo.version = 0;
        psbt.inputs_mut()[0].non_witness_utxo = Some(non_witness_utxo.clone());
        assert_eq!(
            psbt.update_input_with_descriptor(0, &desc),
            Err(UtxoUpdateError::UtxoCheck),
            "non_witness_utxo no longer matches"
        );
        psbt.inputs_mut()[0].non_witness_utxo = None;
        psbt.inputs_mut()[0]
            .witness_utxo
            .as_mut()
            .unwrap()
            .script_pubkey = Script::default();
        assert_eq!(
            psbt.update_input_with_descriptor(0, &desc),
            Err(UtxoUpdateError::MismatchedScriptPubkey),
            "non_witness_utxo no longer matches"
        );
    }

    #[test]
    fn test_update_output_checks() {
        let desc = format!("eltr([73c5da0a/86'/0'/0']xpub6BgBgsespWvERF3LHQu6CnqdvfEvtMcQjYrcRzx53QJjSxarj2afYWcLteoGVky7D3UKDP9QyrLprQ3VCECoY49yfdDEHGCtMMj92pReUsQ/0/0)");
        let desc = Descriptor::<DefiniteDescriptorKey>::from_str(&desc).unwrap();

        let tx = elements::Transaction {
            version: 1,
            lock_time: PackedLockTime::ZERO,
            input: vec![],
            output: vec![TxOut {
                value: confidential::Value::Explicit(1_000),
                script_pubkey: Script::from_str(
                    "5120f370a017453c8a22123a43f83f7efced972ba1ef8320ae58e3997a94a64bb7ff", // spk calculatations are differnet in elements because of different tagged hashes
                )
                .unwrap(),
                asset: confidential::Asset::Explicit(AssetId::default()),
                nonce: confidential::Nonce::Null,
                witness: Default::default(),
            }],
        };

        let mut psbt = Psbt::from_tx(tx.clone());
        assert_eq!(
            psbt.update_output_with_descriptor(1, &desc),
            Err(OutputUpdateError::IndexOutOfBounds(1, 1)),
            "output index doesn't exist"
        );
        assert_eq!(
            psbt.update_output_with_descriptor(0, &desc),
            Ok(()),
            "script_pubkey should match"
        );
        psbt.outputs_mut()[0].script_pubkey = Script::default();
        assert_eq!(
            psbt.update_output_with_descriptor(0, &desc),
            Err(OutputUpdateError::MismatchedScriptPubkey),
            "output script_pubkey no longer matches"
        );
    }
}<|MERGE_RESOLUTION|>--- conflicted
+++ resolved
@@ -1072,17 +1072,12 @@
     ) -> Result<bitcoin::PublicKey, descriptor::ConversionError> {
         let derived = xpk.derive_public_key(&self.1)?;
         self.0.insert(
-<<<<<<< HEAD
             derived.to_public_key(),
-            (xpk.master_fingerprint(), xpk.full_derivation_path()),
-=======
-            derived.to_public_key().inner,
             (
                 xpk.master_fingerprint(),
                 xpk.full_derivation_path()
                     .ok_or(descriptor::ConversionError::MultiKey)?,
             ),
->>>>>>> 0daded48
         );
         Ok(derived)
     }
@@ -1213,75 +1208,13 @@
 
         // NOTE: they will both always be Tr
         if let (Descriptor::Tr(tr_derived), Descriptor::Tr(tr_xpk)) = (&derived, descriptor) {
-<<<<<<< HEAD
-            update_tr_psbt_helper(item, tr_derived, tr_xpk);
+            update_tr_psbt_helper(item, tr_derived, tr_xpk)?;
         }
 
         derived
     } else if let Descriptor::TrExt(_) = &descriptor {
         // Repeat the same code for Tr with extensions. Annoying to dedup this code without macros
         let derived = descriptor.derived_descriptor(&secp)?;
-=======
-            let spend_info = tr_derived.spend_info();
-            let ik_derived = spend_info.internal_key();
-            let ik_xpk = tr_xpk.internal_key();
-            if let Some(merkle_root) = item.tap_merkle_root() {
-                *merkle_root = spend_info.merkle_root();
-            }
-            *item.tap_internal_key() = Some(ik_derived);
-            item.tap_key_origins().insert(
-                ik_derived,
-                (
-                    vec![],
-                    (
-                        ik_xpk.master_fingerprint(),
-                        ik_xpk
-                            .full_derivation_path()
-                            .ok_or(descriptor::ConversionError::MultiKey)?,
-                    ),
-                ),
-            );
-
-            let mut builder = taproot::TaprootBuilder::new();
-
-            for ((_depth_der, ms_derived), (depth, ms)) in
-                tr_derived.iter_scripts().zip(tr_xpk.iter_scripts())
-            {
-                debug_assert_eq!(_depth_der, depth);
-                let leaf_script = (ms_derived.encode(), LeafVersion::TapScript);
-                let tapleaf_hash = TapLeafHash::from_script(&leaf_script.0, leaf_script.1);
-                builder = builder
-                    .add_leaf(depth, leaf_script.0.clone())
-                    .expect("Computing spend data on a valid tree should always succeed");
-                if let Some(tap_scripts) = item.tap_scripts() {
-                    let control_block = spend_info
-                        .control_block(&leaf_script)
-                        .expect("Control block must exist in script map for every known leaf");
-                    tap_scripts.insert(control_block, leaf_script);
-                }
-
-                for (pk_pkh_derived, pk_pkh_xpk) in ms_derived.iter_pk().zip(ms.iter_pk()) {
-                    let (xonly, xpk) = (pk_pkh_derived.to_x_only_pubkey(), pk_pkh_xpk);
-
-                    let xpk_full_derivation_path = xpk
-                        .full_derivation_path()
-                        .ok_or(descriptor::ConversionError::MultiKey)?;
-                    item.tap_key_origins()
-                        .entry(xonly)
-                        .and_modify(|(tapleaf_hashes, _)| {
-                            if tapleaf_hashes.last() != Some(&tapleaf_hash) {
-                                tapleaf_hashes.push(tapleaf_hash);
-                            }
-                        })
-                        .or_insert_with(|| {
-                            (
-                                vec![tapleaf_hash],
-                                (xpk.master_fingerprint(), xpk_full_derivation_path),
-                            )
-                        });
-                }
-            }
->>>>>>> 0daded48
 
         if let Some(check_script) = check_script {
             if check_script != &derived.script_pubkey() {
@@ -1291,7 +1224,7 @@
 
         // NOTE: they will both always be Tr
         if let (Descriptor::TrExt(tr_derived), Descriptor::TrExt(tr_xpk)) = (&derived, descriptor) {
-            update_tr_psbt_helper(item, tr_derived, tr_xpk);
+            update_tr_psbt_helper(item, tr_derived, tr_xpk)?;
         }
 
         derived
@@ -1337,7 +1270,8 @@
     item: &mut F,
     tr_derived: &Tr<bitcoin::PublicKey, Ext>,
     tr_xpk: &Tr<DefiniteDescriptorKey, Ext2>,
-) where
+) -> Result<(), descriptor::ConversionError>
+where
     Ext: ParseableExt,
     Ext2: Extension,
 {
@@ -1352,7 +1286,12 @@
         ik_derived,
         (
             vec![],
-            (ik_xpk.master_fingerprint(), ik_xpk.full_derivation_path()),
+            (
+                ik_xpk.master_fingerprint(),
+                ik_xpk
+                    .full_derivation_path()
+                    .ok_or(descriptor::ConversionError::MultiKey)?,
+            ),
         ),
     );
 
@@ -1384,10 +1323,14 @@
                         tapleaf_hashes.push(tapleaf_hash);
                     }
                 })
-                .or_insert_with(|| {
+                .or_insert({
                     (
                         vec![tapleaf_hash],
-                        (xpk.master_fingerprint(), xpk.full_derivation_path()),
+                        (
+                            xpk.master_fingerprint(),
+                            xpk.full_derivation_path()
+                                .ok_or(descriptor::ConversionError::MultiKey)?,
+                        ),
                     )
                 });
         }
@@ -1409,6 +1352,7 @@
         }
         _ => {}
     }
+    Ok(())
 }
 
 // Get a script from witness script pubkey hash
