// Miniscript
// Written in 2019 by
//     Andrew Poelstra <apoelstra@wpsoftware.net>
//
// To the extent possible under law, the author(s) have dedicated all
// copyright and related and neighboring rights to this software to
// the public domain worldwide. This software is distributed without
// any warranty.
//
// You should have received a copy of the CC0 Public Domain Dedication
// along with this software.
// If not, see <http://creativecommons.org/publicdomain/zero/1.0/>.
//

//! # Partially-Signed Bitcoin Transactions
//!
//! This module implements the Finalizer and Extractor roles defined in
//! BIP 174, PSBT, described at
//! `https://github.com/bitcoin/bips/blob/master/bip-0174.mediawiki`
//!

use std::collections::BTreeMap;
use std::ops::Deref;
use std::{error, fmt};

use bitcoin;
use elements::hashes::{hash160, ripemd160, sha256, sha256d};
use elements::pset::PartiallySignedTransaction as Psbt;
use elements::secp256k1_zkp::{self as secp256k1, Secp256k1};
use elements::sighash::SigHashCache;
use elements::taproot::{self, LeafVersion, TapLeafHash};
use elements::{self, EcdsaSigHashType, SchnorrSigHashType, Script};

use crate::interpreter;
use crate::miniscript::iter::PkPkh;
use crate::miniscript::limits::SEQUENCE_LOCKTIME_DISABLE_FLAG;
use crate::miniscript::satisfy::{elementssig_from_rawsig, After, Older};
use crate::Satisfier;
use crate::{ElementsSig, Preimage32};
use crate::{MiniscriptKey, ToPublicKey};
use crate::{TranslatePk, TranslatePk2};

mod finalizer;
use crate::descriptor::CovSatisfier;
use crate::Descriptor;

use crate::{descriptor, util, DescriptorPublicKey};

use crate::DescriptorTrait;

pub use self::finalizer::{finalize, finalize_input, interpreter_check, interpreter_inp_check};
pub use elements::pset as psbt;

/// Error type for Pbst Input
#[derive(Debug)]
pub enum InputError {
    /// Could not satisfy Tr
    CouldNotSatisfyTr,
    /// Get the secp Errors directly
    SecpErr(elements::secp256k1_zkp::Error),
    /// Key errors
    KeyErr(bitcoin::util::key::Error),
    /// Error doing an interpreter-check on a finalized psbt
    Interpreter(interpreter::Error),
    /// Redeem script does not match the p2sh hash
    InvalidRedeemScript {
        /// Redeem script
        redeem: Script,
        /// Expected p2sh Script
        p2sh_expected: Script,
    },
    /// Witness script does not match the p2wsh hash
    InvalidWitnessScript {
        /// Witness Script
        witness_script: Script,
        /// Expected p2wsh script
        p2wsh_expected: Script,
    },
    /// Invalid sig
    InvalidSignature {
        /// The bitcoin public key
        pubkey: bitcoin::PublicKey,
        /// The (incorrect) signature
        sig: Vec<u8>,
    },
    /// Pass through the underlying errors in miniscript
    MiniscriptError(super::Error),
    /// Missing redeem script for p2sh
    MissingRedeemScript,
    /// Missing witness
    MissingWitness,
    /// used for public key corresponding to pkh/wpkh
    MissingPubkey,
    /// Missing witness script for segwit descriptors
    MissingWitnessScript,
    ///Missing both the witness and non-witness utxo
    MissingUtxo,
    /// Non empty Witness script for p2sh
    NonEmptyWitnessScript,
    /// Non empty Redeem script
    NonEmptyRedeemScript,
    /// Non standard sighash type
    NonStandardSigHashType,
    /// Sighash did not match
    WrongSigHashFlag {
        /// required sighash type
        required: EcdsaSigHashType,
        /// the sighash type we got
        got: EcdsaSigHashType,
        /// the corresponding publickey
        pubkey: bitcoin::PublicKey,
    },
}

/// Error type for entire Psbt
#[derive(Debug)]
pub enum Error {
    /// Cannot combine locktimes
    LockTimeCombinationError,
    /// Upstream Error
    PsbtError(elements::pset::Error),
    /// Input Error type
    InputError(InputError, usize),
    /// Wrong Input Count
    WrongInputCount {
        /// Input count in tx
        in_tx: usize,
        /// Input count in psbt
        in_map: usize,
    },
    /// Input index out of bounds
    InputIdxOutofBounds {
        /// Number of inputs in psbt
        psbt_inp: usize,
        /// The input index
        index: usize,
    },
}

impl fmt::Display for InputError {
    fn fmt(&self, f: &mut fmt::Formatter<'_>) -> fmt::Result {
        match *self {
            InputError::InvalidSignature {
                ref pubkey,
                ref sig,
            } => write!(f, "PSET: bad signature {} for key {:?}", pubkey, sig),
            InputError::KeyErr(ref e) => write!(f, "Key Err: {}", e),
            InputError::Interpreter(ref e) => write!(f, "Interpreter: {}", e),
            InputError::SecpErr(ref e) => write!(f, "Secp Err: {}", e),
            InputError::InvalidRedeemScript {
                ref redeem,
                ref p2sh_expected,
            } => write!(
                f,
                "Redeem script {} does not match the p2sh script {}",
                redeem, p2sh_expected
            ),
            InputError::InvalidWitnessScript {
                ref witness_script,
                ref p2wsh_expected,
            } => write!(
                f,
                "Witness script {} does not match the p2wsh script {}",
                witness_script, p2wsh_expected
            ),
            InputError::MiniscriptError(ref e) => write!(f, "Miniscript Error: {}", e),
            InputError::MissingWitness => write!(f, "PSET is missing witness"),
            InputError::MissingRedeemScript => write!(f, "PSET is Redeem script"),
            InputError::MissingUtxo => {
                write!(f, "PSET is missing both witness and non-witness UTXO")
            }
            InputError::MissingWitnessScript => write!(f, "PSET is missing witness script"),
            InputError::MissingPubkey => write!(f, "Missing pubkey for a pkh/wpkh"),
            InputError::NonEmptyRedeemScript => write!(
                f,
                "PSET has non-empty redeem script at for legacy transactions"
            ),
            InputError::NonEmptyWitnessScript => {
                write!(f, "PSET has non-empty witness script at for legacy input")
            }
            InputError::WrongSigHashFlag {
                required,
                got,
                pubkey,
            } => write!(
                f,
                "PSET: signature with key {} had \
                 sighashflag {:?} rather than required {:?}",
                pubkey, got, required
            ),
            InputError::CouldNotSatisfyTr => write!(f, "Cannot satisfy Tr descriptor"),
            InputError::NonStandardSigHashType => write!(f, "Non-standard sighash type"),
        }
    }
}

#[doc(hidden)]
impl From<super::Error> for InputError {
    fn from(e: super::Error) -> InputError {
        InputError::MiniscriptError(e)
    }
}

#[doc(hidden)]
impl From<elements::secp256k1_zkp::Error> for InputError {
    fn from(e: elements::secp256k1_zkp::Error) -> InputError {
        InputError::SecpErr(e)
    }
}

#[doc(hidden)]
impl From<bitcoin::util::key::Error> for InputError {
    fn from(e: bitcoin::util::key::Error) -> InputError {
        InputError::KeyErr(e)
    }
}

impl error::Error for Error {}

impl fmt::Display for Error {
    fn fmt(&self, f: &mut fmt::Formatter<'_>) -> fmt::Result {
        match *self {
            Error::InputError(ref inp_err, index) => write!(f, "{} at index {}", inp_err, index),
            Error::WrongInputCount { in_tx, in_map } => write!(
                f,
                "PSET had {} inputs in transaction but {} inputs in map",
                in_tx, in_map
            ),
            Error::LockTimeCombinationError => writeln!(
                f,
                "Cannot combine hieghtlocks and \
                timelocks"
            ),
            Error::PsbtError(ref e) => write!(f, "Psbt Error {}", e),
            Error::InputIdxOutofBounds { psbt_inp, index } => write!(
                f,
                "Index {} is out of bounds for psbt inputs len {}",
                index, psbt_inp
            ),
        }
    }
}

#[doc(hidden)]
impl From<elements::pset::Error> for Error {
    fn from(e: elements::pset::Error) -> Error {
        Error::PsbtError(e)
    }
}

/// Psbt satisfier for at inputs at a particular index
/// Takes in &psbt because multiple inputs will share
/// the same psbt structure
/// All operations on this structure will panic if index
/// is more than number of inputs in pbst
/// This does not support satisfaction for Covenant transactoins
/// You are probably looking for [`finalizer::finalize`] method
/// or [`PsbtCovInputSatisfier`]
pub struct PsbtInputSatisfier<'psbt> {
    /// pbst
    pub psbt: &'psbt Psbt,
    /// input index
    pub index: usize,
}

/// Psbt Input Satisfier with Covenant support. Users should be
/// using the high level [`finalizer::finalize`] API.
/// The [`CovSatisfier`] should be consistent with the extracted transaction.
pub struct PsbtCovInputSatisfier<'psbt>(PsbtInputSatisfier<'psbt>, CovSatisfier<'psbt, 'psbt>);

impl<'psbt> PsbtInputSatisfier<'psbt> {
    /// create a new PsbtInputsatisfier from
    /// psbt and index
    pub fn new(psbt: &'psbt Psbt, index: usize) -> Self {
        Self {
            psbt,
            index,
        }
    }
}

impl<'psbt, Pk: MiniscriptKey + ToPublicKey> Satisfier<Pk> for PsbtInputSatisfier<'psbt> {
    fn lookup_ecdsa_sig(&self, pk: &Pk) -> Option<ElementsSig> {
        if let Some(rawsig) = self.psbt.inputs()[self.index]
            .partial_sigs
            .get(&pk.to_public_key())
        {
            // We have already previously checked that all signatures have the
            // correct sighash flag.
            elementssig_from_rawsig(rawsig).ok()
        } else {
            None
        }
    }

    fn lookup_pkh_ecdsa_sig(&self, pkh: &Pk::Hash) -> Option<(bitcoin::PublicKey, ElementsSig)> {
        if let Some((pk, sig)) = self.psbt.inputs()[self.index]
            .partial_sigs
            .iter()
            .find(|&(pubkey, _sig)| pubkey.to_pubkeyhash() == Pk::hash_to_hash160(pkh))
        {
            // If the mapping is incorrect, return None
            elementssig_from_rawsig(sig)
                .ok()
                .map(|bitcoinsig| (*pk, bitcoinsig))
        } else {
            None
        }
    }

    fn check_after(&self, n: u32) -> bool {
        let locktime = match self.psbt.locktime() {
            Ok(locktime) => locktime,
            Err(..) => return false,
        };
        let seq = self.psbt.inputs()[self.index]
            .sequence
            .unwrap_or(0xffffffff);

        // https://github.com/bitcoin/bips/blob/master/bip-0065.mediawiki
        // fail if TxIn is finalized
        if seq == 0xffffffff {
            false
        } else {
            <Satisfier<Pk>>::check_after(&After(locktime), n)
        }
    }

    fn check_older(&self, n: u32) -> bool {
        let seq = self.psbt.inputs()[self.index]
            .sequence
            .unwrap_or(0xffffffff);
        // https://github.com/bitcoin/bips/blob/master/bip-0112.mediawiki
        // Disable flag set. return true
        if n & SEQUENCE_LOCKTIME_DISABLE_FLAG != 0 {
            true
        } else if self.psbt.global.tx_data.version < 2
            || (seq & SEQUENCE_LOCKTIME_DISABLE_FLAG != 0)
        {
            // transaction version and sequence check
            false
        } else {
            <Satisfier<Pk>>::check_older(&Older(seq), n)
        }
    }

    fn lookup_hash160(&self, h: hash160::Hash) -> Option<Preimage32> {
        self.psbt.inputs()[self.index]
            .hash160_preimages
            .get(&h)
            .and_then(try_vec_as_preimage32)
    }

    fn lookup_sha256(&self, h: sha256::Hash) -> Option<Preimage32> {
        self.psbt.inputs()[self.index]
            .sha256_preimages
            .get(&h)
            .and_then(try_vec_as_preimage32)
    }

    fn lookup_hash256(&self, h: sha256d::Hash) -> Option<Preimage32> {
        self.psbt.inputs()[self.index]
            .hash256_preimages
            .get(&h)
            .and_then(try_vec_as_preimage32)
    }

    fn lookup_ripemd160(&self, h: ripemd160::Hash) -> Option<Preimage32> {
        self.psbt.inputs()[self.index]
            .ripemd160_preimages
            .get(&h)
            .and_then(try_vec_as_preimage32)
    }
}

fn try_vec_as_preimage32(vec: &Vec<u8>) -> Option<Preimage32> {
    if vec.len() == 32 {
        let mut arr = [0u8; 32];
        arr.copy_from_slice(vec);
        Some(arr)
    } else {
        None
    }
}

fn sanity_check(psbt: &Psbt) -> Result<(), Error> {
    if psbt.global.n_inputs() != psbt.inputs().len() {
        return Err(Error::WrongInputCount {
            in_tx: psbt.global.n_inputs(),
            in_map: psbt.inputs().len(),
        });
    }

    Ok(())
}

/// Additional operations for miniscript descriptors for various psbt roles.
/// Note that these APIs would generally error when used on scripts that are not
/// miniscripts.
pub trait PsbtExt {
    /// Finalize the psbt. This function takes in a mutable reference to psbt
    /// and populates the final_witness and final_scriptsig
    /// for all miniscript inputs.
    ///
    /// Finalizes all inputs that it can finalize, and returns an error for each input
    /// that it cannot finalize. Also performs a sanity interpreter check on the
    /// finalized psbt which involves checking the signatures/ preimages/timelocks.
    ///
    /// Input finalization also fails if it is not possible to satisfy any of the inputs non-malleably
    /// See [finalizer::finalize_mall] if you want to allow malleable satisfactions
    ///
    /// For finalizing individual inputs, see also [`PsbtExt::finalize_inp`]
    ///
    /// # Errors:
    ///
    /// - A vector of errors, one of each of failed finalized input
    fn finalize_mut<C: secp256k1::Verification>(
        &mut self,
        secp: &secp256k1::Secp256k1<C>,
        genesis_hash: elements::BlockHash,
    ) -> Result<(), Vec<Error>>;

    /// Same as [`PsbtExt::finalize_mut`], but does not mutate the input psbt and
    /// returns a new psbt
    ///
    /// # Errors:
    ///
    /// - Returns a mutated psbt with all inputs `finalize_mut` could finalize
    /// - A vector of input errors, one of each of failed finalized input
    fn finalize<C: secp256k1::Verification>(
        self,
        secp: &secp256k1::Secp256k1<C>,
        genesis_hash: elements::BlockHash,
    ) -> Result<Psbt, (Psbt, Vec<Error>)>;

    /// Same as [PsbtExt::finalize_mut], but allows for malleable satisfactions
    fn finalize_mall_mut<C: secp256k1::Verification>(
        &mut self,
        secp: &Secp256k1<C>,
        genesis_hash: elements::BlockHash,
    ) -> Result<(), Vec<Error>>;

    /// Same as [PsbtExt::finalize], but allows for malleable satisfactions
    fn finalize_mall<C: secp256k1::Verification>(
        self,
        secp: &Secp256k1<C>,
        genesis_hash: elements::BlockHash,
    ) -> Result<Psbt, (Psbt, Vec<Error>)>;

    /// Same as [`PsbtExt::finalize_mut`], but only tries to finalize a single input leaving other
    /// inputs as is. Use this when not all of inputs that you are trying to
    /// satisfy are miniscripts
    ///
    /// # Errors:
    ///
    /// - Input error detailing why the finalization failed. The psbt is not mutated when the finalization fails
    fn finalize_inp_mut<C: secp256k1::Verification>(
        &mut self,
        secp: &secp256k1::Secp256k1<C>,
        index: usize,
        genesis_hash: elements::BlockHash,
    ) -> Result<(), Error>;

    /// Same as [`PsbtExt::finalize_inp_mut`], but does not mutate the psbt and returns a new one
    ///
    /// # Errors:
    ///  Returns a tuple containing
    /// - Original psbt
    /// - Input Error detailing why the input finalization failed
    fn finalize_inp<C: secp256k1::Verification>(
        self,
        secp: &secp256k1::Secp256k1<C>,
        index: usize,
        genesis_hash: elements::BlockHash,
    ) -> Result<Psbt, (Psbt, Error)>;

    /// Same as [`PsbtExt::finalize_inp_mut`], but allows for malleable satisfactions
    fn finalize_inp_mall_mut<C: secp256k1::Verification>(
        &mut self,
        secp: &secp256k1::Secp256k1<C>,
        index: usize,
        genesis_hash: elements::BlockHash,
    ) -> Result<(), Error>;

    /// Same as [`PsbtExt::finalize_inp`], but allows for malleable satisfactions
    fn finalize_inp_mall<C: secp256k1::Verification>(
        self,
        secp: &secp256k1::Secp256k1<C>,
        index: usize,
        genesis_hash: elements::BlockHash,
    ) -> Result<Psbt, (Psbt, Error)>;

    /// Psbt extractor as defined in BIP174 that takes in a psbt reference
    /// and outputs a extracted bitcoin::Transaction
    /// Also does the interpreter sanity check
    /// Will error if the final ScriptSig or final Witness are missing
    /// or the interpreter check fails.
    fn extract<C: secp256k1::Verification>(
        &self,
        secp: &Secp256k1<C>,
        genesis_hash: elements::BlockHash,
    ) -> Result<elements::Transaction, Error>;

    /// Update PSBT input with a descriptor and check consistency of `*_utxo` fields.
    ///
    /// This is the checked version of [`update_with_descriptor_unchecked`]. It checks that the
    /// `witness_utxo` and `non_witness_utxo` are sane and have a `script_pubkey` that matches the
    /// descriptor. In particular, it makes sure segwit descriptors always have `witness_utxo`
    /// present and pre-segwit descriptors always have `non_witness_utxo` present (and the txid
    /// matches). If both `witness_utxo` and `non_witness_utxo` are present then it also checks they
    /// are consistent with each other.
    ///
    /// Hint: because of the *[segwit bug]* some PSBT signers require that `non_witness_utxo` is
    /// present on segwitv0 inputs regardless but this function doesn't enforce this so you will
    /// have to do this check its presence manually (if it is present this *will* check its
    /// validity).
    ///
    /// The `descriptor` **must not have any wildcards** in it
    /// otherwise an error will be returned however it can (and should) have extended keys in it.
    ///
    /// [`update_with_descriptor_unchecked`]: PsbtInputExt::update_with_descriptor_unchecked
    /// [segwit bug]: https://bitcoinhackers.org/@lukedashjr/104287698361196952
    fn update_input_with_descriptor(
        &mut self,
        input_index: usize,
        descriptor: &Descriptor<DescriptorPublicKey>,
    ) -> Result<(), UtxoUpdateError>;

    /// Get the sighash message(data to sign) at input index `idx` based on the sighash
    /// flag specified in the [`Psbt`] sighash field. If the input sighash flag psbt field is `None`
    /// the [`SchnorrSigHashType::Default`](elements::util::sighash::SchnorrSigHashType::Default) is chosen
    /// for for taproot spends, otherwise [`EcdsaSignatureHashType::All`](elements::EcdsaSigHashType::All) is chosen.
    /// If the utxo at `idx` is a taproot output, returns a [`PsbtSigHashMsg::TapSigHash`] variant.
    /// If the utxo at `idx` is a pre-taproot output, returns a [`PsbtSigHashMsg::EcdsaSigHash`] variant.
    /// The `tapleaf_hash` parameter can be used to specify which tapleaf script hash has to be computed. If
    /// `tapleaf_hash` is [`None`], and the output is taproot output, the key spend hash is computed. This parameter must be
    /// set to [`None`] while computing sighash for pre-taproot outputs.
    /// The function also updates the sighash cache with transaction computed during sighash computation of this input
    ///
    /// # Arguments:
    ///
    /// * `idx`: The input index of psbt to sign
<<<<<<< HEAD
    /// * `cache`: The [`sighash::SigHashCache`] for used to cache/read previously cached computations
    /// * `tapleaf_hash`: If the output is taproot, compute the sighash for this particular leaf.
    fn sighash_msg<T: Deref<Target = elements::Transaction>>(
=======
    /// * `cache`: The [`SighashCache`] for used to cache/read previously cached computations
    /// * `tapleaf_hash`: If the output is taproot, compute the sighash for this particular leaf.
    ///
    /// [`SighashCache`]: bitcoin::util::sighash::SighashCache
    fn sighash_msg<T: Deref<Target = bitcoin::Transaction>>(
>>>>>>> 3c111a24
        &self,
        idx: usize,
        cache: &mut SigHashCache<T>,
        tapleaf_hash: Option<TapLeafHash>,
        genesis_hash: elements::BlockHash,
    ) -> Result<PsbtSigHashMsg, SigHashError>;
}

impl PsbtExt for Psbt {
    fn finalize_mut<C: secp256k1::Verification>(
        &mut self,
        secp: &secp256k1::Secp256k1<C>,
        genesis_hash: elements::BlockHash,
    ) -> Result<(), Vec<Error>> {
        // Actually construct the witnesses
        let mut errors = vec![];
        for index in 0..self.inputs().len() {
            match finalizer::finalize_input(
                self,
                secp,
                index,
                /*allow_mall*/ false,
                genesis_hash,
            ) {
                Ok(..) => {}
                Err(e) => {
                    errors.push(e);
                }
            }
        }
        if errors.is_empty() {
            Ok(())
        } else {
            Err(errors)
        }
    }

    fn finalize<C: secp256k1::Verification>(
        mut self,
        secp: &secp256k1::Secp256k1<C>,
        genesis_hash: elements::BlockHash,
    ) -> Result<Psbt, (Psbt, Vec<Error>)> {
        match self.finalize_mut(secp, genesis_hash) {
            Ok(..) => Ok(self),
            Err(e) => Err((self, e)),
        }
    }

    fn finalize_mall_mut<C: secp256k1::Verification>(
        &mut self,
        secp: &secp256k1::Secp256k1<C>,
        genesis_hash: elements::BlockHash,
    ) -> Result<(), Vec<Error>> {
        let mut errors = vec![];
        for index in 0..self.inputs().len() {
            match finalizer::finalize_input(
                self,
                secp,
                index,
                /*allow_mall*/ true,
                genesis_hash,
            ) {
                Ok(..) => {}
                Err(e) => {
                    errors.push(e);
                }
            }
        }
        if errors.is_empty() {
            Ok(())
        } else {
            Err(errors)
        }
    }

    fn finalize_mall<C: secp256k1::Verification>(
        mut self,
        secp: &Secp256k1<C>,
        genesis_hash: elements::BlockHash,
    ) -> Result<Psbt, (Psbt, Vec<Error>)> {
        match self.finalize_mall_mut(secp, genesis_hash) {
            Ok(..) => Ok(self),
            Err(e) => Err((self, e)),
        }
    }

    fn finalize_inp_mut<C: secp256k1::Verification>(
        &mut self,
        secp: &secp256k1::Secp256k1<C>,
        index: usize,
        genesis_hash: elements::BlockHash,
    ) -> Result<(), Error> {
        if index >= self.inputs().len() {
            return Err(Error::InputIdxOutofBounds {
                psbt_inp: self.inputs().len(),
                index,
            });
        }
        finalizer::finalize_input(self, secp, index, /*allow_mall*/ false, genesis_hash)
    }

    fn finalize_inp<C: secp256k1::Verification>(
        mut self,
        secp: &secp256k1::Secp256k1<C>,
        index: usize,
        genesis_hash: elements::BlockHash,
    ) -> Result<Psbt, (Psbt, Error)> {
        match self.finalize_inp_mut(secp, index, genesis_hash) {
            Ok(..) => Ok(self),
            Err(e) => Err((self, e)),
        }
    }

    fn finalize_inp_mall_mut<C: secp256k1::Verification>(
        &mut self,
        secp: &secp256k1::Secp256k1<C>,
        index: usize,
        genesis_hash: elements::BlockHash,
    ) -> Result<(), Error> {
        if index >= self.inputs().len() {
            return Err(Error::InputIdxOutofBounds {
                psbt_inp: self.inputs().len(),
                index,
            });
        }
        finalizer::finalize_input(self, secp, index, /*allow_mall*/ false, genesis_hash)
    }

    fn finalize_inp_mall<C: secp256k1::Verification>(
        mut self,
        secp: &secp256k1::Secp256k1<C>,
        index: usize,
        genesis_hash: elements::BlockHash,
    ) -> Result<Psbt, (Psbt, Error)> {
        match self.finalize_inp_mall_mut(secp, index, genesis_hash) {
            Ok(..) => Ok(self),
            Err(e) => Err((self, e)),
        }
    }

    fn extract<C: secp256k1::Verification>(
        &self,
        secp: &Secp256k1<C>,
        genesis_hash: elements::BlockHash,
    ) -> Result<elements::Transaction, Error> {
        sanity_check(self)?;

        let ret = self.extract_tx()?;
        interpreter_check(self, secp, genesis_hash)?;
        Ok(ret)
    }

    fn update_input_with_descriptor(
        &mut self,
        input_index: usize,
        desc: &Descriptor<DescriptorPublicKey>,
    ) -> Result<(), UtxoUpdateError> {
        let n_inputs = self.inputs().len();
        let input = self
            .inputs()
            .get(input_index)
            .ok_or(UtxoUpdateError::IndexOutOfBounds(input_index, n_inputs))?;
        let txin = self
            .inputs()
            .get(input_index)
            .ok_or(UtxoUpdateError::MissingInputUtxo)?;

        let desc_type = desc.desc_type();

        if let Some(non_witness_utxo) = &input.non_witness_utxo {
            if txin.previous_txid != non_witness_utxo.txid() {
                return Err(UtxoUpdateError::UtxoCheck);
            }
        }

        let expected_spk = {
            match (&input.witness_utxo, &input.non_witness_utxo) {
                (Some(witness_utxo), None) => {
                    if desc_type.segwit_version().is_some() {
                        witness_utxo.script_pubkey.clone()
                    } else {
                        return Err(UtxoUpdateError::UtxoCheck);
                    }
                }
                (None, Some(non_witness_utxo)) => {
                    if desc_type.segwit_version().is_some() {
                        return Err(UtxoUpdateError::UtxoCheck);
                    }

                    non_witness_utxo
                        .output
                        .get(txin.previous_output_index as usize)
                        .ok_or(UtxoUpdateError::UtxoCheck)?
                        .script_pubkey
                        .clone()
                }
                (Some(witness_utxo), Some(non_witness_utxo)) => {
                    if witness_utxo
                        != non_witness_utxo
                            .output
                            .get(txin.previous_output_index as usize)
                            .ok_or(UtxoUpdateError::UtxoCheck)?
                    {
                        return Err(UtxoUpdateError::UtxoCheck);
                    }

                    witness_utxo.script_pubkey.clone()
                }
                (None, None) => return Err(UtxoUpdateError::UtxoCheck),
            }
        };

        let input = self
            .inputs_mut()
            .get_mut(input_index)
            .ok_or(UtxoUpdateError::IndexOutOfBounds(input_index, n_inputs))?;
        let (_, spk_check_passed) =
            update_input_with_descriptor_helper(input, desc, Some(expected_spk))
                .map_err(UtxoUpdateError::DerivationError)?;

        if !spk_check_passed {
            return Err(UtxoUpdateError::MismatchedScriptPubkey);
        }

        Ok(())
    }

    fn sighash_msg<T: Deref<Target = elements::Transaction>>(
        &self,
        idx: usize,
        cache: &mut SigHashCache<T>,
        tapleaf_hash: Option<TapLeafHash>,
        genesis_hash: elements::BlockHash,
    ) -> Result<PsbtSigHashMsg, SigHashError> {
        // Infer a descriptor at idx
        if idx >= self.inputs().len() {
            return Err(SigHashError::IndexOutOfBounds(idx, self.inputs().len()));
        }
        let inp = &self.inputs()[idx];
        let prevouts = finalizer::prevouts(self).map_err(|_e| SigHashError::MissingSpendUtxos)?;
        // Note that as per Psbt spec we should have access to spent_utxos for the transaction
        // Even if the transaction does not require SigHashAll, we create `Prevouts::All` for code simplicity
        let prevouts = elements::sighash::Prevouts::All(&prevouts);
        let inp_spk =
            finalizer::get_scriptpubkey(self, idx).map_err(|_e| SigHashError::MissingInputUtxo)?;
        if util::is_v1_p2tr(inp_spk) {
            let hash_ty = inp
                .sighash_type
                .map(|h| h.schnorr_hash_ty())
                .unwrap_or(Some(SchnorrSigHashType::Default))
                .ok_or(SigHashError::InvalidSigHashType)?;
            match tapleaf_hash {
                Some(leaf_hash) => {
                    let tap_sighash_msg = cache.taproot_script_spend_signature_hash(
                        idx,
                        &prevouts,
                        leaf_hash,
                        hash_ty,
                        genesis_hash,
                    )?;
                    Ok(PsbtSigHashMsg::TapSigHash(tap_sighash_msg))
                }
                None => {
                    let tap_sighash_msg = cache.taproot_key_spend_signature_hash(
                        idx,
                        &prevouts,
                        hash_ty,
                        genesis_hash,
                    )?;
                    Ok(PsbtSigHashMsg::TapSigHash(tap_sighash_msg))
                }
            }
        } else {
            let hash_ty = inp
                .sighash_type
                .map(|h| h.ecdsa_hash_ty())
                .unwrap_or(Some(EcdsaSigHashType::All))
                .ok_or(SigHashError::InvalidSigHashType)?;
            let amt = finalizer::get_utxo(self, idx)
                .map_err(|_e| SigHashError::MissingInputUtxo)?
                .value;
            let is_nested_wpkh = inp_spk.is_p2sh()
                && inp
                    .redeem_script
                    .as_ref()
                    .map(|x| x.is_v0_p2wpkh())
                    .unwrap_or(false);
            let is_nested_wsh = inp_spk.is_p2sh()
                && inp
                    .redeem_script
                    .as_ref()
                    .map(|x| x.is_v0_p2wsh())
                    .unwrap_or(false);
            if inp_spk.is_v0_p2wpkh() || inp_spk.is_v0_p2wsh() || is_nested_wpkh || is_nested_wsh {
                let msg = if inp_spk.is_v0_p2wpkh() {
                    let script_code = script_code_wpkh(inp_spk);
                    cache.segwitv0_sighash(idx, &script_code, amt, hash_ty)
                } else if is_nested_wpkh {
                    let script_code = script_code_wpkh(
                        inp.redeem_script
                            .as_ref()
                            .expect("Redeem script non-empty checked earlier"),
                    );
                    cache.segwitv0_sighash(idx, &script_code, amt, hash_ty)
                } else {
                    // wsh and nested wsh, script code is witness script
                    let script_code = inp
                        .witness_script
                        .as_ref()
                        .ok_or(SigHashError::MissingWitnessScript)?;
                    cache.segwitv0_sighash(idx, script_code, amt, hash_ty)
                };
                Ok(PsbtSigHashMsg::EcdsaSigHash(msg))
            } else {
                // legacy sighash case
                let script_code = if inp_spk.is_p2sh() {
                    inp.redeem_script
                        .as_ref()
                        .ok_or(SigHashError::MissingRedeemScript)?
                } else {
                    inp_spk
                };
                let msg = cache.legacy_sighash(idx, script_code, hash_ty);
                Ok(PsbtSigHashMsg::EcdsaSigHash(msg))
            }
        }
    }
}

/// Extension trait for PSBT inputs
pub trait PsbtInputExt {
    /// Given the descriptor for a utxo being spent populate the PSBT input's fields so it can be signed.
    ///
    /// If the descriptor contains wildcards or otherwise cannot be transformed into a concrete
    /// descriptor an error will be returned. The descriptor *can* (and should) have extended keys in
    /// it so PSBT fields like `bip32_derivation` and `tap_key_origins` can be populated.
    ///
    /// Note that his method doesn't check that the `witness_utxo` or `non_witness_utxo` is
    /// consistent with the descriptor. To do that see [`update_input_with_descriptor`].
    ///
    /// ## Return value
    ///
    /// For convenience, this returns the concrete descriptor that is computed internally to fill
    /// out the PSBT input fields. This can be used to manually check that the `script_pubkey` in
    /// `witness_utxo` and/or `non_witness_utxo` is consistent with the descriptor.
    ///
    /// [`update_input_with_descriptor`]: PsbtExt::update_input_with_descriptor
    fn update_with_descriptor_unchecked(
        &mut self,
        descriptor: &Descriptor<DescriptorPublicKey>,
    ) -> Result<Descriptor<bitcoin::PublicKey>, descriptor::ConversionError>;
}

impl PsbtInputExt for psbt::Input {
    fn update_with_descriptor_unchecked(
        &mut self,
        descriptor: &Descriptor<DescriptorPublicKey>,
    ) -> Result<Descriptor<bitcoin::PublicKey>, descriptor::ConversionError> {
        let (derived, _) = update_input_with_descriptor_helper(self, descriptor, None)?;
        Ok(derived)
    }
}

fn update_input_with_descriptor_helper(
    input: &mut psbt::Input,
    descriptor: &Descriptor<DescriptorPublicKey>,
    check_script: Option<Script>,
    // the return value is a tuple here since the two internal calls to it require different info.
    // One needs the derived descriptor and the other needs to know whether the script_pubkey check
    // failed.
) -> Result<(Descriptor<bitcoin::PublicKey>, bool), descriptor::ConversionError> {
    use std::cell::RefCell;
    let secp = secp256k1::Secp256k1::verification_only();

    let derived = if let Descriptor::Tr(_) = &descriptor {
        let mut hash_lookup = BTreeMap::new();
        let derived = descriptor.translate_pk(
            |xpk| xpk.derive_public_key(&secp),
            |xpk| {
                let xonly = xpk.derive_public_key(&secp)?.to_x_only_pubkey();
                let hash = xonly.to_pubkeyhash();
                hash_lookup.insert(hash, xonly);
                Ok(hash)
            },
        )?;

        if let Some(check_script) = check_script {
            if check_script != derived.script_pubkey() {
                return Ok((derived, false));
            }
        }

        // NOTE: they will both always be Tr
        if let (Descriptor::Tr(tr_derived), Descriptor::Tr(tr_xpk)) = (&derived, descriptor) {
            let spend_info = tr_derived.spend_info();
            let ik_derived = spend_info.internal_key();
            let ik_xpk = tr_xpk.internal_key();
            input.tap_internal_key = Some(ik_derived);
            input.tap_merkle_root = spend_info.merkle_root();
            input.tap_key_origins.insert(
                ik_derived,
                (
                    vec![],
                    (ik_xpk.master_fingerprint(), ik_xpk.full_derivation_path()),
                ),
            );

            for ((_depth_der, ms_derived), (_depth, ms)) in
                tr_derived.iter_scripts().zip(tr_xpk.iter_scripts())
            {
                debug_assert_eq!(_depth_der, _depth);
                let leaf_script = (ms_derived.encode(), LeafVersion::default());
                let tapleaf_hash = TapLeafHash::from_script(&leaf_script.0, leaf_script.1);
                let control_block = spend_info
                    .control_block(&leaf_script)
                    .expect("Control block must exist in script map for every known leaf");
                input.tap_scripts.insert(control_block, leaf_script);

                for (pk_pkh_derived, pk_pkh_xpk) in ms_derived.iter_pk_pkh().zip(ms.iter_pk_pkh()) {
                    let (xonly, xpk) = match (pk_pkh_derived, pk_pkh_xpk) {
                        (PkPkh::PlainPubkey(pk), PkPkh::PlainPubkey(xpk)) => {
                            (pk.to_x_only_pubkey(), xpk)
                        }
                        (PkPkh::HashedPubkey(hash), PkPkh::HashedPubkey(xpk)) => (
                            *hash_lookup
                                .get(&hash)
                                .expect("translate_pk inserted an entry for every hash"),
                            xpk,
                        ),
                        _ => unreachable!("the iterators work in the same order"),
                    };

                    input
                        .tap_key_origins
                        .entry(xonly)
                        .and_modify(|(tapleaf_hashes, _)| {
                            if tapleaf_hashes.last() != Some(&tapleaf_hash) {
                                tapleaf_hashes.push(tapleaf_hash);
                            }
                        })
                        .or_insert_with(|| {
                            (
                                vec![tapleaf_hash],
                                (xpk.master_fingerprint(), xpk.full_derivation_path()),
                            )
                        });
                }
            }
        }

        derived
    } else {
        // have to use a RefCell because we can't pass FnMut to translate_pk2
        let bip32_derivation = RefCell::new(BTreeMap::new());
        let derived = descriptor.translate_pk2(|xpk| {
            let derived = xpk.derive_public_key(&secp)?;
            bip32_derivation.borrow_mut().insert(
                derived.to_public_key(),
                (xpk.master_fingerprint(), xpk.full_derivation_path()),
            );
            Ok(derived)
        })?;

        if let Some(check_script) = check_script {
            if check_script != derived.script_pubkey() {
                return Ok((derived, false));
            }
        }

        input.bip32_derivation = bip32_derivation.into_inner();

        match &derived {
            Descriptor::Bare(_) | Descriptor::Pkh(_) | Descriptor::Wpkh(_) => {}
            Descriptor::Sh(sh) => match sh.as_inner() {
                descriptor::ShInner::Wsh(wsh) => {
                    input.witness_script = Some(wsh.inner_script());
                    input.redeem_script = Some(wsh.inner_script().to_v0_p2wsh());
                }
                descriptor::ShInner::Wpkh(..) => input.redeem_script = Some(sh.inner_script()),
                descriptor::ShInner::SortedMulti(_) | descriptor::ShInner::Ms(_) => {
                    input.redeem_script = Some(sh.inner_script())
                }
            },
            Descriptor::Wsh(wsh) => input.witness_script = Some(wsh.inner_script()),
            Descriptor::Tr(_) => unreachable!("Tr is dealt with separately"),
            Descriptor::Cov(_) => {
                // Information for covenants is available directly in the transaction itself
            }
        }

        derived
    };

    Ok((derived, true))
}

// Get a script from witness script pubkey hash
fn script_code_wpkh(script: &Script) -> Script {
    assert!(script.is_v0_p2wpkh());
    // ugly segwit stuff
    let mut script_code = vec![0x76u8, 0xa9, 0x14];
    script_code.extend(&script.as_bytes()[2..]);
    script_code.push(0x88);
    script_code.push(0xac);
    Script::from(script_code)
}

/// Return error type for [`PsbtExt::update_input_with_descriptor`]
#[derive(Debug, PartialEq, Eq, PartialOrd, Ord, Hash, Clone, Copy)]
pub enum UtxoUpdateError {
    /// Index out of bounds
    IndexOutOfBounds(usize, usize),
    /// The PSBT transaction didn't have an input at that index
    MissingInputUtxo,
    /// Derivation error
    DerivationError(descriptor::ConversionError),
    /// The PSBT's `witness_utxo` and/or `non_witness_utxo` were invalid or missing
    UtxoCheck,
    /// The PSBT's `witness_utxo` and/or `non_witness_utxo` had a script_pubkey that did not match
    /// the descriptor
    MismatchedScriptPubkey,
}

impl fmt::Display for UtxoUpdateError {
    fn fmt(&self, f: &mut fmt::Formatter<'_>) -> fmt::Result {
        match self {
            UtxoUpdateError::IndexOutOfBounds(ind, len) => {
                write!(f, "index {}, psbt input len: {}", ind, len)
            }
            UtxoUpdateError::MissingInputUtxo => write!(f, "Missing input utxo in pbst"),
            UtxoUpdateError::DerivationError(e) => write!(f, "Key derivation error {}", e),
            UtxoUpdateError::UtxoCheck => write!(
                f,
                "The input's witness_utxo and/or non_witness_utxo were invalid or missing"
            ),
            UtxoUpdateError::MismatchedScriptPubkey => {
                write!(f, "The input's witness_utxo and/or non_witness_utxo had a script pubkey that didn't match the descriptor")
            }
        }
    }
}

impl error::Error for UtxoUpdateError {}

/// Return error type for [`PsbtExt::sighash_msg`]
// We need to implement auto-derives upstream
#[derive(Debug)]
pub enum SigHashError {
    /// Index out of bounds
    IndexOutOfBounds(usize, usize),
    /// Missing input utxo
    MissingInputUtxo,
    /// Missing Prevouts
    MissingSpendUtxos,
    /// Invalid Sighash type
    InvalidSigHashType,
    /// Sighash computation error
    /// Only happens when single does not have corresponding output as psbts
    /// already have information to compute the sighash
    SigHashComputationError(elements::sighash::Error),
    /// Missing Witness script
    MissingWitnessScript,
    /// Missing Redeem script,
    MissingRedeemScript,
}

impl fmt::Display for SigHashError {
    fn fmt(&self, f: &mut fmt::Formatter<'_>) -> fmt::Result {
        match self {
            SigHashError::IndexOutOfBounds(ind, len) => {
                write!(f, "index {}, psbt input len: {}", ind, len)
            }
            SigHashError::MissingInputUtxo => write!(f, "Missing input utxo in pbst"),
            SigHashError::MissingSpendUtxos => write!(f, "Missing Psbt spend utxos"),
            SigHashError::InvalidSigHashType => write!(f, "Invalid Sighash type"),
            SigHashError::SigHashComputationError(e) => {
                write!(f, "Sighash computation error : {}", e)
            }
            SigHashError::MissingWitnessScript => write!(f, "Missing Witness Script"),
            SigHashError::MissingRedeemScript => write!(f, "Missing Redeem Script"),
        }
    }
}

impl From<elements::sighash::Error> for SigHashError {
    fn from(e: elements::sighash::Error) -> Self {
        SigHashError::SigHashComputationError(e)
    }
}

impl error::Error for SigHashError {}

/// Sighash message(signing data) for a given psbt transaction input.
#[derive(Debug, PartialEq, Eq, PartialOrd, Ord, Hash, Clone, Copy)]
pub enum PsbtSigHashMsg {
    /// Taproot Signature hash
    TapSigHash(taproot::TapSighashHash),
    /// Ecdsa SigHash message (includes sighash for legacy/p2sh/segwitv0 outputs)
    EcdsaSigHash(elements::SigHash),
}

impl PsbtSigHashMsg {
    /// Convert the message to a [`secp256k1::Message`].
    pub fn to_secp_msg(&self) -> secp256k1::Message {
        match *self {
            PsbtSigHashMsg::TapSigHash(msg) => {
                secp256k1::Message::from_slice(msg.as_ref()).expect("SigHashes are 32 bytes")
            }
            PsbtSigHashMsg::EcdsaSigHash(msg) => {
                secp256k1::Message::from_slice(msg.as_ref()).expect("SigHashes are 32 bytes")
            }
        }
    }
}

#[cfg(test)]
mod tests {
    use super::*;

    use crate::Miniscript;
    use bitcoin::util::bip32::{DerivationPath, ExtendedPubKey};
    use elements::encode::deserialize;
    use elements::hashes::hex::FromHex;
    use elements::secp256k1_zkp::XOnlyPublicKey;
    use elements::{AssetIssuance, OutPoint, TxIn, TxInWitness, TxOut};
    use std::str::FromStr;

    #[test]
    fn test_extract_psbt() {
        let psbt: Psbt = deserialize(&Vec::<u8>::from_hex("70736574ff01020402000000010401020105010401fb04020000000001017a0bab8c49f1fce77440be124c72ce22bb23b58c6f52baf4cdde1f656056cd6b96440980610bc88e4ab656c2e5ff6fe6c6a39967a1c0d386682240c5ff039148dc335d03b636cc4beba2967c418a9443e161cd0ac77bec5e44c4bf98e72fc28857abca331600142d2186719dc0c245e7b4a30f17834f371ca7377c01086b02473044022040d1802d6e10da4c27f05eff807550e614b3d2fa20c663dbf1ebf162d3952689022001f477c953b7c543bce877e3297fccb00ef5dba21d427e79c8bfb8522713309801210334c307ad8142e7c8a6bf1ad3552b12fbb860885ea7f2d76c1f49f93a7c4bbbe7010e20cbbe4671915035276d8df41a7ef0b6a36dd101de48a4076046fdba3b0bec20ae010f04000000000001017a0b90df52169792d13db9b7d074d091aaa3e83aff261b1cc19d291441b62e7a03190899a91403ca5cd8bded09945bc99c2f980fd27601cada66833a5f4bc108baf63902e8bed2778bf381d17241be029f228664c7d1522ced55379e275b83fe805b370216001403bb7619d51d2af2c5538d3908ead081a7ef2b2b01086b02473044022017c696503f5e1539fe5cb8dd05f793bd3b6e39f193028a7299a80c94c817a02d022007889009088f46cd9d9f4d137815704170410f53d503b68c1e020292a85b93fa012103df8f51c053ba0dfb443cce9793b6dc3339ffb0ce97af4792dade3aae1eb890f6010e20cbbe4671915035276d8df41a7ef0b6a36dd101de48a4076046fdba3b0bec20ae010f04010000000007fc0470736574012108a337e7e0ecf24c121a17193623254c277a306e9fd39cd5aaf8b7d374f4011c6507fc047073657403210b8e11e3b8904ac80caeb16af1c93053f8a11a963269bcefa96823d75b8640ae940104220020c731ad44c00a2928d508ad82b05868cb42733a5b0d0b208f483307ce8c328d9307fc047073657404fd4e1060330000000000000001efdfbc0022a6437ec10c672d76c513868f403f6b9706e09733d6624e3cda831c2c199dd4c5763054a1c219e079e8cf3ce0c00dc2f16516972e1e64d576adfd9f5d778675c8a3172450a4cc82d6e6c59f2b16dffddc902d0aaa647b750d6224cafca7239a4fa81219cf2ee89741ffc5b7dd7e47d332ca931cffb1d1d432935a6013207629118c965b7a5102e62c43ca9d06bca191307a476738548536809ff6b01c6b5b25d76ff2f67d99e20fdf7d2eff6fc248186d21d054196023c5e4f572ccf0f3aad8728c46f2ff6756ea39de46028610a3d26cd42978b09e0e29e0a8aa46e4fd39d28d028592560264cf1a794c27f6c95d382f486dfe900a81d9d92935c7e0e6306549b3e49b1f60182512ccb994338c3541a2956139b2ccb3dd156853105abf5fb394cb2c45915dfd4106c7472dc5d360ab5bca408203a3fef58b4dd33b0c11c367dde2f19c8af7682be067244bf49a2b8cd4685f5481cc31ba27fe2f3d7b7a353be9b41e4eee2342fd70b8408c91951c71c75dde8fbc03e3f28e6d3d3b41e0e963d3ba0c25b2eb50560c21221950b0699d2615f0128e6cb7fa1b04ac1a046e569a7e87df98c14360b8ffc43db5e17548c7ea5056f84ffd14f4cdfc68a4f10e9b391cfa63eef2c2d623e7cdcdfae2fc4d63496d81462174ff360809b7e3b4305979d9cb8e9ad5b0f012494d31ce51ee6489555b09dddb16641ed9e2534fc34db99d2a4fa736eeabacf2f8cdca97f9e84c964277c6f30f1af7fe2b51b39b487d56ebaf593a3f98e811cb09849c5b445d5b7c9ba37807bd0189c8bdb2709fa70c230f9aba41dd3c62384aea6e1ca098ffec26367aa65a09459fca074d1da0365cf7fc2d8310ae099b838ca78e62cee10f95ec549faac1ff0f8236fb8cf2c0f6654e471d3950ef45e0159c44f9e343d05b3af59b939cf76090d040376407c41661eeda7d2cb61cad0088a286948787dae0cc5abdcb97f7f42026c65a13e1df1357c25d376955942adc858e73876e1d8812969055d55decac9a689dcd11dffe5cf6e06088b93a11e153ffed104266bba472cebffb2b0cfc8ef132309bd7836071d3b6ed459a5950c64cccf230015c98f9210f2d57b7f3a07c382f3df09f055c88e1f312db0d60d471afdc0b780d319a6229babd8f45edecff8d1073fa850f755219a3ea14e7234cbc7590c60eba0ba0cc1afde6ce91c8e8835b1ca809926b3e7d8d7a0941425e5f08e884f12693eeea1b3651f53da90972aaa37d426f37db3edae4285db114cbad5964c269e03b15358ad2a7242e0af538a594fc779ec3c43c3d94fab2028310c6d0acf3efdf0acf028ee757c5c02bb5b8b691aa5eed1a62acbabd0d61faa478cdcd54c6db2cec6144d8d1185115097a7da79c16ad3118d12e36dbcb7a70b0ddb27bddfcb1c6e5426b7e411f607d22c3ac2b8d3e41f55faf5e2105bf3b943846cc4c33edc64f902c1eeda09c8110d4f3ed0a5e511156a3e368f02161b92126abf649341ddb8ed03d1d41b91fc34548c6d94dfb47c088ef27a3cbfe1c9cb05f2ab2f18b8746394c8080c4cd92e818e46f861614ab870cb7ae3446e376793f3a6568a2ccfc2ab0ed0365567671436fee6cf427b6410a046d80b9d88f094924ad370da363e8eb70355b711687e92d88a08ed811ff241c7a6dbbad9dcfc18e6a42493483b938e36c1edd2a1c6e078a17c5d145c9c058b4dd69afc44c345f1c88afb95c1deb5c4994161ba25783165d43b9e50a2d8333a8037cec2ae809a3dbe026d6ba40d60badd05bce73b0f9f36966c30b9c0cb5776544c1182024a96e746a3b01f9db10b45aaffd3b055b02b40bccd41e57c10719bedb0fba99a0f6b0868b186fca0397ab8c219f33190f81e4cce2fbcbc0975c394919c98fdfd7e25a33e5f31fefd06c8dc409cbd3e743f0f48dc90abe45b2e68948436caa37fe9932a77b7e0fe0819d8283964b0eee2249d9190f3eb0bb8178e10a287be1059f35cc1a153dda14def65f3c49cdc5186da86bd3e965446f914e3c9b4cbfcfd2c379f306c5ef8844c4fd398b3c6f96601e90d2dc8810875663939f63abe3ee2e1c8a9c2c2010a01d0dcaebb556a7c98421f8e6465cb0434c07dcea9db1a142f9684e50b06c545785f0dee4def1257e4bb22d87a2b37ca9eb53081eb8f1ea0439c4575abac435868a36552df569ccc63477594ccf7eadfed6adbb8e81800a2e2fdd7effdd1e2f09cf76c9e780f6f8eb8408a3fcc06cb8bcd28db7a37edb0232a6f0e509c684318f179d0c91a97718ce3956c266790361ea3a1bf70cdb8a2f2a59b06dee18075745c7302db9b13a452c188c5624964af2d5d4bbb1138dec59df5dfb077a0f62ac4db3de81f54365f2a4a6dee63a6092b4660d3f5dca3cc8de3bb5350f5dcebabd515c72c9114bc58d96e2e863106f0982c2632bbacf2fe5cf6a8df880c550f7008fd09227baff82d4eb031802fbe7d50f6174860c70fcd9f0356e34c0d45df66492dc309b260b7158adf678e2da66348ca84de3e721c6196e0c717f59cb802c6866defdd9032a4b7da82b816d9681e5eb9115fc2a572fbbe105f479ab339bfa5961aa1920346c9ae4185a74aa828da78a71e55876c657249e83f5812cfb055400da1db8bbb5ed3ce2ca4655b0c39b698ed7d235fb0ed4f29a7e8925cb873176efcd1c6981dd23865468c6e01ddf61fa3e40d6fed18d8e3dbd97a08c68bfb092e441e512d44089cf563509785dd58203949a1ca9b66a700db14060a760aa404e5e9f31eaac015f1527f6d760d8714c88040b87fc8a4d183230cfae35326947e28a7a37eefe1d77070f5232a0d67e278a45d649709a7398cbd43094c5001263671517f83e62e79fb75e6f9bc592fb3bbececa3f597dee71dda0fc909079ea49d81554d2fd79d1cf3cf25d1186efb83cf972b7426600d7d6eb6c48a5f0e26af640c733f3f771e0926e6b38b6f39d7882b0538dcf281d92a6bd361bb32e16f3988d6790fa0a45f549e983f4eb68ce5ff11647b37f8e4c444aae8bc0f7c49ce7215545a29215b55f37dc42aa6add6fd1fb45d9ae580434097e7a8686e23cdbdbf6f8b6b1e5579a7908bafd8878b004c7c94e045fdf2b94f8c1a75ccee7bfabd9bb6d0ea8a60dca61053636160c19f8f3fff3d0330fc95d20a1393629f33f281e5da80a5ff66aaa5eefcf495f8bf7e24744778841d7c633f01af2305a122ee093837998e87f060105ffbc083c0d71f68c2c63820d7a547d9af5618544efb9736af56736e73cb696f191c68970ea1deb587231c889672b3b5399b9b5e915e3c567474c3905ec5b6468da826f1a6438ec335da847db540a091ab311c6846f96a2f17befa2f29ea491a41d7630e42583ad1212e6c606dc258a49f756e2480f90775c04c5c533300e37f8bc7afe7b155fb95877252ce4a53f78491ebf9d8a4aa41da1848633816542901d56e66f126316c80efdaf4b457f9ce771edb012a0b3c27c717f5cb3cc99ffcc959a02289e30d5b1ff936320579c469bd55cba6e79a0c5f1bda59981b71840a8c1ca56863e91eb21fbaf84525d5f04e0f282d03bb56d6dc2352f163d8357b86bc6e4e621bb693db3565eb9ef5629af537874c1cb3459582463362dab3c6fed7e574ce9bffcc685b8eea61599292cc69860c4f9584818182f94d719dcc463e9a6f854405ca2deb3de29ffa1826f795b7e7ac2555c0ee576c75494cb832c59de8d9620927167bc136549b731ef79a39fbf8789831cc003a772fa00d4d699d089d47037e12e1c6eb8c20c5535225a33a1a787ba866ad481e9a4d689c83d75f1986405c82154e312ce8b3494ac5721b96193c025bb75b2cc974f9171297da058d2ed4f00d94e60737af29da660fc51fb9bb4d241e78c9d1815d7e3ea90aa541c4c512ab423ece93f9ff2f479f464b953b4171217b758b280c5d8acda32cced7bb0c92cd9b405afb3a8405602da914e1831fec5b6a291f90635afe82b9389a8b41d957f81be125de2f943b7cda9e873fcd74b446bacc00bdfcbe643053f6cc8162c0a98343242b489f59f7ebac016a7fbf620dafc15c8ecfe20b954153dba19eb81087673a1e847238864036e9a300239a00a5a03d8b39aae2bc201c04c477b1f2a37552670c06ea65551c5c88a42476d0d797af494b077737cb48050bd35f4980964b8b9b98bde84615e8fdca407230f5d15e97ae65d63a96f3d88518fde12d6a82881db5c8d4cd79e724312e88b394129de3569c5c99bf842a90f193c91fa55a82116e237c877dec2da6dc652cb33e33df47420c5238fb6ba5fd96cb77f0cf6c8a12be1a95186680d16a064d9b1a7c2461fdf5e0a512a5a3ed2f8dc0eeadb6c95a658aa1c2713fea473de51f65b13a40a2fe64e5227bc9248f59c2bd60dd2fc14918e333faab6e792ce2f0597be47cee70f5a8b788a50c9cd153bf24786aa80f631ad21926e3285f41c5125a15c12cc889112df0b1857020160122c2595ab3359bcab184ecb32f7cf8f38eea23f4f9135104629d8f1e8273c44f8afa129d3a74cf58ce494214629cd53b99a8489ddc5d339e317ce75dd6c5dbd098d811c56ec5f19c00fa00b5465e39f8f2022c71ab3ed0d5a24058c197719551985ab30a851390ab5e11420c521b1398bff0038d904e5879db37d60c623a0a82e191cd0b6bd20a9e956d41d5daef703bdedd6bd0e20fb096423dd39706e939e796aa8bdf071e44791d2e1ed4a81ffd018cb79c5b6bdfd6297cc6cd379845fd7ddfdb0b83d7b26c21e3edb58185e71472a79cb65322579bd5e0e7b1fe081dcae5447834d70459f8a96b341a26d8922a2b1412f95f3533e04b5f65be112cca03ca45ee0eca10adc7593c78c041281c880d879125e585e68f5c7fbf8686f245cd736ab5aadc57c032c637b753b49575acf4bbff46883382f408417438d7817097accae3fc54afc6015b84b3b05627d7c83c4627c87727bd24c4b4d96a08c64164ab8d4abe3fff5c3b09e8fd12498e3cc3627e799e4ef72a870cd89598d51ba396655b4de66e48997faa51d05d581c52f52852cffc9f89252f26d314d2fb8fcbce197f3a8f330339c2ec3c710710b74f0915da3bbb638b1f1a0cb0c176adc151da0ab52796d466b23e8a269c5b22b76fe7586cbc217621acc955a43571dc04f69deb50066cc587595cf0ca4e9a00a261ff2791ada8de04bcbbea249d2a7840bd8fd3ef98a248eacb7fea5318b2e207668e13ab4e5578c03315d44b478df5247d8afd0624d2a57adf85fd16d86ae54cca21f6c91d8cafb3b31e3f9c4e903c04f39d67c90560dd10b2d28c6ee937cae01e921c98ddd833a9b9247053110c0f29d2f35f8ea322a738636f17648b627db622a9cc891fc1d066d5fcabc168f1b492479b0578d0bd8de0298d4bb96a4351714a10a39de49d57ad66bd6b458ae0d799a19da54bf620c0e6979a95b61a83cd06e46d7d263d53d66f77557232983268f5fd01d10442af0c840ab09c6cc4ad77add6379eeaf98f7cdbd70fffcb035abae4efecdb7e6f63ed8acebd8449b3a910e5eb06b0ee6d80dd45026c9e6c2f978f813b2800386a4d7ad9d127d76c4286c1b2facccfd16e6a263ba3e2893ae5e42049d421e08a62ee9e9574a1f70f0add7b68344256592513cc15f4bc64c5a029f60d617c245c1c34d06c095b2d0a9647e65dadb33ea79e3e0ea62ce55347d24eaab7cf9fc33fd70c07363771f78a13d92941daf7970c97b43d2fbe3e789a52ae7bed64736e6ce59f95322d20f9d6dc00b5824a0ce9072dd051c66ac20d39bd953f567a831d75fa91fb4d49b200fc893489e60df95c2810f7fc57b7f6b7725ae600e1c2def6a943b8d111ff3e9a5ac80aa981fad8709e98ee1550005bb8f65dedffbfe3793abb407fc0470736574056302000359a33e8f3d0439eb7d60aa79255858269bc1011e4cd0d4aa753bc2793f9638fe70dda4a99191f08700047a8b66d9cf7a53bf70756013c8630419e3a0bf428158dd02ab6e16822f239df0a6f1b67b6e1335509a286b30c4b11a22dcea9f95d51307fc04707365740721027fa518c54bb326d5ce3da5c2eb8a6521ab99df86b511477d0f5ebcd616f063ac0007fc04707365740121081271c10f0caf52a40e015e7d35966dbad39525a6c0691d4beeb3bfb22af5304d07fc047073657403210b85bd6dc21b4919f6ebda7ab86ac8122c793be3fad19e44455945ddec8b59e9f6010422002058037c2d81d3122185c8704d4276e2629122c95b8ea68575c451628d37eea84507fc047073657404fd4e1060330000000000000001cb6f1101e2b960c9a2fe480eb88fc76c63e58b57445c78d88e04f740580a36d6956006ef12ba606aaca89796dad5ff7cb4c4c7f4e65a07fea8a2ce3b58b265d4b3220013a09ecf4e01023aabca5586d61ecd5d7f2bedceb8b18a8e41451c97a192098b196add06a8a6b619e1e731fd9ae2973741aff6358c1ad45cc873a2d497271e3a20873a6f701d4c44ef670c8c7a9793079d9bdfe956bdc02a52d1de8b2de58b0f7d309240999f13985fa8c98e57fe1bb75219ae6330e9495b523e891dba7885a5302817d68a9891ae0c2597d4d7833b91b073c4f9b27be1cf81ca1c2c1014c57a4affe7b402c0e0c1862bd17bc1d43428671a106c26cab61d5e4ffd1c01f6af1c6e97f7a25ae8aaa8d2c91c57881df52bd5f242b127ec7aed5880101caa01783884dfe943ec9764473323f59b27a204f34aa1fe7fd4433fa606608b0f253247d149e3e269ae5445e917390be83d5650c05859e3a817a6c7e561e2b12baf6d4ca4221df0b7f29fa134269139afd9cee5c7d60149dfa23031705c6a8b72d00d659d7a085de8330de2e5c168ee3eba2180a9319f5e8e0806dadaf0fffbc2df839571360b8cd32300504a527cf914da7a1e788261c9cca2872ebec5a17cad33b15a7a7427c200b8746761359194520f0da1d7ae03f26190d07cf92d515e04815f514c66a98997320a028ad24e83182f213d991accf19a8a59003a2ca666ca505c0d8349e2cb22887efb7db9e4a4e3e2d8da0d5f032603e03f48fb967fd018fc99c6eb72acee4178edeb48703903a89e9462a2d1f447234c3373fff8b205848c7a9d6e45ccc31eeeb0105ed3af1188fb847cf6f03a7f0a646fa325b672796168dbbd9d1d19b2f41685b18c3c96f1cfb7ecb1dea132e8815b62647820ac4b12597d8e737a01a970704b03ba5ae68f8d64a1810db10427fbff1d74cfac91561484cfc8d3b23f74ba0f37e7db2f942c58fb1dd30f6a50c57b5eae720c6ed69b0fb81a6e0260c53028c732a544391e319987a24548230378f8f1ddf65a2d654c7b26951d5c6546cc8fda6003228e8913c9e3c5adf7b7b72f4ff5c4aedba6096097f9a4b58ea1e060609e8d1f0fb0e5dd905b29fec72b118d40c5f599a63f9a37041742a7f1af3ef951c31833621842ec212f9fc5cd3e8c08278ea192f8032ade447d2f35ab59810aff371f598b7dd57b3cde2ad854ecad0c786150748ac241ecd67cb868663a6fcbe9d68c3dc221d4fcec9b0ad89c337c1e10b91a38ab1357f260ca3a084da536e56262973e6c6cca838601fb2f335811375aed78295c4b17d3798d39d4cbf6254ce57680a102907e5c08b5c7ec0a1e73bf3d7b8babdc6156c6ca3f09c0423d6716ff4e6ee0338cfd778158202b5ffb60b74558dc6d0be9b5aed6892c4e0ad3e20de5b604b2b010af09ceaba7c0fba5a7fed39d31cb2769909a251ba5b0668330f734728f5c6786a8f1a35df77f3d739eec71d9268fb2a494a14bf7ab91c075023e76856d1745f5813d83878822934d0b4cc0538048c3f96cad7aef2bbc49bab139915dd4998ed3c6701973eb7913530b14c688f0b344ca9cb990de2a9b12fa7ad8b292234a33428b4d16813693964365bd412fb936c1461fdf8dfb0bba31202685f29addf95fc65f841e97042bc5d82f103e41017c6ac91d3d266e12db2dc195ac4f6d4353924270c7144cd96dcd07b9612e2bf1e0f7fc46ef83690648395c575a13c2b2df0fa04f740340e6b116b0866a401de22f68fa3f621d75b9f5f625cd5d5d7e12a5b0ff795749d742eb2648ddf068a451059390da566b3de84f9d528b2663de7dcc562eb014071e8277a054783d322fa67b9e5261b87e9c354ff58fc52bf9df404139311d6bf9650658fc94835a6220ca02a4bfbf46b2af4f30b1ba681c0de7c134d98dd52eb1e937c191cc9557aa73a343b99ae0b8954a3e929174984b574da75e90a9b71af1215317b04e4090770ab596091fc05c82235a324f86280f7fa081360ac758c1980c6a6763453e6b344611e46b05760941f9517ceb298ed7a2d6f96b11f5719ed0dec803c511dadb8d056d4ca06ca0ad090558a4fbf3a886f3ea9c33e1bb4bb5ddef4798cdfb384bea75a3794c42a53af60f12c95fe9b38d7f6a5d914ef100508091fc84756b596b9ba08d1dc42a7e253435b5481d1470ef00a1172cb036b5bdfaccaee02b15d099da17f9753846226325232e71ed9b48f57697bb3d1db75ed214310e6e3608ded6f188e37b21b96eefaa396db0df05a86416fe64aa950eea87e7af4407c828a8822b17be661269c9f9e365cdc79d20503e2d5e575c5387fa961206118dd379834aade7727a1b2477a24f05f6c2ba3156fe7f5b5ba6d7487b1a124f38e3ed3cda92a8edf05f28e3d699f0c12de9cfeb30ec8d4cd253287a6d3f596db0c06006a531e80083f5b41ee26c05d529e0a59ec151b4a9260a7ea8c1a175ca41b59f464adc122f448fc43e90dfa7b88f81caa7a84e3d6d4dbb85e5828b6ae7455dc2c87c8d9c706af2e62763675851b4ca449c9c0f95d953ce53c5327ba8981321a1cbfb76bafac7fa17c99567725d8e0ac288f3ccd3bad666e515156517281c97a3dbfbd5f345f8eb80bb3c4230301a38b7c920d74eb910d380f884a683f7d3e2738fabf9646138e8a32c35e43786e67925508e4cc7b1e7a36abdf6a497077704e216f1e730c20ecfcddfbdf2484d8eb0ef9b7478f77063fa90b8afbcd019d1a584df58c537b40b193f246598ae4c53958a947dd3916b14a5a4227f01bf543a8c5d6ab8eaefdfb959c8715b756a9c797fe39229dc56a86364cb367fa37e16e96cf8dca1fdc8b6a46ce88e3d29c75b6cc718ca8c28e9e1ae991b28c286107c1dced150814d6369cc8003b2976018941df7fb8eeb68be57adcf8a0e813d2fcd16dc390ce17dd0a91dd674d766d21b5de7f4678a548d75cc3de7d099b418fbdb66b2a2b12a56b1dd8b3f84a7b45e36db9bb63b3ef9fdadebc21c6a75364173925ffc69d481024e49076dca105795e7a64a3c82011889aacf0114a1bd31414e288cbb63eb47d399d0e025a54f11670c8ad4a793d0e7ebd3b0d8eb30b87cf62b131c61a4c55d2e56e47ae99fc543c57a1877ce44dac4c6f9fd99552701ade43858e0b4020230cb4d42d1990bfb509471a5c1c5557c29c00072c5cbbc056de6d465ea2ba2f4a1a5dd604dbf998e834b9200c59fdf90bec38af9218e47ea5ed5512cf8b0146126a15d49bf915eb893ad1ef83d8faf6c93f944ebce3704f930b6f69a1afe767ac2c9fdf092c804c7372ae1a64bca3a3b5a31f2ad430ba9e61dab3daa3be90a538cf0fba00796de511cddb5a594f14aa6d215bd0be19c0ca5f043403b7dc56c87b092d9436eb79509c3dbe367c2fcbc2b09f9818cf5a55d5ee0e477888166bbfece661b62812ffed3e4167ecc81dba148f89a8f2e7c27424a2ee091ac487e68fbbf9798e8caf46b35de8dde66a7cad6dc98a426ea7b8b930cf2d7d71fe71066dbe51e8a1c7151e97fecbeedef3d6f8e01cd5576dd58097b46153f9c3bcecf30bc82b4cdfb1bbfa826c7c5b217a023e4da02a35d0947b2c4d24d50a292e4c70fe854a420c54490d4850ee8c372756671fe130532f89878a64977ead60bf604b73859ae64ed62536423bb51b30c6fedbc819fdae05cb64b87b153f4252b832d6b866100a7b307d1e705643f96f0724858e6211802b2ce706d5424b99315db90c7d74fac66951251f6cb739ea008f839c7f62318f795337ca4ff05886a2640819873ae00b933081b64da1101d1b17451357921a2f4d4dc86c92a5eb346fd6cd3a63315768b94b90a15162aec91cea706b9221330db154d1fd71acac90be47055c725bce38710f1b4b4144f331cfa9fe15ebf6535747669e4aa1f0d72092ef395f16a4ec9014029b5c9d1b4bed9ec81a7568f8f1c87e0ce0f4ef9cf49e3fe4960b0b7904614772c63147f3c5463fffed182919c4973a8256346116be40b10a38cdea5bad5878760daaeda57476e86ec65e58030bc8ff99ebf017e9bf6383f981edc83b538e2bf4bb573637e6f4717d74a3ac71f5e151259b29c1b7226e3a8ab176baa2f27e3e385cd48c6f072bb6e8e9c92e35d7ff51177f4e3553555d967c04befc1847003a8592738c82eef231ce3d372372a19a01b27dc7916f986ff3f3ea8872d4986bc1ca649a92924c8f582ae2b44028e711e955d2563c33db3b7734aa246de553dab2c5268538f7c2b6dbe9a70657e2a26e52f5d216dfa9aa8e197a227c86a7d3b468880a721b804a0c51af1592043eee7fe3657b40c1832a858cfb4e037d208ee69c4fd697b929383a971b2a0864544505af2267e334db5f3f3f4ed88e2f6f2b3d7b96016ff92a120556e4d1e50440943893b00508c6242bcc41b6d06dc29ba20564b42257b9fa1b5f4f453e94e72501d31e8947e09a38261020400db4b8cf675b1854639a962a57905cbbee14ea0daa9bd281fd635c8f900fcabdcbcfb140f4f24b47731782ca899284fadfc9d0d6eff77045792e139afad34c7672bacfa22d85fcc05652178cc169bcf52ee3cef281d99935abf9c9910caa7994cfe33b9319d9854aa6e2590a86297f23b0cada7251a6ee1b2f3d2cb5a193cae8768d92f556994e416d4bcf5bba3a295d9e2215291237df74e3c493189bc5a27b3fec3e1a1329c6c6c75e0802b40fc74776476dd2d9e3453ec1709a8a2d162a936d9fe7dd4b6f7abdadfa429aed4cbd5896cfb24a2d91f1cee781d0ed73cf7306d6f9545fd3346c2232b8799553357a5a531d6085d04af5f183019dfd3483baf23b0ba5a6b58bba4b7a1eb0a32626bebb5cc0c4dad45c55d135be8b0a4dee787ed48b90a2a3fc120a753b52290c27ad0eb32b668a9540986ca0256c1676debc4d19b1b80bedd81e505154264a199ef1a54e1fff1b3589fbb6b2d87a1e04e67066571b68fe04f030d473f8d135585f8b7be91f0ae1a4fa2f44008c0f727f6aba9c5c60c3a9ff22911e267ffa2a5d1c71ff25f96ad257be29a2ec641e2055d785765cadd0c2fe513c44154e74f4b8cc4b24d9ee2f6cfe245549713f9dada1935247a2ac7ccc13c4a5c00c6ffe7ca33c0cde4c75c4fe2ea041a965e4c7385ebfdbc348da8c4216a02fa829892c827adbcbb87745120667cdc5a4aef28b190a54b422df45b8547c447765838dbf9f05de338ab672706b59b2f0644d6735d9316e64a1a15d3dfad893bb1bbcbe1b574a0b8ef5265e195a929148cc5e97c8bfb032d4528b523b6a6b29209428f38115cd102e3b4e268333e490140964278238e7ea9638ac34559e05300dad0c3f18e9228474cd3a7186102967c33fc14f086b4f1ec3957d87f2609d140dbb9e7ff793101d1cb90d004565c6a32924715b1bcab483e6389e2e824054edef350f328870f16412aca0fee39edcbd02a6a667aaaeabb6654c4762c639a26286a3c1730ab75defcd9451b4377f6acdc3b905684658c0844d904c47d313d85eb54963fd71a9a76dc8e345e479004f00e446b886ec41cf7bbb9311463e877aa4e357a0dd0b185a5cf12244296f5f8568e84cf6ac3b6125db6897e4e7c183cafc04f61b3263456f61a7880b446e3cffe986c3bf027c7deba490ec8544d2627e6596ef8f8a5cb577796e7c36ffc4f4346263b5d86ae1d7b8d04709367349d590047a8bfb34fbf6481adce60eddfdd1e148ab83874d70b5303fa0ce60c0ba7a047a477dc4c513d2218b0bb2bdf9b60be9a39e928976464e333ce0cb19aa21fda1c6851c6db9d5bbc6552e080f8e448637af711fed92e72c8d8530187de94603377dc387041a9eb42ac70b3923b9828de33bb337d55409cb419bf4089cb2bec79ffc3afc6dcc3cb82bc903d956d28e307fc0470736574056302000318eb22887126df9062243038440ef3fca2aa024fff8739db4930b314822b00cab172e83c33b7e5b959b0c3f27c714e447120833ef69bd634d1e011fc3c2585beaa882a29c2dabddfd31a48c0255d1ab57c6796aa4625a546a02cef51a9ee2e8007fc047073657407210302e71fc2fff37aeb6d2e2a7b7f2308d4ab7d4bf0a4cf9be7c06e89a66442b48300010308f40100000000000007fc04707365740220230f4f5d4b7c6fa845806ee4f67713459e1b69e8e60fcee2e4940c7a0d5de1b20104000007fc047073657401210970cb1dff96101101e24bed1a66fb0794d2fcb26aba11e7f2393edc1534df8a9607fc047073657403210b9991881df2ec384ff5616f6c03d45cf033ee64536297c3557f9fffec716c1fbe0104220020cd4ed5f0db8c450e8b0be595b6410c1759c19f1f6926279095c83dade9862b6d07fc047073657404fd4e10603300000000000000018b6d2d00790f618171a9e8eb6051fc14dc27c502a54f5ccecacb4bcb350581a8f4b1a887a1e58865a21f51ef5098400c115cca84f489637718d8c3ca4350ad677374d40d2b64fe949ca34bd4ba845a87c7693421b70aa8d852e021aee329762883b9820bc0a47ea2fc6a8411ef773703632849094e51c73997c67f3e922d2801b6abc445375cd963a62c2bb28d733bf9274fe503081b51a56023a94200743e7d38865c190331449d19bf3d4eb7bf0b2a9b90696484aab906b9470e10946744838fc428f88461864d6601e93f10909e049a315fcc0ea7f4d71507fe5ed19b9ac2f55b0d3902b153ee27da9c55ab66debfb5ca440dfbb1a600cd8875049c4c13bbf242d26b10035002c7859f9c3ea631d955914adfa0817e4801e85b3f250cd9e7523db62c4ecb17a49028a02a1b61eb96a410643f1fec0ac664d96f99a1db4ac335c2bfec2946707c3c779a56373db197039af9a903e833af6f51de5cf8fc667dbf5416845d415dc98641e0984ebdfab88bbcdf305f605d36f7a472a516206d7ec722251e269800a00e8adb8f2ce161395c1c6ad4b406e1fda77bc7f0af07ea075011cee6cc5e7fd1b6e96e321171ca7d28a35595ddf0b0c831d28a88d30c7391c5832d90f906539aa49185fc6c0864e2d10b21160991fc19a1d084006d03fe3fb6f571f1ffd9f06ffbc0c076689373f9c2f8655758f7f44618345a6d5f8edae46e73a09c38157d5c39dd51a47756ea761e6320d6a91a1bb22d8dd35e4e7806b0242bcc4cae8720a953c6f933c0ee3216513cce6742a2cb4bf44553d8eaf175471dbc0f71c7c245fe99ab4240ccac637a16c82f0c60586f00d83ff852af48a239289d8b70a2638b0aff02572d6d2d68e22b87ba93f3db51bb27825265607ba4b6e9a194c7351f220b9e715a23237c40024fb7cfedaf7c8e0a1c4c6aebef8841fcf2609a3dd7f44dfd8895077df41f10790372eac8adff5ea7eeb28e371b4700d5044b41fd358dc4ba29158213e0f93711026fac8abfbe7cd80a939477ce545bc91cd1d32e8f2268563b0fe3e80855777d51cdf4835050a557d3c7b7f6905ba744ae5450d22837d2c2fa0c0755934654a78601a1fe236f11b6d72f368880ed938ff4a2e8d82c118493a1bb9a9ee95cf329f2d175d467aacc2c6cd73ed59ce64d508604db77942f9b7f3b0f86d913d3e1b489d2190a6da1ed997ab1eee356c885270e4e0192acc9c2b8702107c96aed654318bbb7724b913808dd2cfbbf6ace8db9c4cbf26f2c90a76eb967e365c58855b83550819cb5b28ea5e6ec1ea153ad3ee5e6292a174f7cab1b39e852194a6926bdc4d42326e17998cc057f614e91f6acab5a5bbedd93d9a13dc61977aa2accaf35370a3f1d3819c43c9430d0e767e92de96bb225007a7b6576ed7c4f05c984ce2e437d3b7f7f50c270caf90f8e5dbecb992be2972ef8d79c7674e025ee06b1302bcbd57fe5be9d9b4e38f17d9dca898ef3d71918550fd77a15c7aa2b66ee1a2f38b81040f3d6ec6693f54cc3fe39515275849e9e24b0af3e81705dea95e8f1bb1b4665cfdeb0630a5542a2857f2b58c36761d743299d77872d6894302123f4347702572f04d9876191d771e87655c071fbd29338eef0f9acb0a8ca3f0327ead8e875bc2e7ba38f249e6eda1fb74162e972ff523d20c6638b93297d406e9b2264187c06d0a78203d771f2525227d029b27b23192f747492b9774b12b039729ef75d11ce8d701e56fbb202f3e4bd68686f096f13680456529e5f132915595e0e0b4061b3014219f1fbef4d7403dbfcac01c701b7727c2463cb838d427e07706400be4fdd9140a800e47e7ac15a7a8a897187a38a0080726349d8b7566252076b1ae1366496b50e9a6d236837ffa0c4c3e61bb409a7d9faf8662109ef7213007a76a6d94cb79ad07183a33a4cdedd78896278a3b5531ec0efda9d77076d85a63536b426a6b58c3d0e8a46faf0fdf678e4964272e8410b346cc753edb94a61a2f309f8e753ff332f5b15215e0a20ef32e6a6faa044a431764e008e66b4af820bb6afe4d8dc1679219fe7614482517fdc523d4d7ce2bad9d59f7b9aed89b813e5b36b58a7c668e53181c0e1da45e4ba3851b46de8e056d63e440c471fbe23fbffc31ece7cd20658784f2d2fca3f730a1f8a90ea6995ccb490fca475b1441e38468433d1423c1d83a20b04f1216aff13c8e035c2ed389695c2bb0bedadc38c8a6222d687f0235bda3566c0865774bb6098acd674ff9091db1a6c4f0c2955c1759730b361f310d956f892089f500eae0084022e610ca4e758ce2c680d213bd1b5e00a6c991976e93189159bb98a1e4eff14f681d47694060126c0852ad52489c15d7302d82c66aa830208a9fd13da87a2aac3e44dddae632f2e4d56dc768ee6b3622c61e59aee27fee5aa0bfa9c56402ae3525f00634b11381d0b9637ac699e4c4b225c32bef9dc563e87cfc33bf07450c2cdd015bbd94df63697cdd9b6cf4169cfe1f626c126dbb588c57542662d02eeed561946ce94b46571f72ca3cf7fe52a8a6ea24fa216f01655dadbeb0f74e383e522da69db64b368cb155c2ba4c4fc8aea8745b1081223317003f0cd7ae620fc7d9a6c9c4f39a237d5d9d7f3e756c77daeccbd5d06ed28ac2f089db5449340872bc444aa4aecf6552621b84e4fabfd6baf0e1b61cab00e5c2050bfa38899e9840e2dac55c7d5e7105f65dc3afe3c35dd3e8ebb1a013d65fb0b9d76665f3c4eff5b766fbb0c03cc10c411987ef516405296437a91a67d7398d788e30f55bc1e6236b317784504c53800cc07f4eaf78bac03a025a7943573edcc67db3d5d5281f85ee993238fee3580cb846efae33b45ee2ee1ad640b1d068302504521269a31a166435e8fd964d2e15048f299a95ec1cbeb0c8d5d119e24670112d61d56ea120d7bc30fcd924fc7b812404ac45798af3fb590570a4d7a3f41639b879d1bdf2c72c979105460892fb41570cffee716679eb7b4124be188e28ca4c68d206c1cc9d49cd7489d63372853dbe83f874579238ecdd28c0dc265871d6dccf782b571f1004702121e8b15c9d8af9e6812dbbe742812c7e7cd1dafbdbe3d189f618936e270855700be8f6a7b528f271a936a2cae204b44d909ae3f6a8bcbfcda44b430397b1c96187e5a8362afe92bb9afb0a0a482cb6c8cac39a0fb1fe0034f8a965a3be425b4b34f67ff38a8ab30f8219a8933539c1d06d9b2997b6de743c568caea8b269642b8503b546c9e136d0e47775c8fef45d4489e6b4747c6accd6fad3d34fdd6cbafe07264e7ae1e025306c97d77a130093cc8d5ab8e4abe095787183a9084c569168011766b47dade4e3e1353a78f9f3464d8237b7de02da10c7a7b8951bafbaa898003ad9de997c89d8507393c6fb782b8f41aa99d5c92d5ed93e02a2e7550d42f178739898406badb6da850e305c10063b1a687a2b321a1f867ddfc7949d9764493af4f9681137101f87ec3c3733c0ee23a758a69dd5dbfccd20e0e7cc8543c213688ef9cc85bf9c539d3b6758e24befb3c1b617b7d59a17e915bb985df8229429430dd3057a8225d22afc2775e352a2d7c2f2f46786d4e6e984fb35ac6d7e1b57da82a6d1470895e56521c88c166f8124a4f0c5ada7d5e43174e319c21b9416735858ab50958def63c9a38e853d28a0f47b8e601beb0cdfb30d87070003f957ae347d5b03e80890311ded8018de0227c430f29ff20f0d0d1331dd5f22cff547847c0a26c1fdc272cd234b668823635f68e0797bf68fb1e531a423b1fae9b056fb8c0589908cd2774a7bea8da465248a438a22919d35e0ed8c5020f06824aa856c1a75e0d50d8e9c2dca471d249a97e8e8055d0927432577ef07e6658aa6ab3e9f5f4f50848b12dcdcd9594dae732864f9c6253cccf39922b5f1f8e16458a0c11db397017821de73a331400a76c2a5a29c7661405e9f244a92862a8ca13bc86a78a36744e52019c067573574f75e01b21c36e19a714e9cc0860e9df8e659cefab57002dc2b3d1a2918dc20ff25bc0d87023813abcbbe29defa514bd71fedf314a140508c7e8dd4ace82d56cfd6307fc8299a65c8b3b0719881dc06070d670729902ebfa1dc0b88050e5824cc186454ec2727d0fb2f95eb677f949375a0a31661c7f2bc452426a052b160b0654bffae35766a5317b845582176f1ec52e5bb7d814651781e268cfaefcf6da560810d84343dab8a8b2f2f7976334043498f529d75f9dec893bafdde0ebf003ea7d43f22d8e4eb3afea7be8bd22a9adb9334db2d6b05b8bfe72a96ca2c5ecc925333e4076bf5b7d9ed519ac3eb87c73d0c8121b1034424991561eccb669807a722bcd43141915c9db90f7a8a8e732054970645da1845b988f21cd5d2a89abd8e14c0e6532a3db89e43571b795d6f475b11c16cd7253a4538f4e73d0e3791e0c8f3e51ce3d9645062f249549d9165185fe6920659fe72ae01f69c6d5cef5a01cbbce0fcfd671e1a0aac35d541210a723d2fde91f37c130657d8825662bc46ca7780e07422ce2e7e5cbc1b15ad29b8473ffb832f45c480e960d620267561b3e3112c54359459c3f0235eb6eb2720dd5cf65f88267e099ae87ec7e35b3a915f18a4ab67583ccb4d907637812d797dfa51acc7b5cb13ab58934217a562b00a4a3d030bd9d3565a47c95396034bd65d39d39a6e7795f13e5031d148db16eddba996e1e70730eee02c47bd8b5c42812a12a2db5490fc3ad50d7d03c72c0e933ed8b43f8e34124e272cb39e06e628f18acfe4488dcced67a2c47008801e8d2db5dc7f7556d38020d53512993f3efeb4b07fd1e7b631deeeda74983011ca401ec7b86eb2a7a4d341f97337d37ada0dbbe124fe481ecac3e9b8e8f3b8b90ccf81ec028f2ee4e62934abcfcc2647966f6eea6563a0fc8fc75348f5fb3d2390db24d49858bbca822217fa81d240cacb7b2f6c2e4bad8a7a112b83a5d35ad68ec1cd599afee41fd4e860097f33afbc2cd790b2933f1194549c5aa3fe5c651a456c8ba7c8fa5ee5492233c21a80bd9216fcfccc03ecb76af3849711a0f69d5a261ce94484c30f4b74ca6cb4d7d5c4dcc0be1f0390c208e1e7e863700c6dce7ea5ab3831c00e586094a6a1f3b32dfbbf99a7581f90001dd558738804d0663a59d77407b6ab1ef3a82c156bc58d5a694a365b300a90ebbcddc49bbe5ba63c88e7a6e0faf5364ea17cabc602ddbf87a4c2f55b068ef296be5bb66befc1e37ad77f8e97c08f02d17dcdeb47959b0f46c2ae2c3d99a948f2a52c5793d53fe57876c38336a74786042abafb63c2154096eaed98598aed76da5a17ae179e79f848b237bdd6db63e5fbe77ee28b2bdcae462905ce1827800407317c2a42fc0dc234b2183db9097c0fae23da91aca6b1b7894537b0dc8524536573a34ef68596021cba863ece0de4a068f806d888aa03ed88ad92f375860f8885c5533c637a7a330c24aa0357f007ac3678e59cb1f6aa7c6979e15fd107a98ab42a635a3c3e70b58a19ec73b4bdc482000c3dfb4af84012ea3957d3d30b80857d9e06a2e677c84e5d9041ad4bf22afbdf0351f6d5c7a7a2ada3dd5ab4e48e37d51e5fad56cf9963715438c5f04b9772773893a59e2e46c6b7e19e9001650b66b469f4b1c4d188b286d5ce8b21269179e772147c7cb09eaee9b9de684ffc33068e5d346e79b710d82fd1278aee64ddd4ed37a944e6c745217c6a626444aa95b565c1f68a12cd2b86a61927896884bd5a76a9df4f6fe548bc16444272ec1e856334d64e0f32ba90daa77085b0683e3e010abf571dc564fc703a12998c72b6712386cfa4ccc802c850a3604bb0b2d5cd2eb6e788d475ff198f94a220c925a32ab6d69b037f1b9f0f4ce1d1b89cc0d07fc047073657405630200033fb971149dc9881cf31b7bd90de445f0ada69611016c5fde4af5bffe2b40a1a27d651a1d2127b0a95539b18fbb835f5145c1c4c7492866c6bd08ba260abb300720d2d42b729b72c6166f9ae0e4ac09a0f6851ca65444bed00b72b7f12befbbd007fc047073657407210252a4b012198c2131d70498b5939c401c01eb1178dfd58123b55766b03f008f7b00").unwrap()).unwrap();
        let secp = Secp256k1::verification_only();
        let dummy_hash = elements::BlockHash::default();
        let tx = psbt.extract(&secp, dummy_hash).unwrap();
        let expected: elements::Transaction = deserialize(&Vec::<u8>::from_hex("020000000102cbbe4671915035276d8df41a7ef0b6a36dd101de48a4076046fdba3b0bec20ae0000000000ffffffffcbbe4671915035276d8df41a7ef0b6a36dd101de48a4076046fdba3b0bec20ae0100000000ffffffff040b8e11e3b8904ac80caeb16af1c93053f8a11a963269bcefa96823d75b8640ae9408a337e7e0ecf24c121a17193623254c277a306e9fd39cd5aaf8b7d374f4011c65027fa518c54bb326d5ce3da5c2eb8a6521ab99df86b511477d0f5ebcd616f063ac220020c731ad44c00a2928d508ad82b05868cb42733a5b0d0b208f483307ce8c328d930b85bd6dc21b4919f6ebda7ab86ac8122c793be3fad19e44455945ddec8b59e9f6081271c10f0caf52a40e015e7d35966dbad39525a6c0691d4beeb3bfb22af5304d0302e71fc2fff37aeb6d2e2a7b7f2308d4ab7d4bf0a4cf9be7c06e89a66442b48322002058037c2d81d3122185c8704d4276e2629122c95b8ea68575c451628d37eea84501230f4f5d4b7c6fa845806ee4f67713459e1b69e8e60fcee2e4940c7a0d5de1b20100000000000001f400000b9991881df2ec384ff5616f6c03d45cf033ee64536297c3557f9fffec716c1fbe0970cb1dff96101101e24bed1a66fb0794d2fcb26aba11e7f2393edc1534df8a960252a4b012198c2131d70498b5939c401c01eb1178dfd58123b55766b03f008f7b220020cd4ed5f0db8c450e8b0be595b6410c1759c19f1f6926279095c83dade9862b6d00000000000002473044022040d1802d6e10da4c27f05eff807550e614b3d2fa20c663dbf1ebf162d3952689022001f477c953b7c543bce877e3297fccb00ef5dba21d427e79c8bfb8522713309801210334c307ad8142e7c8a6bf1ad3552b12fbb860885ea7f2d76c1f49f93a7c4bbbe700000002473044022017c696503f5e1539fe5cb8dd05f793bd3b6e39f193028a7299a80c94c817a02d022007889009088f46cd9d9f4d137815704170410f53d503b68c1e020292a85b93fa012103df8f51c053ba0dfb443cce9793b6dc3339ffb0ce97af4792dade3aae1eb890f6006302000359a33e8f3d0439eb7d60aa79255858269bc1011e4cd0d4aa753bc2793f9638fe70dda4a99191f08700047a8b66d9cf7a53bf70756013c8630419e3a0bf428158dd02ab6e16822f239df0a6f1b67b6e1335509a286b30c4b11a22dcea9f95d513fd4e1060330000000000000001efdfbc0022a6437ec10c672d76c513868f403f6b9706e09733d6624e3cda831c2c199dd4c5763054a1c219e079e8cf3ce0c00dc2f16516972e1e64d576adfd9f5d778675c8a3172450a4cc82d6e6c59f2b16dffddc902d0aaa647b750d6224cafca7239a4fa81219cf2ee89741ffc5b7dd7e47d332ca931cffb1d1d432935a6013207629118c965b7a5102e62c43ca9d06bca191307a476738548536809ff6b01c6b5b25d76ff2f67d99e20fdf7d2eff6fc248186d21d054196023c5e4f572ccf0f3aad8728c46f2ff6756ea39de46028610a3d26cd42978b09e0e29e0a8aa46e4fd39d28d028592560264cf1a794c27f6c95d382f486dfe900a81d9d92935c7e0e6306549b3e49b1f60182512ccb994338c3541a2956139b2ccb3dd156853105abf5fb394cb2c45915dfd4106c7472dc5d360ab5bca408203a3fef58b4dd33b0c11c367dde2f19c8af7682be067244bf49a2b8cd4685f5481cc31ba27fe2f3d7b7a353be9b41e4eee2342fd70b8408c91951c71c75dde8fbc03e3f28e6d3d3b41e0e963d3ba0c25b2eb50560c21221950b0699d2615f0128e6cb7fa1b04ac1a046e569a7e87df98c14360b8ffc43db5e17548c7ea5056f84ffd14f4cdfc68a4f10e9b391cfa63eef2c2d623e7cdcdfae2fc4d63496d81462174ff360809b7e3b4305979d9cb8e9ad5b0f012494d31ce51ee6489555b09dddb16641ed9e2534fc34db99d2a4fa736eeabacf2f8cdca97f9e84c964277c6f30f1af7fe2b51b39b487d56ebaf593a3f98e811cb09849c5b445d5b7c9ba37807bd0189c8bdb2709fa70c230f9aba41dd3c62384aea6e1ca098ffec26367aa65a09459fca074d1da0365cf7fc2d8310ae099b838ca78e62cee10f95ec549faac1ff0f8236fb8cf2c0f6654e471d3950ef45e0159c44f9e343d05b3af59b939cf76090d040376407c41661eeda7d2cb61cad0088a286948787dae0cc5abdcb97f7f42026c65a13e1df1357c25d376955942adc858e73876e1d8812969055d55decac9a689dcd11dffe5cf6e06088b93a11e153ffed104266bba472cebffb2b0cfc8ef132309bd7836071d3b6ed459a5950c64cccf230015c98f9210f2d57b7f3a07c382f3df09f055c88e1f312db0d60d471afdc0b780d319a6229babd8f45edecff8d1073fa850f755219a3ea14e7234cbc7590c60eba0ba0cc1afde6ce91c8e8835b1ca809926b3e7d8d7a0941425e5f08e884f12693eeea1b3651f53da90972aaa37d426f37db3edae4285db114cbad5964c269e03b15358ad2a7242e0af538a594fc779ec3c43c3d94fab2028310c6d0acf3efdf0acf028ee757c5c02bb5b8b691aa5eed1a62acbabd0d61faa478cdcd54c6db2cec6144d8d1185115097a7da79c16ad3118d12e36dbcb7a70b0ddb27bddfcb1c6e5426b7e411f607d22c3ac2b8d3e41f55faf5e2105bf3b943846cc4c33edc64f902c1eeda09c8110d4f3ed0a5e511156a3e368f02161b92126abf649341ddb8ed03d1d41b91fc34548c6d94dfb47c088ef27a3cbfe1c9cb05f2ab2f18b8746394c8080c4cd92e818e46f861614ab870cb7ae3446e376793f3a6568a2ccfc2ab0ed0365567671436fee6cf427b6410a046d80b9d88f094924ad370da363e8eb70355b711687e92d88a08ed811ff241c7a6dbbad9dcfc18e6a42493483b938e36c1edd2a1c6e078a17c5d145c9c058b4dd69afc44c345f1c88afb95c1deb5c4994161ba25783165d43b9e50a2d8333a8037cec2ae809a3dbe026d6ba40d60badd05bce73b0f9f36966c30b9c0cb5776544c1182024a96e746a3b01f9db10b45aaffd3b055b02b40bccd41e57c10719bedb0fba99a0f6b0868b186fca0397ab8c219f33190f81e4cce2fbcbc0975c394919c98fdfd7e25a33e5f31fefd06c8dc409cbd3e743f0f48dc90abe45b2e68948436caa37fe9932a77b7e0fe0819d8283964b0eee2249d9190f3eb0bb8178e10a287be1059f35cc1a153dda14def65f3c49cdc5186da86bd3e965446f914e3c9b4cbfcfd2c379f306c5ef8844c4fd398b3c6f96601e90d2dc8810875663939f63abe3ee2e1c8a9c2c2010a01d0dcaebb556a7c98421f8e6465cb0434c07dcea9db1a142f9684e50b06c545785f0dee4def1257e4bb22d87a2b37ca9eb53081eb8f1ea0439c4575abac435868a36552df569ccc63477594ccf7eadfed6adbb8e81800a2e2fdd7effdd1e2f09cf76c9e780f6f8eb8408a3fcc06cb8bcd28db7a37edb0232a6f0e509c684318f179d0c91a97718ce3956c266790361ea3a1bf70cdb8a2f2a59b06dee18075745c7302db9b13a452c188c5624964af2d5d4bbb1138dec59df5dfb077a0f62ac4db3de81f54365f2a4a6dee63a6092b4660d3f5dca3cc8de3bb5350f5dcebabd515c72c9114bc58d96e2e863106f0982c2632bbacf2fe5cf6a8df880c550f7008fd09227baff82d4eb031802fbe7d50f6174860c70fcd9f0356e34c0d45df66492dc309b260b7158adf678e2da66348ca84de3e721c6196e0c717f59cb802c6866defdd9032a4b7da82b816d9681e5eb9115fc2a572fbbe105f479ab339bfa5961aa1920346c9ae4185a74aa828da78a71e55876c657249e83f5812cfb055400da1db8bbb5ed3ce2ca4655b0c39b698ed7d235fb0ed4f29a7e8925cb873176efcd1c6981dd23865468c6e01ddf61fa3e40d6fed18d8e3dbd97a08c68bfb092e441e512d44089cf563509785dd58203949a1ca9b66a700db14060a760aa404e5e9f31eaac015f1527f6d760d8714c88040b87fc8a4d183230cfae35326947e28a7a37eefe1d77070f5232a0d67e278a45d649709a7398cbd43094c5001263671517f83e62e79fb75e6f9bc592fb3bbececa3f597dee71dda0fc909079ea49d81554d2fd79d1cf3cf25d1186efb83cf972b7426600d7d6eb6c48a5f0e26af640c733f3f771e0926e6b38b6f39d7882b0538dcf281d92a6bd361bb32e16f3988d6790fa0a45f549e983f4eb68ce5ff11647b37f8e4c444aae8bc0f7c49ce7215545a29215b55f37dc42aa6add6fd1fb45d9ae580434097e7a8686e23cdbdbf6f8b6b1e5579a7908bafd8878b004c7c94e045fdf2b94f8c1a75ccee7bfabd9bb6d0ea8a60dca61053636160c19f8f3fff3d0330fc95d20a1393629f33f281e5da80a5ff66aaa5eefcf495f8bf7e24744778841d7c633f01af2305a122ee093837998e87f060105ffbc083c0d71f68c2c63820d7a547d9af5618544efb9736af56736e73cb696f191c68970ea1deb587231c889672b3b5399b9b5e915e3c567474c3905ec5b6468da826f1a6438ec335da847db540a091ab311c6846f96a2f17befa2f29ea491a41d7630e42583ad1212e6c606dc258a49f756e2480f90775c04c5c533300e37f8bc7afe7b155fb95877252ce4a53f78491ebf9d8a4aa41da1848633816542901d56e66f126316c80efdaf4b457f9ce771edb012a0b3c27c717f5cb3cc99ffcc959a02289e30d5b1ff936320579c469bd55cba6e79a0c5f1bda59981b71840a8c1ca56863e91eb21fbaf84525d5f04e0f282d03bb56d6dc2352f163d8357b86bc6e4e621bb693db3565eb9ef5629af537874c1cb3459582463362dab3c6fed7e574ce9bffcc685b8eea61599292cc69860c4f9584818182f94d719dcc463e9a6f854405ca2deb3de29ffa1826f795b7e7ac2555c0ee576c75494cb832c59de8d9620927167bc136549b731ef79a39fbf8789831cc003a772fa00d4d699d089d47037e12e1c6eb8c20c5535225a33a1a787ba866ad481e9a4d689c83d75f1986405c82154e312ce8b3494ac5721b96193c025bb75b2cc974f9171297da058d2ed4f00d94e60737af29da660fc51fb9bb4d241e78c9d1815d7e3ea90aa541c4c512ab423ece93f9ff2f479f464b953b4171217b758b280c5d8acda32cced7bb0c92cd9b405afb3a8405602da914e1831fec5b6a291f90635afe82b9389a8b41d957f81be125de2f943b7cda9e873fcd74b446bacc00bdfcbe643053f6cc8162c0a98343242b489f59f7ebac016a7fbf620dafc15c8ecfe20b954153dba19eb81087673a1e847238864036e9a300239a00a5a03d8b39aae2bc201c04c477b1f2a37552670c06ea65551c5c88a42476d0d797af494b077737cb48050bd35f4980964b8b9b98bde84615e8fdca407230f5d15e97ae65d63a96f3d88518fde12d6a82881db5c8d4cd79e724312e88b394129de3569c5c99bf842a90f193c91fa55a82116e237c877dec2da6dc652cb33e33df47420c5238fb6ba5fd96cb77f0cf6c8a12be1a95186680d16a064d9b1a7c2461fdf5e0a512a5a3ed2f8dc0eeadb6c95a658aa1c2713fea473de51f65b13a40a2fe64e5227bc9248f59c2bd60dd2fc14918e333faab6e792ce2f0597be47cee70f5a8b788a50c9cd153bf24786aa80f631ad21926e3285f41c5125a15c12cc889112df0b1857020160122c2595ab3359bcab184ecb32f7cf8f38eea23f4f9135104629d8f1e8273c44f8afa129d3a74cf58ce494214629cd53b99a8489ddc5d339e317ce75dd6c5dbd098d811c56ec5f19c00fa00b5465e39f8f2022c71ab3ed0d5a24058c197719551985ab30a851390ab5e11420c521b1398bff0038d904e5879db37d60c623a0a82e191cd0b6bd20a9e956d41d5daef703bdedd6bd0e20fb096423dd39706e939e796aa8bdf071e44791d2e1ed4a81ffd018cb79c5b6bdfd6297cc6cd379845fd7ddfdb0b83d7b26c21e3edb58185e71472a79cb65322579bd5e0e7b1fe081dcae5447834d70459f8a96b341a26d8922a2b1412f95f3533e04b5f65be112cca03ca45ee0eca10adc7593c78c041281c880d879125e585e68f5c7fbf8686f245cd736ab5aadc57c032c637b753b49575acf4bbff46883382f408417438d7817097accae3fc54afc6015b84b3b05627d7c83c4627c87727bd24c4b4d96a08c64164ab8d4abe3fff5c3b09e8fd12498e3cc3627e799e4ef72a870cd89598d51ba396655b4de66e48997faa51d05d581c52f52852cffc9f89252f26d314d2fb8fcbce197f3a8f330339c2ec3c710710b74f0915da3bbb638b1f1a0cb0c176adc151da0ab52796d466b23e8a269c5b22b76fe7586cbc217621acc955a43571dc04f69deb50066cc587595cf0ca4e9a00a261ff2791ada8de04bcbbea249d2a7840bd8fd3ef98a248eacb7fea5318b2e207668e13ab4e5578c03315d44b478df5247d8afd0624d2a57adf85fd16d86ae54cca21f6c91d8cafb3b31e3f9c4e903c04f39d67c90560dd10b2d28c6ee937cae01e921c98ddd833a9b9247053110c0f29d2f35f8ea322a738636f17648b627db622a9cc891fc1d066d5fcabc168f1b492479b0578d0bd8de0298d4bb96a4351714a10a39de49d57ad66bd6b458ae0d799a19da54bf620c0e6979a95b61a83cd06e46d7d263d53d66f77557232983268f5fd01d10442af0c840ab09c6cc4ad77add6379eeaf98f7cdbd70fffcb035abae4efecdb7e6f63ed8acebd8449b3a910e5eb06b0ee6d80dd45026c9e6c2f978f813b2800386a4d7ad9d127d76c4286c1b2facccfd16e6a263ba3e2893ae5e42049d421e08a62ee9e9574a1f70f0add7b68344256592513cc15f4bc64c5a029f60d617c245c1c34d06c095b2d0a9647e65dadb33ea79e3e0ea62ce55347d24eaab7cf9fc33fd70c07363771f78a13d92941daf7970c97b43d2fbe3e789a52ae7bed64736e6ce59f95322d20f9d6dc00b5824a0ce9072dd051c66ac20d39bd953f567a831d75fa91fb4d49b200fc893489e60df95c2810f7fc57b7f6b7725ae600e1c2def6a943b8d111ff3e9a5ac80aa981fad8709e98ee1550005bb8f65dedffbfe3793abb46302000318eb22887126df9062243038440ef3fca2aa024fff8739db4930b314822b00cab172e83c33b7e5b959b0c3f27c714e447120833ef69bd634d1e011fc3c2585beaa882a29c2dabddfd31a48c0255d1ab57c6796aa4625a546a02cef51a9ee2e80fd4e1060330000000000000001cb6f1101e2b960c9a2fe480eb88fc76c63e58b57445c78d88e04f740580a36d6956006ef12ba606aaca89796dad5ff7cb4c4c7f4e65a07fea8a2ce3b58b265d4b3220013a09ecf4e01023aabca5586d61ecd5d7f2bedceb8b18a8e41451c97a192098b196add06a8a6b619e1e731fd9ae2973741aff6358c1ad45cc873a2d497271e3a20873a6f701d4c44ef670c8c7a9793079d9bdfe956bdc02a52d1de8b2de58b0f7d309240999f13985fa8c98e57fe1bb75219ae6330e9495b523e891dba7885a5302817d68a9891ae0c2597d4d7833b91b073c4f9b27be1cf81ca1c2c1014c57a4affe7b402c0e0c1862bd17bc1d43428671a106c26cab61d5e4ffd1c01f6af1c6e97f7a25ae8aaa8d2c91c57881df52bd5f242b127ec7aed5880101caa01783884dfe943ec9764473323f59b27a204f34aa1fe7fd4433fa606608b0f253247d149e3e269ae5445e917390be83d5650c05859e3a817a6c7e561e2b12baf6d4ca4221df0b7f29fa134269139afd9cee5c7d60149dfa23031705c6a8b72d00d659d7a085de8330de2e5c168ee3eba2180a9319f5e8e0806dadaf0fffbc2df839571360b8cd32300504a527cf914da7a1e788261c9cca2872ebec5a17cad33b15a7a7427c200b8746761359194520f0da1d7ae03f26190d07cf92d515e04815f514c66a98997320a028ad24e83182f213d991accf19a8a59003a2ca666ca505c0d8349e2cb22887efb7db9e4a4e3e2d8da0d5f032603e03f48fb967fd018fc99c6eb72acee4178edeb48703903a89e9462a2d1f447234c3373fff8b205848c7a9d6e45ccc31eeeb0105ed3af1188fb847cf6f03a7f0a646fa325b672796168dbbd9d1d19b2f41685b18c3c96f1cfb7ecb1dea132e8815b62647820ac4b12597d8e737a01a970704b03ba5ae68f8d64a1810db10427fbff1d74cfac91561484cfc8d3b23f74ba0f37e7db2f942c58fb1dd30f6a50c57b5eae720c6ed69b0fb81a6e0260c53028c732a544391e319987a24548230378f8f1ddf65a2d654c7b26951d5c6546cc8fda6003228e8913c9e3c5adf7b7b72f4ff5c4aedba6096097f9a4b58ea1e060609e8d1f0fb0e5dd905b29fec72b118d40c5f599a63f9a37041742a7f1af3ef951c31833621842ec212f9fc5cd3e8c08278ea192f8032ade447d2f35ab59810aff371f598b7dd57b3cde2ad854ecad0c786150748ac241ecd67cb868663a6fcbe9d68c3dc221d4fcec9b0ad89c337c1e10b91a38ab1357f260ca3a084da536e56262973e6c6cca838601fb2f335811375aed78295c4b17d3798d39d4cbf6254ce57680a102907e5c08b5c7ec0a1e73bf3d7b8babdc6156c6ca3f09c0423d6716ff4e6ee0338cfd778158202b5ffb60b74558dc6d0be9b5aed6892c4e0ad3e20de5b604b2b010af09ceaba7c0fba5a7fed39d31cb2769909a251ba5b0668330f734728f5c6786a8f1a35df77f3d739eec71d9268fb2a494a14bf7ab91c075023e76856d1745f5813d83878822934d0b4cc0538048c3f96cad7aef2bbc49bab139915dd4998ed3c6701973eb7913530b14c688f0b344ca9cb990de2a9b12fa7ad8b292234a33428b4d16813693964365bd412fb936c1461fdf8dfb0bba31202685f29addf95fc65f841e97042bc5d82f103e41017c6ac91d3d266e12db2dc195ac4f6d4353924270c7144cd96dcd07b9612e2bf1e0f7fc46ef83690648395c575a13c2b2df0fa04f740340e6b116b0866a401de22f68fa3f621d75b9f5f625cd5d5d7e12a5b0ff795749d742eb2648ddf068a451059390da566b3de84f9d528b2663de7dcc562eb014071e8277a054783d322fa67b9e5261b87e9c354ff58fc52bf9df404139311d6bf9650658fc94835a6220ca02a4bfbf46b2af4f30b1ba681c0de7c134d98dd52eb1e937c191cc9557aa73a343b99ae0b8954a3e929174984b574da75e90a9b71af1215317b04e4090770ab596091fc05c82235a324f86280f7fa081360ac758c1980c6a6763453e6b344611e46b05760941f9517ceb298ed7a2d6f96b11f5719ed0dec803c511dadb8d056d4ca06ca0ad090558a4fbf3a886f3ea9c33e1bb4bb5ddef4798cdfb384bea75a3794c42a53af60f12c95fe9b38d7f6a5d914ef100508091fc84756b596b9ba08d1dc42a7e253435b5481d1470ef00a1172cb036b5bdfaccaee02b15d099da17f9753846226325232e71ed9b48f57697bb3d1db75ed214310e6e3608ded6f188e37b21b96eefaa396db0df05a86416fe64aa950eea87e7af4407c828a8822b17be661269c9f9e365cdc79d20503e2d5e575c5387fa961206118dd379834aade7727a1b2477a24f05f6c2ba3156fe7f5b5ba6d7487b1a124f38e3ed3cda92a8edf05f28e3d699f0c12de9cfeb30ec8d4cd253287a6d3f596db0c06006a531e80083f5b41ee26c05d529e0a59ec151b4a9260a7ea8c1a175ca41b59f464adc122f448fc43e90dfa7b88f81caa7a84e3d6d4dbb85e5828b6ae7455dc2c87c8d9c706af2e62763675851b4ca449c9c0f95d953ce53c5327ba8981321a1cbfb76bafac7fa17c99567725d8e0ac288f3ccd3bad666e515156517281c97a3dbfbd5f345f8eb80bb3c4230301a38b7c920d74eb910d380f884a683f7d3e2738fabf9646138e8a32c35e43786e67925508e4cc7b1e7a36abdf6a497077704e216f1e730c20ecfcddfbdf2484d8eb0ef9b7478f77063fa90b8afbcd019d1a584df58c537b40b193f246598ae4c53958a947dd3916b14a5a4227f01bf543a8c5d6ab8eaefdfb959c8715b756a9c797fe39229dc56a86364cb367fa37e16e96cf8dca1fdc8b6a46ce88e3d29c75b6cc718ca8c28e9e1ae991b28c286107c1dced150814d6369cc8003b2976018941df7fb8eeb68be57adcf8a0e813d2fcd16dc390ce17dd0a91dd674d766d21b5de7f4678a548d75cc3de7d099b418fbdb66b2a2b12a56b1dd8b3f84a7b45e36db9bb63b3ef9fdadebc21c6a75364173925ffc69d481024e49076dca105795e7a64a3c82011889aacf0114a1bd31414e288cbb63eb47d399d0e025a54f11670c8ad4a793d0e7ebd3b0d8eb30b87cf62b131c61a4c55d2e56e47ae99fc543c57a1877ce44dac4c6f9fd99552701ade43858e0b4020230cb4d42d1990bfb509471a5c1c5557c29c00072c5cbbc056de6d465ea2ba2f4a1a5dd604dbf998e834b9200c59fdf90bec38af9218e47ea5ed5512cf8b0146126a15d49bf915eb893ad1ef83d8faf6c93f944ebce3704f930b6f69a1afe767ac2c9fdf092c804c7372ae1a64bca3a3b5a31f2ad430ba9e61dab3daa3be90a538cf0fba00796de511cddb5a594f14aa6d215bd0be19c0ca5f043403b7dc56c87b092d9436eb79509c3dbe367c2fcbc2b09f9818cf5a55d5ee0e477888166bbfece661b62812ffed3e4167ecc81dba148f89a8f2e7c27424a2ee091ac487e68fbbf9798e8caf46b35de8dde66a7cad6dc98a426ea7b8b930cf2d7d71fe71066dbe51e8a1c7151e97fecbeedef3d6f8e01cd5576dd58097b46153f9c3bcecf30bc82b4cdfb1bbfa826c7c5b217a023e4da02a35d0947b2c4d24d50a292e4c70fe854a420c54490d4850ee8c372756671fe130532f89878a64977ead60bf604b73859ae64ed62536423bb51b30c6fedbc819fdae05cb64b87b153f4252b832d6b866100a7b307d1e705643f96f0724858e6211802b2ce706d5424b99315db90c7d74fac66951251f6cb739ea008f839c7f62318f795337ca4ff05886a2640819873ae00b933081b64da1101d1b17451357921a2f4d4dc86c92a5eb346fd6cd3a63315768b94b90a15162aec91cea706b9221330db154d1fd71acac90be47055c725bce38710f1b4b4144f331cfa9fe15ebf6535747669e4aa1f0d72092ef395f16a4ec9014029b5c9d1b4bed9ec81a7568f8f1c87e0ce0f4ef9cf49e3fe4960b0b7904614772c63147f3c5463fffed182919c4973a8256346116be40b10a38cdea5bad5878760daaeda57476e86ec65e58030bc8ff99ebf017e9bf6383f981edc83b538e2bf4bb573637e6f4717d74a3ac71f5e151259b29c1b7226e3a8ab176baa2f27e3e385cd48c6f072bb6e8e9c92e35d7ff51177f4e3553555d967c04befc1847003a8592738c82eef231ce3d372372a19a01b27dc7916f986ff3f3ea8872d4986bc1ca649a92924c8f582ae2b44028e711e955d2563c33db3b7734aa246de553dab2c5268538f7c2b6dbe9a70657e2a26e52f5d216dfa9aa8e197a227c86a7d3b468880a721b804a0c51af1592043eee7fe3657b40c1832a858cfb4e037d208ee69c4fd697b929383a971b2a0864544505af2267e334db5f3f3f4ed88e2f6f2b3d7b96016ff92a120556e4d1e50440943893b00508c6242bcc41b6d06dc29ba20564b42257b9fa1b5f4f453e94e72501d31e8947e09a38261020400db4b8cf675b1854639a962a57905cbbee14ea0daa9bd281fd635c8f900fcabdcbcfb140f4f24b47731782ca899284fadfc9d0d6eff77045792e139afad34c7672bacfa22d85fcc05652178cc169bcf52ee3cef281d99935abf9c9910caa7994cfe33b9319d9854aa6e2590a86297f23b0cada7251a6ee1b2f3d2cb5a193cae8768d92f556994e416d4bcf5bba3a295d9e2215291237df74e3c493189bc5a27b3fec3e1a1329c6c6c75e0802b40fc74776476dd2d9e3453ec1709a8a2d162a936d9fe7dd4b6f7abdadfa429aed4cbd5896cfb24a2d91f1cee781d0ed73cf7306d6f9545fd3346c2232b8799553357a5a531d6085d04af5f183019dfd3483baf23b0ba5a6b58bba4b7a1eb0a32626bebb5cc0c4dad45c55d135be8b0a4dee787ed48b90a2a3fc120a753b52290c27ad0eb32b668a9540986ca0256c1676debc4d19b1b80bedd81e505154264a199ef1a54e1fff1b3589fbb6b2d87a1e04e67066571b68fe04f030d473f8d135585f8b7be91f0ae1a4fa2f44008c0f727f6aba9c5c60c3a9ff22911e267ffa2a5d1c71ff25f96ad257be29a2ec641e2055d785765cadd0c2fe513c44154e74f4b8cc4b24d9ee2f6cfe245549713f9dada1935247a2ac7ccc13c4a5c00c6ffe7ca33c0cde4c75c4fe2ea041a965e4c7385ebfdbc348da8c4216a02fa829892c827adbcbb87745120667cdc5a4aef28b190a54b422df45b8547c447765838dbf9f05de338ab672706b59b2f0644d6735d9316e64a1a15d3dfad893bb1bbcbe1b574a0b8ef5265e195a929148cc5e97c8bfb032d4528b523b6a6b29209428f38115cd102e3b4e268333e490140964278238e7ea9638ac34559e05300dad0c3f18e9228474cd3a7186102967c33fc14f086b4f1ec3957d87f2609d140dbb9e7ff793101d1cb90d004565c6a32924715b1bcab483e6389e2e824054edef350f328870f16412aca0fee39edcbd02a6a667aaaeabb6654c4762c639a26286a3c1730ab75defcd9451b4377f6acdc3b905684658c0844d904c47d313d85eb54963fd71a9a76dc8e345e479004f00e446b886ec41cf7bbb9311463e877aa4e357a0dd0b185a5cf12244296f5f8568e84cf6ac3b6125db6897e4e7c183cafc04f61b3263456f61a7880b446e3cffe986c3bf027c7deba490ec8544d2627e6596ef8f8a5cb577796e7c36ffc4f4346263b5d86ae1d7b8d04709367349d590047a8bfb34fbf6481adce60eddfdd1e148ab83874d70b5303fa0ce60c0ba7a047a477dc4c513d2218b0bb2bdf9b60be9a39e928976464e333ce0cb19aa21fda1c6851c6db9d5bbc6552e080f8e448637af711fed92e72c8d8530187de94603377dc387041a9eb42ac70b3923b9828de33bb337d55409cb419bf4089cb2bec79ffc3afc6dcc3cb82bc903d956d28e30000630200033fb971149dc9881cf31b7bd90de445f0ada69611016c5fde4af5bffe2b40a1a27d651a1d2127b0a95539b18fbb835f5145c1c4c7492866c6bd08ba260abb300720d2d42b729b72c6166f9ae0e4ac09a0f6851ca65444bed00b72b7f12befbbd0fd4e10603300000000000000018b6d2d00790f618171a9e8eb6051fc14dc27c502a54f5ccecacb4bcb350581a8f4b1a887a1e58865a21f51ef5098400c115cca84f489637718d8c3ca4350ad677374d40d2b64fe949ca34bd4ba845a87c7693421b70aa8d852e021aee329762883b9820bc0a47ea2fc6a8411ef773703632849094e51c73997c67f3e922d2801b6abc445375cd963a62c2bb28d733bf9274fe503081b51a56023a94200743e7d38865c190331449d19bf3d4eb7bf0b2a9b90696484aab906b9470e10946744838fc428f88461864d6601e93f10909e049a315fcc0ea7f4d71507fe5ed19b9ac2f55b0d3902b153ee27da9c55ab66debfb5ca440dfbb1a600cd8875049c4c13bbf242d26b10035002c7859f9c3ea631d955914adfa0817e4801e85b3f250cd9e7523db62c4ecb17a49028a02a1b61eb96a410643f1fec0ac664d96f99a1db4ac335c2bfec2946707c3c779a56373db197039af9a903e833af6f51de5cf8fc667dbf5416845d415dc98641e0984ebdfab88bbcdf305f605d36f7a472a516206d7ec722251e269800a00e8adb8f2ce161395c1c6ad4b406e1fda77bc7f0af07ea075011cee6cc5e7fd1b6e96e321171ca7d28a35595ddf0b0c831d28a88d30c7391c5832d90f906539aa49185fc6c0864e2d10b21160991fc19a1d084006d03fe3fb6f571f1ffd9f06ffbc0c076689373f9c2f8655758f7f44618345a6d5f8edae46e73a09c38157d5c39dd51a47756ea761e6320d6a91a1bb22d8dd35e4e7806b0242bcc4cae8720a953c6f933c0ee3216513cce6742a2cb4bf44553d8eaf175471dbc0f71c7c245fe99ab4240ccac637a16c82f0c60586f00d83ff852af48a239289d8b70a2638b0aff02572d6d2d68e22b87ba93f3db51bb27825265607ba4b6e9a194c7351f220b9e715a23237c40024fb7cfedaf7c8e0a1c4c6aebef8841fcf2609a3dd7f44dfd8895077df41f10790372eac8adff5ea7eeb28e371b4700d5044b41fd358dc4ba29158213e0f93711026fac8abfbe7cd80a939477ce545bc91cd1d32e8f2268563b0fe3e80855777d51cdf4835050a557d3c7b7f6905ba744ae5450d22837d2c2fa0c0755934654a78601a1fe236f11b6d72f368880ed938ff4a2e8d82c118493a1bb9a9ee95cf329f2d175d467aacc2c6cd73ed59ce64d508604db77942f9b7f3b0f86d913d3e1b489d2190a6da1ed997ab1eee356c885270e4e0192acc9c2b8702107c96aed654318bbb7724b913808dd2cfbbf6ace8db9c4cbf26f2c90a76eb967e365c58855b83550819cb5b28ea5e6ec1ea153ad3ee5e6292a174f7cab1b39e852194a6926bdc4d42326e17998cc057f614e91f6acab5a5bbedd93d9a13dc61977aa2accaf35370a3f1d3819c43c9430d0e767e92de96bb225007a7b6576ed7c4f05c984ce2e437d3b7f7f50c270caf90f8e5dbecb992be2972ef8d79c7674e025ee06b1302bcbd57fe5be9d9b4e38f17d9dca898ef3d71918550fd77a15c7aa2b66ee1a2f38b81040f3d6ec6693f54cc3fe39515275849e9e24b0af3e81705dea95e8f1bb1b4665cfdeb0630a5542a2857f2b58c36761d743299d77872d6894302123f4347702572f04d9876191d771e87655c071fbd29338eef0f9acb0a8ca3f0327ead8e875bc2e7ba38f249e6eda1fb74162e972ff523d20c6638b93297d406e9b2264187c06d0a78203d771f2525227d029b27b23192f747492b9774b12b039729ef75d11ce8d701e56fbb202f3e4bd68686f096f13680456529e5f132915595e0e0b4061b3014219f1fbef4d7403dbfcac01c701b7727c2463cb838d427e07706400be4fdd9140a800e47e7ac15a7a8a897187a38a0080726349d8b7566252076b1ae1366496b50e9a6d236837ffa0c4c3e61bb409a7d9faf8662109ef7213007a76a6d94cb79ad07183a33a4cdedd78896278a3b5531ec0efda9d77076d85a63536b426a6b58c3d0e8a46faf0fdf678e4964272e8410b346cc753edb94a61a2f309f8e753ff332f5b15215e0a20ef32e6a6faa044a431764e008e66b4af820bb6afe4d8dc1679219fe7614482517fdc523d4d7ce2bad9d59f7b9aed89b813e5b36b58a7c668e53181c0e1da45e4ba3851b46de8e056d63e440c471fbe23fbffc31ece7cd20658784f2d2fca3f730a1f8a90ea6995ccb490fca475b1441e38468433d1423c1d83a20b04f1216aff13c8e035c2ed389695c2bb0bedadc38c8a6222d687f0235bda3566c0865774bb6098acd674ff9091db1a6c4f0c2955c1759730b361f310d956f892089f500eae0084022e610ca4e758ce2c680d213bd1b5e00a6c991976e93189159bb98a1e4eff14f681d47694060126c0852ad52489c15d7302d82c66aa830208a9fd13da87a2aac3e44dddae632f2e4d56dc768ee6b3622c61e59aee27fee5aa0bfa9c56402ae3525f00634b11381d0b9637ac699e4c4b225c32bef9dc563e87cfc33bf07450c2cdd015bbd94df63697cdd9b6cf4169cfe1f626c126dbb588c57542662d02eeed561946ce94b46571f72ca3cf7fe52a8a6ea24fa216f01655dadbeb0f74e383e522da69db64b368cb155c2ba4c4fc8aea8745b1081223317003f0cd7ae620fc7d9a6c9c4f39a237d5d9d7f3e756c77daeccbd5d06ed28ac2f089db5449340872bc444aa4aecf6552621b84e4fabfd6baf0e1b61cab00e5c2050bfa38899e9840e2dac55c7d5e7105f65dc3afe3c35dd3e8ebb1a013d65fb0b9d76665f3c4eff5b766fbb0c03cc10c411987ef516405296437a91a67d7398d788e30f55bc1e6236b317784504c53800cc07f4eaf78bac03a025a7943573edcc67db3d5d5281f85ee993238fee3580cb846efae33b45ee2ee1ad640b1d068302504521269a31a166435e8fd964d2e15048f299a95ec1cbeb0c8d5d119e24670112d61d56ea120d7bc30fcd924fc7b812404ac45798af3fb590570a4d7a3f41639b879d1bdf2c72c979105460892fb41570cffee716679eb7b4124be188e28ca4c68d206c1cc9d49cd7489d63372853dbe83f874579238ecdd28c0dc265871d6dccf782b571f1004702121e8b15c9d8af9e6812dbbe742812c7e7cd1dafbdbe3d189f618936e270855700be8f6a7b528f271a936a2cae204b44d909ae3f6a8bcbfcda44b430397b1c96187e5a8362afe92bb9afb0a0a482cb6c8cac39a0fb1fe0034f8a965a3be425b4b34f67ff38a8ab30f8219a8933539c1d06d9b2997b6de743c568caea8b269642b8503b546c9e136d0e47775c8fef45d4489e6b4747c6accd6fad3d34fdd6cbafe07264e7ae1e025306c97d77a130093cc8d5ab8e4abe095787183a9084c569168011766b47dade4e3e1353a78f9f3464d8237b7de02da10c7a7b8951bafbaa898003ad9de997c89d8507393c6fb782b8f41aa99d5c92d5ed93e02a2e7550d42f178739898406badb6da850e305c10063b1a687a2b321a1f867ddfc7949d9764493af4f9681137101f87ec3c3733c0ee23a758a69dd5dbfccd20e0e7cc8543c213688ef9cc85bf9c539d3b6758e24befb3c1b617b7d59a17e915bb985df8229429430dd3057a8225d22afc2775e352a2d7c2f2f46786d4e6e984fb35ac6d7e1b57da82a6d1470895e56521c88c166f8124a4f0c5ada7d5e43174e319c21b9416735858ab50958def63c9a38e853d28a0f47b8e601beb0cdfb30d87070003f957ae347d5b03e80890311ded8018de0227c430f29ff20f0d0d1331dd5f22cff547847c0a26c1fdc272cd234b668823635f68e0797bf68fb1e531a423b1fae9b056fb8c0589908cd2774a7bea8da465248a438a22919d35e0ed8c5020f06824aa856c1a75e0d50d8e9c2dca471d249a97e8e8055d0927432577ef07e6658aa6ab3e9f5f4f50848b12dcdcd9594dae732864f9c6253cccf39922b5f1f8e16458a0c11db397017821de73a331400a76c2a5a29c7661405e9f244a92862a8ca13bc86a78a36744e52019c067573574f75e01b21c36e19a714e9cc0860e9df8e659cefab57002dc2b3d1a2918dc20ff25bc0d87023813abcbbe29defa514bd71fedf314a140508c7e8dd4ace82d56cfd6307fc8299a65c8b3b0719881dc06070d670729902ebfa1dc0b88050e5824cc186454ec2727d0fb2f95eb677f949375a0a31661c7f2bc452426a052b160b0654bffae35766a5317b845582176f1ec52e5bb7d814651781e268cfaefcf6da560810d84343dab8a8b2f2f7976334043498f529d75f9dec893bafdde0ebf003ea7d43f22d8e4eb3afea7be8bd22a9adb9334db2d6b05b8bfe72a96ca2c5ecc925333e4076bf5b7d9ed519ac3eb87c73d0c8121b1034424991561eccb669807a722bcd43141915c9db90f7a8a8e732054970645da1845b988f21cd5d2a89abd8e14c0e6532a3db89e43571b795d6f475b11c16cd7253a4538f4e73d0e3791e0c8f3e51ce3d9645062f249549d9165185fe6920659fe72ae01f69c6d5cef5a01cbbce0fcfd671e1a0aac35d541210a723d2fde91f37c130657d8825662bc46ca7780e07422ce2e7e5cbc1b15ad29b8473ffb832f45c480e960d620267561b3e3112c54359459c3f0235eb6eb2720dd5cf65f88267e099ae87ec7e35b3a915f18a4ab67583ccb4d907637812d797dfa51acc7b5cb13ab58934217a562b00a4a3d030bd9d3565a47c95396034bd65d39d39a6e7795f13e5031d148db16eddba996e1e70730eee02c47bd8b5c42812a12a2db5490fc3ad50d7d03c72c0e933ed8b43f8e34124e272cb39e06e628f18acfe4488dcced67a2c47008801e8d2db5dc7f7556d38020d53512993f3efeb4b07fd1e7b631deeeda74983011ca401ec7b86eb2a7a4d341f97337d37ada0dbbe124fe481ecac3e9b8e8f3b8b90ccf81ec028f2ee4e62934abcfcc2647966f6eea6563a0fc8fc75348f5fb3d2390db24d49858bbca822217fa81d240cacb7b2f6c2e4bad8a7a112b83a5d35ad68ec1cd599afee41fd4e860097f33afbc2cd790b2933f1194549c5aa3fe5c651a456c8ba7c8fa5ee5492233c21a80bd9216fcfccc03ecb76af3849711a0f69d5a261ce94484c30f4b74ca6cb4d7d5c4dcc0be1f0390c208e1e7e863700c6dce7ea5ab3831c00e586094a6a1f3b32dfbbf99a7581f90001dd558738804d0663a59d77407b6ab1ef3a82c156bc58d5a694a365b300a90ebbcddc49bbe5ba63c88e7a6e0faf5364ea17cabc602ddbf87a4c2f55b068ef296be5bb66befc1e37ad77f8e97c08f02d17dcdeb47959b0f46c2ae2c3d99a948f2a52c5793d53fe57876c38336a74786042abafb63c2154096eaed98598aed76da5a17ae179e79f848b237bdd6db63e5fbe77ee28b2bdcae462905ce1827800407317c2a42fc0dc234b2183db9097c0fae23da91aca6b1b7894537b0dc8524536573a34ef68596021cba863ece0de4a068f806d888aa03ed88ad92f375860f8885c5533c637a7a330c24aa0357f007ac3678e59cb1f6aa7c6979e15fd107a98ab42a635a3c3e70b58a19ec73b4bdc482000c3dfb4af84012ea3957d3d30b80857d9e06a2e677c84e5d9041ad4bf22afbdf0351f6d5c7a7a2ada3dd5ab4e48e37d51e5fad56cf9963715438c5f04b9772773893a59e2e46c6b7e19e9001650b66b469f4b1c4d188b286d5ce8b21269179e772147c7cb09eaee9b9de684ffc33068e5d346e79b710d82fd1278aee64ddd4ed37a944e6c745217c6a626444aa95b565c1f68a12cd2b86a61927896884bd5a76a9df4f6fe548bc16444272ec1e856334d64e0f32ba90daa77085b0683e3e010abf571dc564fc703a12998c72b6712386cfa4ccc802c850a3604bb0b2d5cd2eb6e788d475ff198f94a220c925a32ab6d69b037f1b9f0f4ce1d1b89cc0d").unwrap()).unwrap();
        assert_eq!(tx, expected);
    }

    #[test]
    fn test_finalize_psbt() {
        let mut psbt: Psbt = deserialize(&Vec::<u8>::from_hex("70736574ff01020402000000010401020105010401fb04020000000001017a0bab8c49f1fce77440be124c72ce22bb23b58c6f52baf4cdde1f656056cd6b96440980610bc88e4ab656c2e5ff6fe6c6a39967a1c0d386682240c5ff039148dc335d03b636cc4beba2967c418a9443e161cd0ac77bec5e44c4bf98e72fc28857abca331600142d2186719dc0c245e7b4a30f17834f371ca7377c22020334c307ad8142e7c8a6bf1ad3552b12fbb860885ea7f2d76c1f49f93a7c4bbbe7473044022040d1802d6e10da4c27f05eff807550e614b3d2fa20c663dbf1ebf162d3952689022001f477c953b7c543bce877e3297fccb00ef5dba21d427e79c8bfb8522713309801010e20cbbe4671915035276d8df41a7ef0b6a36dd101de48a4076046fdba3b0bec20ae010f04000000000001017a0b90df52169792d13db9b7d074d091aaa3e83aff261b1cc19d291441b62e7a03190899a91403ca5cd8bded09945bc99c2f980fd27601cada66833a5f4bc108baf63902e8bed2778bf381d17241be029f228664c7d1522ced55379e275b83fe805b370216001403bb7619d51d2af2c5538d3908ead081a7ef2b2b220203df8f51c053ba0dfb443cce9793b6dc3339ffb0ce97af4792dade3aae1eb890f6473044022017c696503f5e1539fe5cb8dd05f793bd3b6e39f193028a7299a80c94c817a02d022007889009088f46cd9d9f4d137815704170410f53d503b68c1e020292a85b93fa01010e20cbbe4671915035276d8df41a7ef0b6a36dd101de48a4076046fdba3b0bec20ae010f04010000000007fc0470736574012108a337e7e0ecf24c121a17193623254c277a306e9fd39cd5aaf8b7d374f4011c6507fc047073657403210b8e11e3b8904ac80caeb16af1c93053f8a11a963269bcefa96823d75b8640ae940104220020c731ad44c00a2928d508ad82b05868cb42733a5b0d0b208f483307ce8c328d9307fc047073657404fd4e1060330000000000000001efdfbc0022a6437ec10c672d76c513868f403f6b9706e09733d6624e3cda831c2c199dd4c5763054a1c219e079e8cf3ce0c00dc2f16516972e1e64d576adfd9f5d778675c8a3172450a4cc82d6e6c59f2b16dffddc902d0aaa647b750d6224cafca7239a4fa81219cf2ee89741ffc5b7dd7e47d332ca931cffb1d1d432935a6013207629118c965b7a5102e62c43ca9d06bca191307a476738548536809ff6b01c6b5b25d76ff2f67d99e20fdf7d2eff6fc248186d21d054196023c5e4f572ccf0f3aad8728c46f2ff6756ea39de46028610a3d26cd42978b09e0e29e0a8aa46e4fd39d28d028592560264cf1a794c27f6c95d382f486dfe900a81d9d92935c7e0e6306549b3e49b1f60182512ccb994338c3541a2956139b2ccb3dd156853105abf5fb394cb2c45915dfd4106c7472dc5d360ab5bca408203a3fef58b4dd33b0c11c367dde2f19c8af7682be067244bf49a2b8cd4685f5481cc31ba27fe2f3d7b7a353be9b41e4eee2342fd70b8408c91951c71c75dde8fbc03e3f28e6d3d3b41e0e963d3ba0c25b2eb50560c21221950b0699d2615f0128e6cb7fa1b04ac1a046e569a7e87df98c14360b8ffc43db5e17548c7ea5056f84ffd14f4cdfc68a4f10e9b391cfa63eef2c2d623e7cdcdfae2fc4d63496d81462174ff360809b7e3b4305979d9cb8e9ad5b0f012494d31ce51ee6489555b09dddb16641ed9e2534fc34db99d2a4fa736eeabacf2f8cdca97f9e84c964277c6f30f1af7fe2b51b39b487d56ebaf593a3f98e811cb09849c5b445d5b7c9ba37807bd0189c8bdb2709fa70c230f9aba41dd3c62384aea6e1ca098ffec26367aa65a09459fca074d1da0365cf7fc2d8310ae099b838ca78e62cee10f95ec549faac1ff0f8236fb8cf2c0f6654e471d3950ef45e0159c44f9e343d05b3af59b939cf76090d040376407c41661eeda7d2cb61cad0088a286948787dae0cc5abdcb97f7f42026c65a13e1df1357c25d376955942adc858e73876e1d8812969055d55decac9a689dcd11dffe5cf6e06088b93a11e153ffed104266bba472cebffb2b0cfc8ef132309bd7836071d3b6ed459a5950c64cccf230015c98f9210f2d57b7f3a07c382f3df09f055c88e1f312db0d60d471afdc0b780d319a6229babd8f45edecff8d1073fa850f755219a3ea14e7234cbc7590c60eba0ba0cc1afde6ce91c8e8835b1ca809926b3e7d8d7a0941425e5f08e884f12693eeea1b3651f53da90972aaa37d426f37db3edae4285db114cbad5964c269e03b15358ad2a7242e0af538a594fc779ec3c43c3d94fab2028310c6d0acf3efdf0acf028ee757c5c02bb5b8b691aa5eed1a62acbabd0d61faa478cdcd54c6db2cec6144d8d1185115097a7da79c16ad3118d12e36dbcb7a70b0ddb27bddfcb1c6e5426b7e411f607d22c3ac2b8d3e41f55faf5e2105bf3b943846cc4c33edc64f902c1eeda09c8110d4f3ed0a5e511156a3e368f02161b92126abf649341ddb8ed03d1d41b91fc34548c6d94dfb47c088ef27a3cbfe1c9cb05f2ab2f18b8746394c8080c4cd92e818e46f861614ab870cb7ae3446e376793f3a6568a2ccfc2ab0ed0365567671436fee6cf427b6410a046d80b9d88f094924ad370da363e8eb70355b711687e92d88a08ed811ff241c7a6dbbad9dcfc18e6a42493483b938e36c1edd2a1c6e078a17c5d145c9c058b4dd69afc44c345f1c88afb95c1deb5c4994161ba25783165d43b9e50a2d8333a8037cec2ae809a3dbe026d6ba40d60badd05bce73b0f9f36966c30b9c0cb5776544c1182024a96e746a3b01f9db10b45aaffd3b055b02b40bccd41e57c10719bedb0fba99a0f6b0868b186fca0397ab8c219f33190f81e4cce2fbcbc0975c394919c98fdfd7e25a33e5f31fefd06c8dc409cbd3e743f0f48dc90abe45b2e68948436caa37fe9932a77b7e0fe0819d8283964b0eee2249d9190f3eb0bb8178e10a287be1059f35cc1a153dda14def65f3c49cdc5186da86bd3e965446f914e3c9b4cbfcfd2c379f306c5ef8844c4fd398b3c6f96601e90d2dc8810875663939f63abe3ee2e1c8a9c2c2010a01d0dcaebb556a7c98421f8e6465cb0434c07dcea9db1a142f9684e50b06c545785f0dee4def1257e4bb22d87a2b37ca9eb53081eb8f1ea0439c4575abac435868a36552df569ccc63477594ccf7eadfed6adbb8e81800a2e2fdd7effdd1e2f09cf76c9e780f6f8eb8408a3fcc06cb8bcd28db7a37edb0232a6f0e509c684318f179d0c91a97718ce3956c266790361ea3a1bf70cdb8a2f2a59b06dee18075745c7302db9b13a452c188c5624964af2d5d4bbb1138dec59df5dfb077a0f62ac4db3de81f54365f2a4a6dee63a6092b4660d3f5dca3cc8de3bb5350f5dcebabd515c72c9114bc58d96e2e863106f0982c2632bbacf2fe5cf6a8df880c550f7008fd09227baff82d4eb031802fbe7d50f6174860c70fcd9f0356e34c0d45df66492dc309b260b7158adf678e2da66348ca84de3e721c6196e0c717f59cb802c6866defdd9032a4b7da82b816d9681e5eb9115fc2a572fbbe105f479ab339bfa5961aa1920346c9ae4185a74aa828da78a71e55876c657249e83f5812cfb055400da1db8bbb5ed3ce2ca4655b0c39b698ed7d235fb0ed4f29a7e8925cb873176efcd1c6981dd23865468c6e01ddf61fa3e40d6fed18d8e3dbd97a08c68bfb092e441e512d44089cf563509785dd58203949a1ca9b66a700db14060a760aa404e5e9f31eaac015f1527f6d760d8714c88040b87fc8a4d183230cfae35326947e28a7a37eefe1d77070f5232a0d67e278a45d649709a7398cbd43094c5001263671517f83e62e79fb75e6f9bc592fb3bbececa3f597dee71dda0fc909079ea49d81554d2fd79d1cf3cf25d1186efb83cf972b7426600d7d6eb6c48a5f0e26af640c733f3f771e0926e6b38b6f39d7882b0538dcf281d92a6bd361bb32e16f3988d6790fa0a45f549e983f4eb68ce5ff11647b37f8e4c444aae8bc0f7c49ce7215545a29215b55f37dc42aa6add6fd1fb45d9ae580434097e7a8686e23cdbdbf6f8b6b1e5579a7908bafd8878b004c7c94e045fdf2b94f8c1a75ccee7bfabd9bb6d0ea8a60dca61053636160c19f8f3fff3d0330fc95d20a1393629f33f281e5da80a5ff66aaa5eefcf495f8bf7e24744778841d7c633f01af2305a122ee093837998e87f060105ffbc083c0d71f68c2c63820d7a547d9af5618544efb9736af56736e73cb696f191c68970ea1deb587231c889672b3b5399b9b5e915e3c567474c3905ec5b6468da826f1a6438ec335da847db540a091ab311c6846f96a2f17befa2f29ea491a41d7630e42583ad1212e6c606dc258a49f756e2480f90775c04c5c533300e37f8bc7afe7b155fb95877252ce4a53f78491ebf9d8a4aa41da1848633816542901d56e66f126316c80efdaf4b457f9ce771edb012a0b3c27c717f5cb3cc99ffcc959a02289e30d5b1ff936320579c469bd55cba6e79a0c5f1bda59981b71840a8c1ca56863e91eb21fbaf84525d5f04e0f282d03bb56d6dc2352f163d8357b86bc6e4e621bb693db3565eb9ef5629af537874c1cb3459582463362dab3c6fed7e574ce9bffcc685b8eea61599292cc69860c4f9584818182f94d719dcc463e9a6f854405ca2deb3de29ffa1826f795b7e7ac2555c0ee576c75494cb832c59de8d9620927167bc136549b731ef79a39fbf8789831cc003a772fa00d4d699d089d47037e12e1c6eb8c20c5535225a33a1a787ba866ad481e9a4d689c83d75f1986405c82154e312ce8b3494ac5721b96193c025bb75b2cc974f9171297da058d2ed4f00d94e60737af29da660fc51fb9bb4d241e78c9d1815d7e3ea90aa541c4c512ab423ece93f9ff2f479f464b953b4171217b758b280c5d8acda32cced7bb0c92cd9b405afb3a8405602da914e1831fec5b6a291f90635afe82b9389a8b41d957f81be125de2f943b7cda9e873fcd74b446bacc00bdfcbe643053f6cc8162c0a98343242b489f59f7ebac016a7fbf620dafc15c8ecfe20b954153dba19eb81087673a1e847238864036e9a300239a00a5a03d8b39aae2bc201c04c477b1f2a37552670c06ea65551c5c88a42476d0d797af494b077737cb48050bd35f4980964b8b9b98bde84615e8fdca407230f5d15e97ae65d63a96f3d88518fde12d6a82881db5c8d4cd79e724312e88b394129de3569c5c99bf842a90f193c91fa55a82116e237c877dec2da6dc652cb33e33df47420c5238fb6ba5fd96cb77f0cf6c8a12be1a95186680d16a064d9b1a7c2461fdf5e0a512a5a3ed2f8dc0eeadb6c95a658aa1c2713fea473de51f65b13a40a2fe64e5227bc9248f59c2bd60dd2fc14918e333faab6e792ce2f0597be47cee70f5a8b788a50c9cd153bf24786aa80f631ad21926e3285f41c5125a15c12cc889112df0b1857020160122c2595ab3359bcab184ecb32f7cf8f38eea23f4f9135104629d8f1e8273c44f8afa129d3a74cf58ce494214629cd53b99a8489ddc5d339e317ce75dd6c5dbd098d811c56ec5f19c00fa00b5465e39f8f2022c71ab3ed0d5a24058c197719551985ab30a851390ab5e11420c521b1398bff0038d904e5879db37d60c623a0a82e191cd0b6bd20a9e956d41d5daef703bdedd6bd0e20fb096423dd39706e939e796aa8bdf071e44791d2e1ed4a81ffd018cb79c5b6bdfd6297cc6cd379845fd7ddfdb0b83d7b26c21e3edb58185e71472a79cb65322579bd5e0e7b1fe081dcae5447834d70459f8a96b341a26d8922a2b1412f95f3533e04b5f65be112cca03ca45ee0eca10adc7593c78c041281c880d879125e585e68f5c7fbf8686f245cd736ab5aadc57c032c637b753b49575acf4bbff46883382f408417438d7817097accae3fc54afc6015b84b3b05627d7c83c4627c87727bd24c4b4d96a08c64164ab8d4abe3fff5c3b09e8fd12498e3cc3627e799e4ef72a870cd89598d51ba396655b4de66e48997faa51d05d581c52f52852cffc9f89252f26d314d2fb8fcbce197f3a8f330339c2ec3c710710b74f0915da3bbb638b1f1a0cb0c176adc151da0ab52796d466b23e8a269c5b22b76fe7586cbc217621acc955a43571dc04f69deb50066cc587595cf0ca4e9a00a261ff2791ada8de04bcbbea249d2a7840bd8fd3ef98a248eacb7fea5318b2e207668e13ab4e5578c03315d44b478df5247d8afd0624d2a57adf85fd16d86ae54cca21f6c91d8cafb3b31e3f9c4e903c04f39d67c90560dd10b2d28c6ee937cae01e921c98ddd833a9b9247053110c0f29d2f35f8ea322a738636f17648b627db622a9cc891fc1d066d5fcabc168f1b492479b0578d0bd8de0298d4bb96a4351714a10a39de49d57ad66bd6b458ae0d799a19da54bf620c0e6979a95b61a83cd06e46d7d263d53d66f77557232983268f5fd01d10442af0c840ab09c6cc4ad77add6379eeaf98f7cdbd70fffcb035abae4efecdb7e6f63ed8acebd8449b3a910e5eb06b0ee6d80dd45026c9e6c2f978f813b2800386a4d7ad9d127d76c4286c1b2facccfd16e6a263ba3e2893ae5e42049d421e08a62ee9e9574a1f70f0add7b68344256592513cc15f4bc64c5a029f60d617c245c1c34d06c095b2d0a9647e65dadb33ea79e3e0ea62ce55347d24eaab7cf9fc33fd70c07363771f78a13d92941daf7970c97b43d2fbe3e789a52ae7bed64736e6ce59f95322d20f9d6dc00b5824a0ce9072dd051c66ac20d39bd953f567a831d75fa91fb4d49b200fc893489e60df95c2810f7fc57b7f6b7725ae600e1c2def6a943b8d111ff3e9a5ac80aa981fad8709e98ee1550005bb8f65dedffbfe3793abb407fc0470736574056302000359a33e8f3d0439eb7d60aa79255858269bc1011e4cd0d4aa753bc2793f9638fe70dda4a99191f08700047a8b66d9cf7a53bf70756013c8630419e3a0bf428158dd02ab6e16822f239df0a6f1b67b6e1335509a286b30c4b11a22dcea9f95d51307fc04707365740721027fa518c54bb326d5ce3da5c2eb8a6521ab99df86b511477d0f5ebcd616f063ac0007fc04707365740121081271c10f0caf52a40e015e7d35966dbad39525a6c0691d4beeb3bfb22af5304d07fc047073657403210b85bd6dc21b4919f6ebda7ab86ac8122c793be3fad19e44455945ddec8b59e9f6010422002058037c2d81d3122185c8704d4276e2629122c95b8ea68575c451628d37eea84507fc047073657404fd4e1060330000000000000001cb6f1101e2b960c9a2fe480eb88fc76c63e58b57445c78d88e04f740580a36d6956006ef12ba606aaca89796dad5ff7cb4c4c7f4e65a07fea8a2ce3b58b265d4b3220013a09ecf4e01023aabca5586d61ecd5d7f2bedceb8b18a8e41451c97a192098b196add06a8a6b619e1e731fd9ae2973741aff6358c1ad45cc873a2d497271e3a20873a6f701d4c44ef670c8c7a9793079d9bdfe956bdc02a52d1de8b2de58b0f7d309240999f13985fa8c98e57fe1bb75219ae6330e9495b523e891dba7885a5302817d68a9891ae0c2597d4d7833b91b073c4f9b27be1cf81ca1c2c1014c57a4affe7b402c0e0c1862bd17bc1d43428671a106c26cab61d5e4ffd1c01f6af1c6e97f7a25ae8aaa8d2c91c57881df52bd5f242b127ec7aed5880101caa01783884dfe943ec9764473323f59b27a204f34aa1fe7fd4433fa606608b0f253247d149e3e269ae5445e917390be83d5650c05859e3a817a6c7e561e2b12baf6d4ca4221df0b7f29fa134269139afd9cee5c7d60149dfa23031705c6a8b72d00d659d7a085de8330de2e5c168ee3eba2180a9319f5e8e0806dadaf0fffbc2df839571360b8cd32300504a527cf914da7a1e788261c9cca2872ebec5a17cad33b15a7a7427c200b8746761359194520f0da1d7ae03f26190d07cf92d515e04815f514c66a98997320a028ad24e83182f213d991accf19a8a59003a2ca666ca505c0d8349e2cb22887efb7db9e4a4e3e2d8da0d5f032603e03f48fb967fd018fc99c6eb72acee4178edeb48703903a89e9462a2d1f447234c3373fff8b205848c7a9d6e45ccc31eeeb0105ed3af1188fb847cf6f03a7f0a646fa325b672796168dbbd9d1d19b2f41685b18c3c96f1cfb7ecb1dea132e8815b62647820ac4b12597d8e737a01a970704b03ba5ae68f8d64a1810db10427fbff1d74cfac91561484cfc8d3b23f74ba0f37e7db2f942c58fb1dd30f6a50c57b5eae720c6ed69b0fb81a6e0260c53028c732a544391e319987a24548230378f8f1ddf65a2d654c7b26951d5c6546cc8fda6003228e8913c9e3c5adf7b7b72f4ff5c4aedba6096097f9a4b58ea1e060609e8d1f0fb0e5dd905b29fec72b118d40c5f599a63f9a37041742a7f1af3ef951c31833621842ec212f9fc5cd3e8c08278ea192f8032ade447d2f35ab59810aff371f598b7dd57b3cde2ad854ecad0c786150748ac241ecd67cb868663a6fcbe9d68c3dc221d4fcec9b0ad89c337c1e10b91a38ab1357f260ca3a084da536e56262973e6c6cca838601fb2f335811375aed78295c4b17d3798d39d4cbf6254ce57680a102907e5c08b5c7ec0a1e73bf3d7b8babdc6156c6ca3f09c0423d6716ff4e6ee0338cfd778158202b5ffb60b74558dc6d0be9b5aed6892c4e0ad3e20de5b604b2b010af09ceaba7c0fba5a7fed39d31cb2769909a251ba5b0668330f734728f5c6786a8f1a35df77f3d739eec71d9268fb2a494a14bf7ab91c075023e76856d1745f5813d83878822934d0b4cc0538048c3f96cad7aef2bbc49bab139915dd4998ed3c6701973eb7913530b14c688f0b344ca9cb990de2a9b12fa7ad8b292234a33428b4d16813693964365bd412fb936c1461fdf8dfb0bba31202685f29addf95fc65f841e97042bc5d82f103e41017c6ac91d3d266e12db2dc195ac4f6d4353924270c7144cd96dcd07b9612e2bf1e0f7fc46ef83690648395c575a13c2b2df0fa04f740340e6b116b0866a401de22f68fa3f621d75b9f5f625cd5d5d7e12a5b0ff795749d742eb2648ddf068a451059390da566b3de84f9d528b2663de7dcc562eb014071e8277a054783d322fa67b9e5261b87e9c354ff58fc52bf9df404139311d6bf9650658fc94835a6220ca02a4bfbf46b2af4f30b1ba681c0de7c134d98dd52eb1e937c191cc9557aa73a343b99ae0b8954a3e929174984b574da75e90a9b71af1215317b04e4090770ab596091fc05c82235a324f86280f7fa081360ac758c1980c6a6763453e6b344611e46b05760941f9517ceb298ed7a2d6f96b11f5719ed0dec803c511dadb8d056d4ca06ca0ad090558a4fbf3a886f3ea9c33e1bb4bb5ddef4798cdfb384bea75a3794c42a53af60f12c95fe9b38d7f6a5d914ef100508091fc84756b596b9ba08d1dc42a7e253435b5481d1470ef00a1172cb036b5bdfaccaee02b15d099da17f9753846226325232e71ed9b48f57697bb3d1db75ed214310e6e3608ded6f188e37b21b96eefaa396db0df05a86416fe64aa950eea87e7af4407c828a8822b17be661269c9f9e365cdc79d20503e2d5e575c5387fa961206118dd379834aade7727a1b2477a24f05f6c2ba3156fe7f5b5ba6d7487b1a124f38e3ed3cda92a8edf05f28e3d699f0c12de9cfeb30ec8d4cd253287a6d3f596db0c06006a531e80083f5b41ee26c05d529e0a59ec151b4a9260a7ea8c1a175ca41b59f464adc122f448fc43e90dfa7b88f81caa7a84e3d6d4dbb85e5828b6ae7455dc2c87c8d9c706af2e62763675851b4ca449c9c0f95d953ce53c5327ba8981321a1cbfb76bafac7fa17c99567725d8e0ac288f3ccd3bad666e515156517281c97a3dbfbd5f345f8eb80bb3c4230301a38b7c920d74eb910d380f884a683f7d3e2738fabf9646138e8a32c35e43786e67925508e4cc7b1e7a36abdf6a497077704e216f1e730c20ecfcddfbdf2484d8eb0ef9b7478f77063fa90b8afbcd019d1a584df58c537b40b193f246598ae4c53958a947dd3916b14a5a4227f01bf543a8c5d6ab8eaefdfb959c8715b756a9c797fe39229dc56a86364cb367fa37e16e96cf8dca1fdc8b6a46ce88e3d29c75b6cc718ca8c28e9e1ae991b28c286107c1dced150814d6369cc8003b2976018941df7fb8eeb68be57adcf8a0e813d2fcd16dc390ce17dd0a91dd674d766d21b5de7f4678a548d75cc3de7d099b418fbdb66b2a2b12a56b1dd8b3f84a7b45e36db9bb63b3ef9fdadebc21c6a75364173925ffc69d481024e49076dca105795e7a64a3c82011889aacf0114a1bd31414e288cbb63eb47d399d0e025a54f11670c8ad4a793d0e7ebd3b0d8eb30b87cf62b131c61a4c55d2e56e47ae99fc543c57a1877ce44dac4c6f9fd99552701ade43858e0b4020230cb4d42d1990bfb509471a5c1c5557c29c00072c5cbbc056de6d465ea2ba2f4a1a5dd604dbf998e834b9200c59fdf90bec38af9218e47ea5ed5512cf8b0146126a15d49bf915eb893ad1ef83d8faf6c93f944ebce3704f930b6f69a1afe767ac2c9fdf092c804c7372ae1a64bca3a3b5a31f2ad430ba9e61dab3daa3be90a538cf0fba00796de511cddb5a594f14aa6d215bd0be19c0ca5f043403b7dc56c87b092d9436eb79509c3dbe367c2fcbc2b09f9818cf5a55d5ee0e477888166bbfece661b62812ffed3e4167ecc81dba148f89a8f2e7c27424a2ee091ac487e68fbbf9798e8caf46b35de8dde66a7cad6dc98a426ea7b8b930cf2d7d71fe71066dbe51e8a1c7151e97fecbeedef3d6f8e01cd5576dd58097b46153f9c3bcecf30bc82b4cdfb1bbfa826c7c5b217a023e4da02a35d0947b2c4d24d50a292e4c70fe854a420c54490d4850ee8c372756671fe130532f89878a64977ead60bf604b73859ae64ed62536423bb51b30c6fedbc819fdae05cb64b87b153f4252b832d6b866100a7b307d1e705643f96f0724858e6211802b2ce706d5424b99315db90c7d74fac66951251f6cb739ea008f839c7f62318f795337ca4ff05886a2640819873ae00b933081b64da1101d1b17451357921a2f4d4dc86c92a5eb346fd6cd3a63315768b94b90a15162aec91cea706b9221330db154d1fd71acac90be47055c725bce38710f1b4b4144f331cfa9fe15ebf6535747669e4aa1f0d72092ef395f16a4ec9014029b5c9d1b4bed9ec81a7568f8f1c87e0ce0f4ef9cf49e3fe4960b0b7904614772c63147f3c5463fffed182919c4973a8256346116be40b10a38cdea5bad5878760daaeda57476e86ec65e58030bc8ff99ebf017e9bf6383f981edc83b538e2bf4bb573637e6f4717d74a3ac71f5e151259b29c1b7226e3a8ab176baa2f27e3e385cd48c6f072bb6e8e9c92e35d7ff51177f4e3553555d967c04befc1847003a8592738c82eef231ce3d372372a19a01b27dc7916f986ff3f3ea8872d4986bc1ca649a92924c8f582ae2b44028e711e955d2563c33db3b7734aa246de553dab2c5268538f7c2b6dbe9a70657e2a26e52f5d216dfa9aa8e197a227c86a7d3b468880a721b804a0c51af1592043eee7fe3657b40c1832a858cfb4e037d208ee69c4fd697b929383a971b2a0864544505af2267e334db5f3f3f4ed88e2f6f2b3d7b96016ff92a120556e4d1e50440943893b00508c6242bcc41b6d06dc29ba20564b42257b9fa1b5f4f453e94e72501d31e8947e09a38261020400db4b8cf675b1854639a962a57905cbbee14ea0daa9bd281fd635c8f900fcabdcbcfb140f4f24b47731782ca899284fadfc9d0d6eff77045792e139afad34c7672bacfa22d85fcc05652178cc169bcf52ee3cef281d99935abf9c9910caa7994cfe33b9319d9854aa6e2590a86297f23b0cada7251a6ee1b2f3d2cb5a193cae8768d92f556994e416d4bcf5bba3a295d9e2215291237df74e3c493189bc5a27b3fec3e1a1329c6c6c75e0802b40fc74776476dd2d9e3453ec1709a8a2d162a936d9fe7dd4b6f7abdadfa429aed4cbd5896cfb24a2d91f1cee781d0ed73cf7306d6f9545fd3346c2232b8799553357a5a531d6085d04af5f183019dfd3483baf23b0ba5a6b58bba4b7a1eb0a32626bebb5cc0c4dad45c55d135be8b0a4dee787ed48b90a2a3fc120a753b52290c27ad0eb32b668a9540986ca0256c1676debc4d19b1b80bedd81e505154264a199ef1a54e1fff1b3589fbb6b2d87a1e04e67066571b68fe04f030d473f8d135585f8b7be91f0ae1a4fa2f44008c0f727f6aba9c5c60c3a9ff22911e267ffa2a5d1c71ff25f96ad257be29a2ec641e2055d785765cadd0c2fe513c44154e74f4b8cc4b24d9ee2f6cfe245549713f9dada1935247a2ac7ccc13c4a5c00c6ffe7ca33c0cde4c75c4fe2ea041a965e4c7385ebfdbc348da8c4216a02fa829892c827adbcbb87745120667cdc5a4aef28b190a54b422df45b8547c447765838dbf9f05de338ab672706b59b2f0644d6735d9316e64a1a15d3dfad893bb1bbcbe1b574a0b8ef5265e195a929148cc5e97c8bfb032d4528b523b6a6b29209428f38115cd102e3b4e268333e490140964278238e7ea9638ac34559e05300dad0c3f18e9228474cd3a7186102967c33fc14f086b4f1ec3957d87f2609d140dbb9e7ff793101d1cb90d004565c6a32924715b1bcab483e6389e2e824054edef350f328870f16412aca0fee39edcbd02a6a667aaaeabb6654c4762c639a26286a3c1730ab75defcd9451b4377f6acdc3b905684658c0844d904c47d313d85eb54963fd71a9a76dc8e345e479004f00e446b886ec41cf7bbb9311463e877aa4e357a0dd0b185a5cf12244296f5f8568e84cf6ac3b6125db6897e4e7c183cafc04f61b3263456f61a7880b446e3cffe986c3bf027c7deba490ec8544d2627e6596ef8f8a5cb577796e7c36ffc4f4346263b5d86ae1d7b8d04709367349d590047a8bfb34fbf6481adce60eddfdd1e148ab83874d70b5303fa0ce60c0ba7a047a477dc4c513d2218b0bb2bdf9b60be9a39e928976464e333ce0cb19aa21fda1c6851c6db9d5bbc6552e080f8e448637af711fed92e72c8d8530187de94603377dc387041a9eb42ac70b3923b9828de33bb337d55409cb419bf4089cb2bec79ffc3afc6dcc3cb82bc903d956d28e307fc0470736574056302000318eb22887126df9062243038440ef3fca2aa024fff8739db4930b314822b00cab172e83c33b7e5b959b0c3f27c714e447120833ef69bd634d1e011fc3c2585beaa882a29c2dabddfd31a48c0255d1ab57c6796aa4625a546a02cef51a9ee2e8007fc047073657407210302e71fc2fff37aeb6d2e2a7b7f2308d4ab7d4bf0a4cf9be7c06e89a66442b48300010308f40100000000000007fc04707365740220230f4f5d4b7c6fa845806ee4f67713459e1b69e8e60fcee2e4940c7a0d5de1b20104000007fc047073657401210970cb1dff96101101e24bed1a66fb0794d2fcb26aba11e7f2393edc1534df8a9607fc047073657403210b9991881df2ec384ff5616f6c03d45cf033ee64536297c3557f9fffec716c1fbe0104220020cd4ed5f0db8c450e8b0be595b6410c1759c19f1f6926279095c83dade9862b6d07fc047073657404fd4e10603300000000000000018b6d2d00790f618171a9e8eb6051fc14dc27c502a54f5ccecacb4bcb350581a8f4b1a887a1e58865a21f51ef5098400c115cca84f489637718d8c3ca4350ad677374d40d2b64fe949ca34bd4ba845a87c7693421b70aa8d852e021aee329762883b9820bc0a47ea2fc6a8411ef773703632849094e51c73997c67f3e922d2801b6abc445375cd963a62c2bb28d733bf9274fe503081b51a56023a94200743e7d38865c190331449d19bf3d4eb7bf0b2a9b90696484aab906b9470e10946744838fc428f88461864d6601e93f10909e049a315fcc0ea7f4d71507fe5ed19b9ac2f55b0d3902b153ee27da9c55ab66debfb5ca440dfbb1a600cd8875049c4c13bbf242d26b10035002c7859f9c3ea631d955914adfa0817e4801e85b3f250cd9e7523db62c4ecb17a49028a02a1b61eb96a410643f1fec0ac664d96f99a1db4ac335c2bfec2946707c3c779a56373db197039af9a903e833af6f51de5cf8fc667dbf5416845d415dc98641e0984ebdfab88bbcdf305f605d36f7a472a516206d7ec722251e269800a00e8adb8f2ce161395c1c6ad4b406e1fda77bc7f0af07ea075011cee6cc5e7fd1b6e96e321171ca7d28a35595ddf0b0c831d28a88d30c7391c5832d90f906539aa49185fc6c0864e2d10b21160991fc19a1d084006d03fe3fb6f571f1ffd9f06ffbc0c076689373f9c2f8655758f7f44618345a6d5f8edae46e73a09c38157d5c39dd51a47756ea761e6320d6a91a1bb22d8dd35e4e7806b0242bcc4cae8720a953c6f933c0ee3216513cce6742a2cb4bf44553d8eaf175471dbc0f71c7c245fe99ab4240ccac637a16c82f0c60586f00d83ff852af48a239289d8b70a2638b0aff02572d6d2d68e22b87ba93f3db51bb27825265607ba4b6e9a194c7351f220b9e715a23237c40024fb7cfedaf7c8e0a1c4c6aebef8841fcf2609a3dd7f44dfd8895077df41f10790372eac8adff5ea7eeb28e371b4700d5044b41fd358dc4ba29158213e0f93711026fac8abfbe7cd80a939477ce545bc91cd1d32e8f2268563b0fe3e80855777d51cdf4835050a557d3c7b7f6905ba744ae5450d22837d2c2fa0c0755934654a78601a1fe236f11b6d72f368880ed938ff4a2e8d82c118493a1bb9a9ee95cf329f2d175d467aacc2c6cd73ed59ce64d508604db77942f9b7f3b0f86d913d3e1b489d2190a6da1ed997ab1eee356c885270e4e0192acc9c2b8702107c96aed654318bbb7724b913808dd2cfbbf6ace8db9c4cbf26f2c90a76eb967e365c58855b83550819cb5b28ea5e6ec1ea153ad3ee5e6292a174f7cab1b39e852194a6926bdc4d42326e17998cc057f614e91f6acab5a5bbedd93d9a13dc61977aa2accaf35370a3f1d3819c43c9430d0e767e92de96bb225007a7b6576ed7c4f05c984ce2e437d3b7f7f50c270caf90f8e5dbecb992be2972ef8d79c7674e025ee06b1302bcbd57fe5be9d9b4e38f17d9dca898ef3d71918550fd77a15c7aa2b66ee1a2f38b81040f3d6ec6693f54cc3fe39515275849e9e24b0af3e81705dea95e8f1bb1b4665cfdeb0630a5542a2857f2b58c36761d743299d77872d6894302123f4347702572f04d9876191d771e87655c071fbd29338eef0f9acb0a8ca3f0327ead8e875bc2e7ba38f249e6eda1fb74162e972ff523d20c6638b93297d406e9b2264187c06d0a78203d771f2525227d029b27b23192f747492b9774b12b039729ef75d11ce8d701e56fbb202f3e4bd68686f096f13680456529e5f132915595e0e0b4061b3014219f1fbef4d7403dbfcac01c701b7727c2463cb838d427e07706400be4fdd9140a800e47e7ac15a7a8a897187a38a0080726349d8b7566252076b1ae1366496b50e9a6d236837ffa0c4c3e61bb409a7d9faf8662109ef7213007a76a6d94cb79ad07183a33a4cdedd78896278a3b5531ec0efda9d77076d85a63536b426a6b58c3d0e8a46faf0fdf678e4964272e8410b346cc753edb94a61a2f309f8e753ff332f5b15215e0a20ef32e6a6faa044a431764e008e66b4af820bb6afe4d8dc1679219fe7614482517fdc523d4d7ce2bad9d59f7b9aed89b813e5b36b58a7c668e53181c0e1da45e4ba3851b46de8e056d63e440c471fbe23fbffc31ece7cd20658784f2d2fca3f730a1f8a90ea6995ccb490fca475b1441e38468433d1423c1d83a20b04f1216aff13c8e035c2ed389695c2bb0bedadc38c8a6222d687f0235bda3566c0865774bb6098acd674ff9091db1a6c4f0c2955c1759730b361f310d956f892089f500eae0084022e610ca4e758ce2c680d213bd1b5e00a6c991976e93189159bb98a1e4eff14f681d47694060126c0852ad52489c15d7302d82c66aa830208a9fd13da87a2aac3e44dddae632f2e4d56dc768ee6b3622c61e59aee27fee5aa0bfa9c56402ae3525f00634b11381d0b9637ac699e4c4b225c32bef9dc563e87cfc33bf07450c2cdd015bbd94df63697cdd9b6cf4169cfe1f626c126dbb588c57542662d02eeed561946ce94b46571f72ca3cf7fe52a8a6ea24fa216f01655dadbeb0f74e383e522da69db64b368cb155c2ba4c4fc8aea8745b1081223317003f0cd7ae620fc7d9a6c9c4f39a237d5d9d7f3e756c77daeccbd5d06ed28ac2f089db5449340872bc444aa4aecf6552621b84e4fabfd6baf0e1b61cab00e5c2050bfa38899e9840e2dac55c7d5e7105f65dc3afe3c35dd3e8ebb1a013d65fb0b9d76665f3c4eff5b766fbb0c03cc10c411987ef516405296437a91a67d7398d788e30f55bc1e6236b317784504c53800cc07f4eaf78bac03a025a7943573edcc67db3d5d5281f85ee993238fee3580cb846efae33b45ee2ee1ad640b1d068302504521269a31a166435e8fd964d2e15048f299a95ec1cbeb0c8d5d119e24670112d61d56ea120d7bc30fcd924fc7b812404ac45798af3fb590570a4d7a3f41639b879d1bdf2c72c979105460892fb41570cffee716679eb7b4124be188e28ca4c68d206c1cc9d49cd7489d63372853dbe83f874579238ecdd28c0dc265871d6dccf782b571f1004702121e8b15c9d8af9e6812dbbe742812c7e7cd1dafbdbe3d189f618936e270855700be8f6a7b528f271a936a2cae204b44d909ae3f6a8bcbfcda44b430397b1c96187e5a8362afe92bb9afb0a0a482cb6c8cac39a0fb1fe0034f8a965a3be425b4b34f67ff38a8ab30f8219a8933539c1d06d9b2997b6de743c568caea8b269642b8503b546c9e136d0e47775c8fef45d4489e6b4747c6accd6fad3d34fdd6cbafe07264e7ae1e025306c97d77a130093cc8d5ab8e4abe095787183a9084c569168011766b47dade4e3e1353a78f9f3464d8237b7de02da10c7a7b8951bafbaa898003ad9de997c89d8507393c6fb782b8f41aa99d5c92d5ed93e02a2e7550d42f178739898406badb6da850e305c10063b1a687a2b321a1f867ddfc7949d9764493af4f9681137101f87ec3c3733c0ee23a758a69dd5dbfccd20e0e7cc8543c213688ef9cc85bf9c539d3b6758e24befb3c1b617b7d59a17e915bb985df8229429430dd3057a8225d22afc2775e352a2d7c2f2f46786d4e6e984fb35ac6d7e1b57da82a6d1470895e56521c88c166f8124a4f0c5ada7d5e43174e319c21b9416735858ab50958def63c9a38e853d28a0f47b8e601beb0cdfb30d87070003f957ae347d5b03e80890311ded8018de0227c430f29ff20f0d0d1331dd5f22cff547847c0a26c1fdc272cd234b668823635f68e0797bf68fb1e531a423b1fae9b056fb8c0589908cd2774a7bea8da465248a438a22919d35e0ed8c5020f06824aa856c1a75e0d50d8e9c2dca471d249a97e8e8055d0927432577ef07e6658aa6ab3e9f5f4f50848b12dcdcd9594dae732864f9c6253cccf39922b5f1f8e16458a0c11db397017821de73a331400a76c2a5a29c7661405e9f244a92862a8ca13bc86a78a36744e52019c067573574f75e01b21c36e19a714e9cc0860e9df8e659cefab57002dc2b3d1a2918dc20ff25bc0d87023813abcbbe29defa514bd71fedf314a140508c7e8dd4ace82d56cfd6307fc8299a65c8b3b0719881dc06070d670729902ebfa1dc0b88050e5824cc186454ec2727d0fb2f95eb677f949375a0a31661c7f2bc452426a052b160b0654bffae35766a5317b845582176f1ec52e5bb7d814651781e268cfaefcf6da560810d84343dab8a8b2f2f7976334043498f529d75f9dec893bafdde0ebf003ea7d43f22d8e4eb3afea7be8bd22a9adb9334db2d6b05b8bfe72a96ca2c5ecc925333e4076bf5b7d9ed519ac3eb87c73d0c8121b1034424991561eccb669807a722bcd43141915c9db90f7a8a8e732054970645da1845b988f21cd5d2a89abd8e14c0e6532a3db89e43571b795d6f475b11c16cd7253a4538f4e73d0e3791e0c8f3e51ce3d9645062f249549d9165185fe6920659fe72ae01f69c6d5cef5a01cbbce0fcfd671e1a0aac35d541210a723d2fde91f37c130657d8825662bc46ca7780e07422ce2e7e5cbc1b15ad29b8473ffb832f45c480e960d620267561b3e3112c54359459c3f0235eb6eb2720dd5cf65f88267e099ae87ec7e35b3a915f18a4ab67583ccb4d907637812d797dfa51acc7b5cb13ab58934217a562b00a4a3d030bd9d3565a47c95396034bd65d39d39a6e7795f13e5031d148db16eddba996e1e70730eee02c47bd8b5c42812a12a2db5490fc3ad50d7d03c72c0e933ed8b43f8e34124e272cb39e06e628f18acfe4488dcced67a2c47008801e8d2db5dc7f7556d38020d53512993f3efeb4b07fd1e7b631deeeda74983011ca401ec7b86eb2a7a4d341f97337d37ada0dbbe124fe481ecac3e9b8e8f3b8b90ccf81ec028f2ee4e62934abcfcc2647966f6eea6563a0fc8fc75348f5fb3d2390db24d49858bbca822217fa81d240cacb7b2f6c2e4bad8a7a112b83a5d35ad68ec1cd599afee41fd4e860097f33afbc2cd790b2933f1194549c5aa3fe5c651a456c8ba7c8fa5ee5492233c21a80bd9216fcfccc03ecb76af3849711a0f69d5a261ce94484c30f4b74ca6cb4d7d5c4dcc0be1f0390c208e1e7e863700c6dce7ea5ab3831c00e586094a6a1f3b32dfbbf99a7581f90001dd558738804d0663a59d77407b6ab1ef3a82c156bc58d5a694a365b300a90ebbcddc49bbe5ba63c88e7a6e0faf5364ea17cabc602ddbf87a4c2f55b068ef296be5bb66befc1e37ad77f8e97c08f02d17dcdeb47959b0f46c2ae2c3d99a948f2a52c5793d53fe57876c38336a74786042abafb63c2154096eaed98598aed76da5a17ae179e79f848b237bdd6db63e5fbe77ee28b2bdcae462905ce1827800407317c2a42fc0dc234b2183db9097c0fae23da91aca6b1b7894537b0dc8524536573a34ef68596021cba863ece0de4a068f806d888aa03ed88ad92f375860f8885c5533c637a7a330c24aa0357f007ac3678e59cb1f6aa7c6979e15fd107a98ab42a635a3c3e70b58a19ec73b4bdc482000c3dfb4af84012ea3957d3d30b80857d9e06a2e677c84e5d9041ad4bf22afbdf0351f6d5c7a7a2ada3dd5ab4e48e37d51e5fad56cf9963715438c5f04b9772773893a59e2e46c6b7e19e9001650b66b469f4b1c4d188b286d5ce8b21269179e772147c7cb09eaee9b9de684ffc33068e5d346e79b710d82fd1278aee64ddd4ed37a944e6c745217c6a626444aa95b565c1f68a12cd2b86a61927896884bd5a76a9df4f6fe548bc16444272ec1e856334d64e0f32ba90daa77085b0683e3e010abf571dc564fc703a12998c72b6712386cfa4ccc802c850a3604bb0b2d5cd2eb6e788d475ff198f94a220c925a32ab6d69b037f1b9f0f4ce1d1b89cc0d07fc047073657405630200033fb971149dc9881cf31b7bd90de445f0ada69611016c5fde4af5bffe2b40a1a27d651a1d2127b0a95539b18fbb835f5145c1c4c7492866c6bd08ba260abb300720d2d42b729b72c6166f9ae0e4ac09a0f6851ca65444bed00b72b7f12befbbd007fc047073657407210252a4b012198c2131d70498b5939c401c01eb1178dfd58123b55766b03f008f7b00").unwrap()).unwrap();
        let secp = Secp256k1::verification_only();

        let dummy_hash = elements::BlockHash::default();
        finalize(&mut psbt, &secp, dummy_hash).unwrap();
        let expected = "70736574ff01020402000000010401020105010401fb04020000000001017a0bab8c49f1fce77440be124c72ce22bb23b58c6f52baf4cdde1f656056cd6b96440980610bc88e4ab656c2e5ff6fe6c6a39967a1c0d386682240c5ff039148dc335d03b636cc4beba2967c418a9443e161cd0ac77bec5e44c4bf98e72fc28857abca331600142d2186719dc0c245e7b4a30f17834f371ca7377c01086b02473044022040d1802d6e10da4c27f05eff807550e614b3d2fa20c663dbf1ebf162d3952689022001f477c953b7c543bce877e3297fccb00ef5dba21d427e79c8bfb8522713309801210334c307ad8142e7c8a6bf1ad3552b12fbb860885ea7f2d76c1f49f93a7c4bbbe7010e20cbbe4671915035276d8df41a7ef0b6a36dd101de48a4076046fdba3b0bec20ae010f04000000000001017a0b90df52169792d13db9b7d074d091aaa3e83aff261b1cc19d291441b62e7a03190899a91403ca5cd8bded09945bc99c2f980fd27601cada66833a5f4bc108baf63902e8bed2778bf381d17241be029f228664c7d1522ced55379e275b83fe805b370216001403bb7619d51d2af2c5538d3908ead081a7ef2b2b01086b02473044022017c696503f5e1539fe5cb8dd05f793bd3b6e39f193028a7299a80c94c817a02d022007889009088f46cd9d9f4d137815704170410f53d503b68c1e020292a85b93fa012103df8f51c053ba0dfb443cce9793b6dc3339ffb0ce97af4792dade3aae1eb890f6010e20cbbe4671915035276d8df41a7ef0b6a36dd101de48a4076046fdba3b0bec20ae010f04010000000007fc0470736574012108a337e7e0ecf24c121a17193623254c277a306e9fd39cd5aaf8b7d374f4011c6507fc047073657403210b8e11e3b8904ac80caeb16af1c93053f8a11a963269bcefa96823d75b8640ae940104220020c731ad44c00a2928d508ad82b05868cb42733a5b0d0b208f483307ce8c328d9307fc047073657404fd4e1060330000000000000001efdfbc0022a6437ec10c672d76c513868f403f6b9706e09733d6624e3cda831c2c199dd4c5763054a1c219e079e8cf3ce0c00dc2f16516972e1e64d576adfd9f5d778675c8a3172450a4cc82d6e6c59f2b16dffddc902d0aaa647b750d6224cafca7239a4fa81219cf2ee89741ffc5b7dd7e47d332ca931cffb1d1d432935a6013207629118c965b7a5102e62c43ca9d06bca191307a476738548536809ff6b01c6b5b25d76ff2f67d99e20fdf7d2eff6fc248186d21d054196023c5e4f572ccf0f3aad8728c46f2ff6756ea39de46028610a3d26cd42978b09e0e29e0a8aa46e4fd39d28d028592560264cf1a794c27f6c95d382f486dfe900a81d9d92935c7e0e6306549b3e49b1f60182512ccb994338c3541a2956139b2ccb3dd156853105abf5fb394cb2c45915dfd4106c7472dc5d360ab5bca408203a3fef58b4dd33b0c11c367dde2f19c8af7682be067244bf49a2b8cd4685f5481cc31ba27fe2f3d7b7a353be9b41e4eee2342fd70b8408c91951c71c75dde8fbc03e3f28e6d3d3b41e0e963d3ba0c25b2eb50560c21221950b0699d2615f0128e6cb7fa1b04ac1a046e569a7e87df98c14360b8ffc43db5e17548c7ea5056f84ffd14f4cdfc68a4f10e9b391cfa63eef2c2d623e7cdcdfae2fc4d63496d81462174ff360809b7e3b4305979d9cb8e9ad5b0f012494d31ce51ee6489555b09dddb16641ed9e2534fc34db99d2a4fa736eeabacf2f8cdca97f9e84c964277c6f30f1af7fe2b51b39b487d56ebaf593a3f98e811cb09849c5b445d5b7c9ba37807bd0189c8bdb2709fa70c230f9aba41dd3c62384aea6e1ca098ffec26367aa65a09459fca074d1da0365cf7fc2d8310ae099b838ca78e62cee10f95ec549faac1ff0f8236fb8cf2c0f6654e471d3950ef45e0159c44f9e343d05b3af59b939cf76090d040376407c41661eeda7d2cb61cad0088a286948787dae0cc5abdcb97f7f42026c65a13e1df1357c25d376955942adc858e73876e1d8812969055d55decac9a689dcd11dffe5cf6e06088b93a11e153ffed104266bba472cebffb2b0cfc8ef132309bd7836071d3b6ed459a5950c64cccf230015c98f9210f2d57b7f3a07c382f3df09f055c88e1f312db0d60d471afdc0b780d319a6229babd8f45edecff8d1073fa850f755219a3ea14e7234cbc7590c60eba0ba0cc1afde6ce91c8e8835b1ca809926b3e7d8d7a0941425e5f08e884f12693eeea1b3651f53da90972aaa37d426f37db3edae4285db114cbad5964c269e03b15358ad2a7242e0af538a594fc779ec3c43c3d94fab2028310c6d0acf3efdf0acf028ee757c5c02bb5b8b691aa5eed1a62acbabd0d61faa478cdcd54c6db2cec6144d8d1185115097a7da79c16ad3118d12e36dbcb7a70b0ddb27bddfcb1c6e5426b7e411f607d22c3ac2b8d3e41f55faf5e2105bf3b943846cc4c33edc64f902c1eeda09c8110d4f3ed0a5e511156a3e368f02161b92126abf649341ddb8ed03d1d41b91fc34548c6d94dfb47c088ef27a3cbfe1c9cb05f2ab2f18b8746394c8080c4cd92e818e46f861614ab870cb7ae3446e376793f3a6568a2ccfc2ab0ed0365567671436fee6cf427b6410a046d80b9d88f094924ad370da363e8eb70355b711687e92d88a08ed811ff241c7a6dbbad9dcfc18e6a42493483b938e36c1edd2a1c6e078a17c5d145c9c058b4dd69afc44c345f1c88afb95c1deb5c4994161ba25783165d43b9e50a2d8333a8037cec2ae809a3dbe026d6ba40d60badd05bce73b0f9f36966c30b9c0cb5776544c1182024a96e746a3b01f9db10b45aaffd3b055b02b40bccd41e57c10719bedb0fba99a0f6b0868b186fca0397ab8c219f33190f81e4cce2fbcbc0975c394919c98fdfd7e25a33e5f31fefd06c8dc409cbd3e743f0f48dc90abe45b2e68948436caa37fe9932a77b7e0fe0819d8283964b0eee2249d9190f3eb0bb8178e10a287be1059f35cc1a153dda14def65f3c49cdc5186da86bd3e965446f914e3c9b4cbfcfd2c379f306c5ef8844c4fd398b3c6f96601e90d2dc8810875663939f63abe3ee2e1c8a9c2c2010a01d0dcaebb556a7c98421f8e6465cb0434c07dcea9db1a142f9684e50b06c545785f0dee4def1257e4bb22d87a2b37ca9eb53081eb8f1ea0439c4575abac435868a36552df569ccc63477594ccf7eadfed6adbb8e81800a2e2fdd7effdd1e2f09cf76c9e780f6f8eb8408a3fcc06cb8bcd28db7a37edb0232a6f0e509c684318f179d0c91a97718ce3956c266790361ea3a1bf70cdb8a2f2a59b06dee18075745c7302db9b13a452c188c5624964af2d5d4bbb1138dec59df5dfb077a0f62ac4db3de81f54365f2a4a6dee63a6092b4660d3f5dca3cc8de3bb5350f5dcebabd515c72c9114bc58d96e2e863106f0982c2632bbacf2fe5cf6a8df880c550f7008fd09227baff82d4eb031802fbe7d50f6174860c70fcd9f0356e34c0d45df66492dc309b260b7158adf678e2da66348ca84de3e721c6196e0c717f59cb802c6866defdd9032a4b7da82b816d9681e5eb9115fc2a572fbbe105f479ab339bfa5961aa1920346c9ae4185a74aa828da78a71e55876c657249e83f5812cfb055400da1db8bbb5ed3ce2ca4655b0c39b698ed7d235fb0ed4f29a7e8925cb873176efcd1c6981dd23865468c6e01ddf61fa3e40d6fed18d8e3dbd97a08c68bfb092e441e512d44089cf563509785dd58203949a1ca9b66a700db14060a760aa404e5e9f31eaac015f1527f6d760d8714c88040b87fc8a4d183230cfae35326947e28a7a37eefe1d77070f5232a0d67e278a45d649709a7398cbd43094c5001263671517f83e62e79fb75e6f9bc592fb3bbececa3f597dee71dda0fc909079ea49d81554d2fd79d1cf3cf25d1186efb83cf972b7426600d7d6eb6c48a5f0e26af640c733f3f771e0926e6b38b6f39d7882b0538dcf281d92a6bd361bb32e16f3988d6790fa0a45f549e983f4eb68ce5ff11647b37f8e4c444aae8bc0f7c49ce7215545a29215b55f37dc42aa6add6fd1fb45d9ae580434097e7a8686e23cdbdbf6f8b6b1e5579a7908bafd8878b004c7c94e045fdf2b94f8c1a75ccee7bfabd9bb6d0ea8a60dca61053636160c19f8f3fff3d0330fc95d20a1393629f33f281e5da80a5ff66aaa5eefcf495f8bf7e24744778841d7c633f01af2305a122ee093837998e87f060105ffbc083c0d71f68c2c63820d7a547d9af5618544efb9736af56736e73cb696f191c68970ea1deb587231c889672b3b5399b9b5e915e3c567474c3905ec5b6468da826f1a6438ec335da847db540a091ab311c6846f96a2f17befa2f29ea491a41d7630e42583ad1212e6c606dc258a49f756e2480f90775c04c5c533300e37f8bc7afe7b155fb95877252ce4a53f78491ebf9d8a4aa41da1848633816542901d56e66f126316c80efdaf4b457f9ce771edb012a0b3c27c717f5cb3cc99ffcc959a02289e30d5b1ff936320579c469bd55cba6e79a0c5f1bda59981b71840a8c1ca56863e91eb21fbaf84525d5f04e0f282d03bb56d6dc2352f163d8357b86bc6e4e621bb693db3565eb9ef5629af537874c1cb3459582463362dab3c6fed7e574ce9bffcc685b8eea61599292cc69860c4f9584818182f94d719dcc463e9a6f854405ca2deb3de29ffa1826f795b7e7ac2555c0ee576c75494cb832c59de8d9620927167bc136549b731ef79a39fbf8789831cc003a772fa00d4d699d089d47037e12e1c6eb8c20c5535225a33a1a787ba866ad481e9a4d689c83d75f1986405c82154e312ce8b3494ac5721b96193c025bb75b2cc974f9171297da058d2ed4f00d94e60737af29da660fc51fb9bb4d241e78c9d1815d7e3ea90aa541c4c512ab423ece93f9ff2f479f464b953b4171217b758b280c5d8acda32cced7bb0c92cd9b405afb3a8405602da914e1831fec5b6a291f90635afe82b9389a8b41d957f81be125de2f943b7cda9e873fcd74b446bacc00bdfcbe643053f6cc8162c0a98343242b489f59f7ebac016a7fbf620dafc15c8ecfe20b954153dba19eb81087673a1e847238864036e9a300239a00a5a03d8b39aae2bc201c04c477b1f2a37552670c06ea65551c5c88a42476d0d797af494b077737cb48050bd35f4980964b8b9b98bde84615e8fdca407230f5d15e97ae65d63a96f3d88518fde12d6a82881db5c8d4cd79e724312e88b394129de3569c5c99bf842a90f193c91fa55a82116e237c877dec2da6dc652cb33e33df47420c5238fb6ba5fd96cb77f0cf6c8a12be1a95186680d16a064d9b1a7c2461fdf5e0a512a5a3ed2f8dc0eeadb6c95a658aa1c2713fea473de51f65b13a40a2fe64e5227bc9248f59c2bd60dd2fc14918e333faab6e792ce2f0597be47cee70f5a8b788a50c9cd153bf24786aa80f631ad21926e3285f41c5125a15c12cc889112df0b1857020160122c2595ab3359bcab184ecb32f7cf8f38eea23f4f9135104629d8f1e8273c44f8afa129d3a74cf58ce494214629cd53b99a8489ddc5d339e317ce75dd6c5dbd098d811c56ec5f19c00fa00b5465e39f8f2022c71ab3ed0d5a24058c197719551985ab30a851390ab5e11420c521b1398bff0038d904e5879db37d60c623a0a82e191cd0b6bd20a9e956d41d5daef703bdedd6bd0e20fb096423dd39706e939e796aa8bdf071e44791d2e1ed4a81ffd018cb79c5b6bdfd6297cc6cd379845fd7ddfdb0b83d7b26c21e3edb58185e71472a79cb65322579bd5e0e7b1fe081dcae5447834d70459f8a96b341a26d8922a2b1412f95f3533e04b5f65be112cca03ca45ee0eca10adc7593c78c041281c880d879125e585e68f5c7fbf8686f245cd736ab5aadc57c032c637b753b49575acf4bbff46883382f408417438d7817097accae3fc54afc6015b84b3b05627d7c83c4627c87727bd24c4b4d96a08c64164ab8d4abe3fff5c3b09e8fd12498e3cc3627e799e4ef72a870cd89598d51ba396655b4de66e48997faa51d05d581c52f52852cffc9f89252f26d314d2fb8fcbce197f3a8f330339c2ec3c710710b74f0915da3bbb638b1f1a0cb0c176adc151da0ab52796d466b23e8a269c5b22b76fe7586cbc217621acc955a43571dc04f69deb50066cc587595cf0ca4e9a00a261ff2791ada8de04bcbbea249d2a7840bd8fd3ef98a248eacb7fea5318b2e207668e13ab4e5578c03315d44b478df5247d8afd0624d2a57adf85fd16d86ae54cca21f6c91d8cafb3b31e3f9c4e903c04f39d67c90560dd10b2d28c6ee937cae01e921c98ddd833a9b9247053110c0f29d2f35f8ea322a738636f17648b627db622a9cc891fc1d066d5fcabc168f1b492479b0578d0bd8de0298d4bb96a4351714a10a39de49d57ad66bd6b458ae0d799a19da54bf620c0e6979a95b61a83cd06e46d7d263d53d66f77557232983268f5fd01d10442af0c840ab09c6cc4ad77add6379eeaf98f7cdbd70fffcb035abae4efecdb7e6f63ed8acebd8449b3a910e5eb06b0ee6d80dd45026c9e6c2f978f813b2800386a4d7ad9d127d76c4286c1b2facccfd16e6a263ba3e2893ae5e42049d421e08a62ee9e9574a1f70f0add7b68344256592513cc15f4bc64c5a029f60d617c245c1c34d06c095b2d0a9647e65dadb33ea79e3e0ea62ce55347d24eaab7cf9fc33fd70c07363771f78a13d92941daf7970c97b43d2fbe3e789a52ae7bed64736e6ce59f95322d20f9d6dc00b5824a0ce9072dd051c66ac20d39bd953f567a831d75fa91fb4d49b200fc893489e60df95c2810f7fc57b7f6b7725ae600e1c2def6a943b8d111ff3e9a5ac80aa981fad8709e98ee1550005bb8f65dedffbfe3793abb407fc0470736574056302000359a33e8f3d0439eb7d60aa79255858269bc1011e4cd0d4aa753bc2793f9638fe70dda4a99191f08700047a8b66d9cf7a53bf70756013c8630419e3a0bf428158dd02ab6e16822f239df0a6f1b67b6e1335509a286b30c4b11a22dcea9f95d51307fc04707365740721027fa518c54bb326d5ce3da5c2eb8a6521ab99df86b511477d0f5ebcd616f063ac0007fc04707365740121081271c10f0caf52a40e015e7d35966dbad39525a6c0691d4beeb3bfb22af5304d07fc047073657403210b85bd6dc21b4919f6ebda7ab86ac8122c793be3fad19e44455945ddec8b59e9f6010422002058037c2d81d3122185c8704d4276e2629122c95b8ea68575c451628d37eea84507fc047073657404fd4e1060330000000000000001cb6f1101e2b960c9a2fe480eb88fc76c63e58b57445c78d88e04f740580a36d6956006ef12ba606aaca89796dad5ff7cb4c4c7f4e65a07fea8a2ce3b58b265d4b3220013a09ecf4e01023aabca5586d61ecd5d7f2bedceb8b18a8e41451c97a192098b196add06a8a6b619e1e731fd9ae2973741aff6358c1ad45cc873a2d497271e3a20873a6f701d4c44ef670c8c7a9793079d9bdfe956bdc02a52d1de8b2de58b0f7d309240999f13985fa8c98e57fe1bb75219ae6330e9495b523e891dba7885a5302817d68a9891ae0c2597d4d7833b91b073c4f9b27be1cf81ca1c2c1014c57a4affe7b402c0e0c1862bd17bc1d43428671a106c26cab61d5e4ffd1c01f6af1c6e97f7a25ae8aaa8d2c91c57881df52bd5f242b127ec7aed5880101caa01783884dfe943ec9764473323f59b27a204f34aa1fe7fd4433fa606608b0f253247d149e3e269ae5445e917390be83d5650c05859e3a817a6c7e561e2b12baf6d4ca4221df0b7f29fa134269139afd9cee5c7d60149dfa23031705c6a8b72d00d659d7a085de8330de2e5c168ee3eba2180a9319f5e8e0806dadaf0fffbc2df839571360b8cd32300504a527cf914da7a1e788261c9cca2872ebec5a17cad33b15a7a7427c200b8746761359194520f0da1d7ae03f26190d07cf92d515e04815f514c66a98997320a028ad24e83182f213d991accf19a8a59003a2ca666ca505c0d8349e2cb22887efb7db9e4a4e3e2d8da0d5f032603e03f48fb967fd018fc99c6eb72acee4178edeb48703903a89e9462a2d1f447234c3373fff8b205848c7a9d6e45ccc31eeeb0105ed3af1188fb847cf6f03a7f0a646fa325b672796168dbbd9d1d19b2f41685b18c3c96f1cfb7ecb1dea132e8815b62647820ac4b12597d8e737a01a970704b03ba5ae68f8d64a1810db10427fbff1d74cfac91561484cfc8d3b23f74ba0f37e7db2f942c58fb1dd30f6a50c57b5eae720c6ed69b0fb81a6e0260c53028c732a544391e319987a24548230378f8f1ddf65a2d654c7b26951d5c6546cc8fda6003228e8913c9e3c5adf7b7b72f4ff5c4aedba6096097f9a4b58ea1e060609e8d1f0fb0e5dd905b29fec72b118d40c5f599a63f9a37041742a7f1af3ef951c31833621842ec212f9fc5cd3e8c08278ea192f8032ade447d2f35ab59810aff371f598b7dd57b3cde2ad854ecad0c786150748ac241ecd67cb868663a6fcbe9d68c3dc221d4fcec9b0ad89c337c1e10b91a38ab1357f260ca3a084da536e56262973e6c6cca838601fb2f335811375aed78295c4b17d3798d39d4cbf6254ce57680a102907e5c08b5c7ec0a1e73bf3d7b8babdc6156c6ca3f09c0423d6716ff4e6ee0338cfd778158202b5ffb60b74558dc6d0be9b5aed6892c4e0ad3e20de5b604b2b010af09ceaba7c0fba5a7fed39d31cb2769909a251ba5b0668330f734728f5c6786a8f1a35df77f3d739eec71d9268fb2a494a14bf7ab91c075023e76856d1745f5813d83878822934d0b4cc0538048c3f96cad7aef2bbc49bab139915dd4998ed3c6701973eb7913530b14c688f0b344ca9cb990de2a9b12fa7ad8b292234a33428b4d16813693964365bd412fb936c1461fdf8dfb0bba31202685f29addf95fc65f841e97042bc5d82f103e41017c6ac91d3d266e12db2dc195ac4f6d4353924270c7144cd96dcd07b9612e2bf1e0f7fc46ef83690648395c575a13c2b2df0fa04f740340e6b116b0866a401de22f68fa3f621d75b9f5f625cd5d5d7e12a5b0ff795749d742eb2648ddf068a451059390da566b3de84f9d528b2663de7dcc562eb014071e8277a054783d322fa67b9e5261b87e9c354ff58fc52bf9df404139311d6bf9650658fc94835a6220ca02a4bfbf46b2af4f30b1ba681c0de7c134d98dd52eb1e937c191cc9557aa73a343b99ae0b8954a3e929174984b574da75e90a9b71af1215317b04e4090770ab596091fc05c82235a324f86280f7fa081360ac758c1980c6a6763453e6b344611e46b05760941f9517ceb298ed7a2d6f96b11f5719ed0dec803c511dadb8d056d4ca06ca0ad090558a4fbf3a886f3ea9c33e1bb4bb5ddef4798cdfb384bea75a3794c42a53af60f12c95fe9b38d7f6a5d914ef100508091fc84756b596b9ba08d1dc42a7e253435b5481d1470ef00a1172cb036b5bdfaccaee02b15d099da17f9753846226325232e71ed9b48f57697bb3d1db75ed214310e6e3608ded6f188e37b21b96eefaa396db0df05a86416fe64aa950eea87e7af4407c828a8822b17be661269c9f9e365cdc79d20503e2d5e575c5387fa961206118dd379834aade7727a1b2477a24f05f6c2ba3156fe7f5b5ba6d7487b1a124f38e3ed3cda92a8edf05f28e3d699f0c12de9cfeb30ec8d4cd253287a6d3f596db0c06006a531e80083f5b41ee26c05d529e0a59ec151b4a9260a7ea8c1a175ca41b59f464adc122f448fc43e90dfa7b88f81caa7a84e3d6d4dbb85e5828b6ae7455dc2c87c8d9c706af2e62763675851b4ca449c9c0f95d953ce53c5327ba8981321a1cbfb76bafac7fa17c99567725d8e0ac288f3ccd3bad666e515156517281c97a3dbfbd5f345f8eb80bb3c4230301a38b7c920d74eb910d380f884a683f7d3e2738fabf9646138e8a32c35e43786e67925508e4cc7b1e7a36abdf6a497077704e216f1e730c20ecfcddfbdf2484d8eb0ef9b7478f77063fa90b8afbcd019d1a584df58c537b40b193f246598ae4c53958a947dd3916b14a5a4227f01bf543a8c5d6ab8eaefdfb959c8715b756a9c797fe39229dc56a86364cb367fa37e16e96cf8dca1fdc8b6a46ce88e3d29c75b6cc718ca8c28e9e1ae991b28c286107c1dced150814d6369cc8003b2976018941df7fb8eeb68be57adcf8a0e813d2fcd16dc390ce17dd0a91dd674d766d21b5de7f4678a548d75cc3de7d099b418fbdb66b2a2b12a56b1dd8b3f84a7b45e36db9bb63b3ef9fdadebc21c6a75364173925ffc69d481024e49076dca105795e7a64a3c82011889aacf0114a1bd31414e288cbb63eb47d399d0e025a54f11670c8ad4a793d0e7ebd3b0d8eb30b87cf62b131c61a4c55d2e56e47ae99fc543c57a1877ce44dac4c6f9fd99552701ade43858e0b4020230cb4d42d1990bfb509471a5c1c5557c29c00072c5cbbc056de6d465ea2ba2f4a1a5dd604dbf998e834b9200c59fdf90bec38af9218e47ea5ed5512cf8b0146126a15d49bf915eb893ad1ef83d8faf6c93f944ebce3704f930b6f69a1afe767ac2c9fdf092c804c7372ae1a64bca3a3b5a31f2ad430ba9e61dab3daa3be90a538cf0fba00796de511cddb5a594f14aa6d215bd0be19c0ca5f043403b7dc56c87b092d9436eb79509c3dbe367c2fcbc2b09f9818cf5a55d5ee0e477888166bbfece661b62812ffed3e4167ecc81dba148f89a8f2e7c27424a2ee091ac487e68fbbf9798e8caf46b35de8dde66a7cad6dc98a426ea7b8b930cf2d7d71fe71066dbe51e8a1c7151e97fecbeedef3d6f8e01cd5576dd58097b46153f9c3bcecf30bc82b4cdfb1bbfa826c7c5b217a023e4da02a35d0947b2c4d24d50a292e4c70fe854a420c54490d4850ee8c372756671fe130532f89878a64977ead60bf604b73859ae64ed62536423bb51b30c6fedbc819fdae05cb64b87b153f4252b832d6b866100a7b307d1e705643f96f0724858e6211802b2ce706d5424b99315db90c7d74fac66951251f6cb739ea008f839c7f62318f795337ca4ff05886a2640819873ae00b933081b64da1101d1b17451357921a2f4d4dc86c92a5eb346fd6cd3a63315768b94b90a15162aec91cea706b9221330db154d1fd71acac90be47055c725bce38710f1b4b4144f331cfa9fe15ebf6535747669e4aa1f0d72092ef395f16a4ec9014029b5c9d1b4bed9ec81a7568f8f1c87e0ce0f4ef9cf49e3fe4960b0b7904614772c63147f3c5463fffed182919c4973a8256346116be40b10a38cdea5bad5878760daaeda57476e86ec65e58030bc8ff99ebf017e9bf6383f981edc83b538e2bf4bb573637e6f4717d74a3ac71f5e151259b29c1b7226e3a8ab176baa2f27e3e385cd48c6f072bb6e8e9c92e35d7ff51177f4e3553555d967c04befc1847003a8592738c82eef231ce3d372372a19a01b27dc7916f986ff3f3ea8872d4986bc1ca649a92924c8f582ae2b44028e711e955d2563c33db3b7734aa246de553dab2c5268538f7c2b6dbe9a70657e2a26e52f5d216dfa9aa8e197a227c86a7d3b468880a721b804a0c51af1592043eee7fe3657b40c1832a858cfb4e037d208ee69c4fd697b929383a971b2a0864544505af2267e334db5f3f3f4ed88e2f6f2b3d7b96016ff92a120556e4d1e50440943893b00508c6242bcc41b6d06dc29ba20564b42257b9fa1b5f4f453e94e72501d31e8947e09a38261020400db4b8cf675b1854639a962a57905cbbee14ea0daa9bd281fd635c8f900fcabdcbcfb140f4f24b47731782ca899284fadfc9d0d6eff77045792e139afad34c7672bacfa22d85fcc05652178cc169bcf52ee3cef281d99935abf9c9910caa7994cfe33b9319d9854aa6e2590a86297f23b0cada7251a6ee1b2f3d2cb5a193cae8768d92f556994e416d4bcf5bba3a295d9e2215291237df74e3c493189bc5a27b3fec3e1a1329c6c6c75e0802b40fc74776476dd2d9e3453ec1709a8a2d162a936d9fe7dd4b6f7abdadfa429aed4cbd5896cfb24a2d91f1cee781d0ed73cf7306d6f9545fd3346c2232b8799553357a5a531d6085d04af5f183019dfd3483baf23b0ba5a6b58bba4b7a1eb0a32626bebb5cc0c4dad45c55d135be8b0a4dee787ed48b90a2a3fc120a753b52290c27ad0eb32b668a9540986ca0256c1676debc4d19b1b80bedd81e505154264a199ef1a54e1fff1b3589fbb6b2d87a1e04e67066571b68fe04f030d473f8d135585f8b7be91f0ae1a4fa2f44008c0f727f6aba9c5c60c3a9ff22911e267ffa2a5d1c71ff25f96ad257be29a2ec641e2055d785765cadd0c2fe513c44154e74f4b8cc4b24d9ee2f6cfe245549713f9dada1935247a2ac7ccc13c4a5c00c6ffe7ca33c0cde4c75c4fe2ea041a965e4c7385ebfdbc348da8c4216a02fa829892c827adbcbb87745120667cdc5a4aef28b190a54b422df45b8547c447765838dbf9f05de338ab672706b59b2f0644d6735d9316e64a1a15d3dfad893bb1bbcbe1b574a0b8ef5265e195a929148cc5e97c8bfb032d4528b523b6a6b29209428f38115cd102e3b4e268333e490140964278238e7ea9638ac34559e05300dad0c3f18e9228474cd3a7186102967c33fc14f086b4f1ec3957d87f2609d140dbb9e7ff793101d1cb90d004565c6a32924715b1bcab483e6389e2e824054edef350f328870f16412aca0fee39edcbd02a6a667aaaeabb6654c4762c639a26286a3c1730ab75defcd9451b4377f6acdc3b905684658c0844d904c47d313d85eb54963fd71a9a76dc8e345e479004f00e446b886ec41cf7bbb9311463e877aa4e357a0dd0b185a5cf12244296f5f8568e84cf6ac3b6125db6897e4e7c183cafc04f61b3263456f61a7880b446e3cffe986c3bf027c7deba490ec8544d2627e6596ef8f8a5cb577796e7c36ffc4f4346263b5d86ae1d7b8d04709367349d590047a8bfb34fbf6481adce60eddfdd1e148ab83874d70b5303fa0ce60c0ba7a047a477dc4c513d2218b0bb2bdf9b60be9a39e928976464e333ce0cb19aa21fda1c6851c6db9d5bbc6552e080f8e448637af711fed92e72c8d8530187de94603377dc387041a9eb42ac70b3923b9828de33bb337d55409cb419bf4089cb2bec79ffc3afc6dcc3cb82bc903d956d28e307fc0470736574056302000318eb22887126df9062243038440ef3fca2aa024fff8739db4930b314822b00cab172e83c33b7e5b959b0c3f27c714e447120833ef69bd634d1e011fc3c2585beaa882a29c2dabddfd31a48c0255d1ab57c6796aa4625a546a02cef51a9ee2e8007fc047073657407210302e71fc2fff37aeb6d2e2a7b7f2308d4ab7d4bf0a4cf9be7c06e89a66442b48300010308f40100000000000007fc04707365740220230f4f5d4b7c6fa845806ee4f67713459e1b69e8e60fcee2e4940c7a0d5de1b20104000007fc047073657401210970cb1dff96101101e24bed1a66fb0794d2fcb26aba11e7f2393edc1534df8a9607fc047073657403210b9991881df2ec384ff5616f6c03d45cf033ee64536297c3557f9fffec716c1fbe0104220020cd4ed5f0db8c450e8b0be595b6410c1759c19f1f6926279095c83dade9862b6d07fc047073657404fd4e10603300000000000000018b6d2d00790f618171a9e8eb6051fc14dc27c502a54f5ccecacb4bcb350581a8f4b1a887a1e58865a21f51ef5098400c115cca84f489637718d8c3ca4350ad677374d40d2b64fe949ca34bd4ba845a87c7693421b70aa8d852e021aee329762883b9820bc0a47ea2fc6a8411ef773703632849094e51c73997c67f3e922d2801b6abc445375cd963a62c2bb28d733bf9274fe503081b51a56023a94200743e7d38865c190331449d19bf3d4eb7bf0b2a9b90696484aab906b9470e10946744838fc428f88461864d6601e93f10909e049a315fcc0ea7f4d71507fe5ed19b9ac2f55b0d3902b153ee27da9c55ab66debfb5ca440dfbb1a600cd8875049c4c13bbf242d26b10035002c7859f9c3ea631d955914adfa0817e4801e85b3f250cd9e7523db62c4ecb17a49028a02a1b61eb96a410643f1fec0ac664d96f99a1db4ac335c2bfec2946707c3c779a56373db197039af9a903e833af6f51de5cf8fc667dbf5416845d415dc98641e0984ebdfab88bbcdf305f605d36f7a472a516206d7ec722251e269800a00e8adb8f2ce161395c1c6ad4b406e1fda77bc7f0af07ea075011cee6cc5e7fd1b6e96e321171ca7d28a35595ddf0b0c831d28a88d30c7391c5832d90f906539aa49185fc6c0864e2d10b21160991fc19a1d084006d03fe3fb6f571f1ffd9f06ffbc0c076689373f9c2f8655758f7f44618345a6d5f8edae46e73a09c38157d5c39dd51a47756ea761e6320d6a91a1bb22d8dd35e4e7806b0242bcc4cae8720a953c6f933c0ee3216513cce6742a2cb4bf44553d8eaf175471dbc0f71c7c245fe99ab4240ccac637a16c82f0c60586f00d83ff852af48a239289d8b70a2638b0aff02572d6d2d68e22b87ba93f3db51bb27825265607ba4b6e9a194c7351f220b9e715a23237c40024fb7cfedaf7c8e0a1c4c6aebef8841fcf2609a3dd7f44dfd8895077df41f10790372eac8adff5ea7eeb28e371b4700d5044b41fd358dc4ba29158213e0f93711026fac8abfbe7cd80a939477ce545bc91cd1d32e8f2268563b0fe3e80855777d51cdf4835050a557d3c7b7f6905ba744ae5450d22837d2c2fa0c0755934654a78601a1fe236f11b6d72f368880ed938ff4a2e8d82c118493a1bb9a9ee95cf329f2d175d467aacc2c6cd73ed59ce64d508604db77942f9b7f3b0f86d913d3e1b489d2190a6da1ed997ab1eee356c885270e4e0192acc9c2b8702107c96aed654318bbb7724b913808dd2cfbbf6ace8db9c4cbf26f2c90a76eb967e365c58855b83550819cb5b28ea5e6ec1ea153ad3ee5e6292a174f7cab1b39e852194a6926bdc4d42326e17998cc057f614e91f6acab5a5bbedd93d9a13dc61977aa2accaf35370a3f1d3819c43c9430d0e767e92de96bb225007a7b6576ed7c4f05c984ce2e437d3b7f7f50c270caf90f8e5dbecb992be2972ef8d79c7674e025ee06b1302bcbd57fe5be9d9b4e38f17d9dca898ef3d71918550fd77a15c7aa2b66ee1a2f38b81040f3d6ec6693f54cc3fe39515275849e9e24b0af3e81705dea95e8f1bb1b4665cfdeb0630a5542a2857f2b58c36761d743299d77872d6894302123f4347702572f04d9876191d771e87655c071fbd29338eef0f9acb0a8ca3f0327ead8e875bc2e7ba38f249e6eda1fb74162e972ff523d20c6638b93297d406e9b2264187c06d0a78203d771f2525227d029b27b23192f747492b9774b12b039729ef75d11ce8d701e56fbb202f3e4bd68686f096f13680456529e5f132915595e0e0b4061b3014219f1fbef4d7403dbfcac01c701b7727c2463cb838d427e07706400be4fdd9140a800e47e7ac15a7a8a897187a38a0080726349d8b7566252076b1ae1366496b50e9a6d236837ffa0c4c3e61bb409a7d9faf8662109ef7213007a76a6d94cb79ad07183a33a4cdedd78896278a3b5531ec0efda9d77076d85a63536b426a6b58c3d0e8a46faf0fdf678e4964272e8410b346cc753edb94a61a2f309f8e753ff332f5b15215e0a20ef32e6a6faa044a431764e008e66b4af820bb6afe4d8dc1679219fe7614482517fdc523d4d7ce2bad9d59f7b9aed89b813e5b36b58a7c668e53181c0e1da45e4ba3851b46de8e056d63e440c471fbe23fbffc31ece7cd20658784f2d2fca3f730a1f8a90ea6995ccb490fca475b1441e38468433d1423c1d83a20b04f1216aff13c8e035c2ed389695c2bb0bedadc38c8a6222d687f0235bda3566c0865774bb6098acd674ff9091db1a6c4f0c2955c1759730b361f310d956f892089f500eae0084022e610ca4e758ce2c680d213bd1b5e00a6c991976e93189159bb98a1e4eff14f681d47694060126c0852ad52489c15d7302d82c66aa830208a9fd13da87a2aac3e44dddae632f2e4d56dc768ee6b3622c61e59aee27fee5aa0bfa9c56402ae3525f00634b11381d0b9637ac699e4c4b225c32bef9dc563e87cfc33bf07450c2cdd015bbd94df63697cdd9b6cf4169cfe1f626c126dbb588c57542662d02eeed561946ce94b46571f72ca3cf7fe52a8a6ea24fa216f01655dadbeb0f74e383e522da69db64b368cb155c2ba4c4fc8aea8745b1081223317003f0cd7ae620fc7d9a6c9c4f39a237d5d9d7f3e756c77daeccbd5d06ed28ac2f089db5449340872bc444aa4aecf6552621b84e4fabfd6baf0e1b61cab00e5c2050bfa38899e9840e2dac55c7d5e7105f65dc3afe3c35dd3e8ebb1a013d65fb0b9d76665f3c4eff5b766fbb0c03cc10c411987ef516405296437a91a67d7398d788e30f55bc1e6236b317784504c53800cc07f4eaf78bac03a025a7943573edcc67db3d5d5281f85ee993238fee3580cb846efae33b45ee2ee1ad640b1d068302504521269a31a166435e8fd964d2e15048f299a95ec1cbeb0c8d5d119e24670112d61d56ea120d7bc30fcd924fc7b812404ac45798af3fb590570a4d7a3f41639b879d1bdf2c72c979105460892fb41570cffee716679eb7b4124be188e28ca4c68d206c1cc9d49cd7489d63372853dbe83f874579238ecdd28c0dc265871d6dccf782b571f1004702121e8b15c9d8af9e6812dbbe742812c7e7cd1dafbdbe3d189f618936e270855700be8f6a7b528f271a936a2cae204b44d909ae3f6a8bcbfcda44b430397b1c96187e5a8362afe92bb9afb0a0a482cb6c8cac39a0fb1fe0034f8a965a3be425b4b34f67ff38a8ab30f8219a8933539c1d06d9b2997b6de743c568caea8b269642b8503b546c9e136d0e47775c8fef45d4489e6b4747c6accd6fad3d34fdd6cbafe07264e7ae1e025306c97d77a130093cc8d5ab8e4abe095787183a9084c569168011766b47dade4e3e1353a78f9f3464d8237b7de02da10c7a7b8951bafbaa898003ad9de997c89d8507393c6fb782b8f41aa99d5c92d5ed93e02a2e7550d42f178739898406badb6da850e305c10063b1a687a2b321a1f867ddfc7949d9764493af4f9681137101f87ec3c3733c0ee23a758a69dd5dbfccd20e0e7cc8543c213688ef9cc85bf9c539d3b6758e24befb3c1b617b7d59a17e915bb985df8229429430dd3057a8225d22afc2775e352a2d7c2f2f46786d4e6e984fb35ac6d7e1b57da82a6d1470895e56521c88c166f8124a4f0c5ada7d5e43174e319c21b9416735858ab50958def63c9a38e853d28a0f47b8e601beb0cdfb30d87070003f957ae347d5b03e80890311ded8018de0227c430f29ff20f0d0d1331dd5f22cff547847c0a26c1fdc272cd234b668823635f68e0797bf68fb1e531a423b1fae9b056fb8c0589908cd2774a7bea8da465248a438a22919d35e0ed8c5020f06824aa856c1a75e0d50d8e9c2dca471d249a97e8e8055d0927432577ef07e6658aa6ab3e9f5f4f50848b12dcdcd9594dae732864f9c6253cccf39922b5f1f8e16458a0c11db397017821de73a331400a76c2a5a29c7661405e9f244a92862a8ca13bc86a78a36744e52019c067573574f75e01b21c36e19a714e9cc0860e9df8e659cefab57002dc2b3d1a2918dc20ff25bc0d87023813abcbbe29defa514bd71fedf314a140508c7e8dd4ace82d56cfd6307fc8299a65c8b3b0719881dc06070d670729902ebfa1dc0b88050e5824cc186454ec2727d0fb2f95eb677f949375a0a31661c7f2bc452426a052b160b0654bffae35766a5317b845582176f1ec52e5bb7d814651781e268cfaefcf6da560810d84343dab8a8b2f2f7976334043498f529d75f9dec893bafdde0ebf003ea7d43f22d8e4eb3afea7be8bd22a9adb9334db2d6b05b8bfe72a96ca2c5ecc925333e4076bf5b7d9ed519ac3eb87c73d0c8121b1034424991561eccb669807a722bcd43141915c9db90f7a8a8e732054970645da1845b988f21cd5d2a89abd8e14c0e6532a3db89e43571b795d6f475b11c16cd7253a4538f4e73d0e3791e0c8f3e51ce3d9645062f249549d9165185fe6920659fe72ae01f69c6d5cef5a01cbbce0fcfd671e1a0aac35d541210a723d2fde91f37c130657d8825662bc46ca7780e07422ce2e7e5cbc1b15ad29b8473ffb832f45c480e960d620267561b3e3112c54359459c3f0235eb6eb2720dd5cf65f88267e099ae87ec7e35b3a915f18a4ab67583ccb4d907637812d797dfa51acc7b5cb13ab58934217a562b00a4a3d030bd9d3565a47c95396034bd65d39d39a6e7795f13e5031d148db16eddba996e1e70730eee02c47bd8b5c42812a12a2db5490fc3ad50d7d03c72c0e933ed8b43f8e34124e272cb39e06e628f18acfe4488dcced67a2c47008801e8d2db5dc7f7556d38020d53512993f3efeb4b07fd1e7b631deeeda74983011ca401ec7b86eb2a7a4d341f97337d37ada0dbbe124fe481ecac3e9b8e8f3b8b90ccf81ec028f2ee4e62934abcfcc2647966f6eea6563a0fc8fc75348f5fb3d2390db24d49858bbca822217fa81d240cacb7b2f6c2e4bad8a7a112b83a5d35ad68ec1cd599afee41fd4e860097f33afbc2cd790b2933f1194549c5aa3fe5c651a456c8ba7c8fa5ee5492233c21a80bd9216fcfccc03ecb76af3849711a0f69d5a261ce94484c30f4b74ca6cb4d7d5c4dcc0be1f0390c208e1e7e863700c6dce7ea5ab3831c00e586094a6a1f3b32dfbbf99a7581f90001dd558738804d0663a59d77407b6ab1ef3a82c156bc58d5a694a365b300a90ebbcddc49bbe5ba63c88e7a6e0faf5364ea17cabc602ddbf87a4c2f55b068ef296be5bb66befc1e37ad77f8e97c08f02d17dcdeb47959b0f46c2ae2c3d99a948f2a52c5793d53fe57876c38336a74786042abafb63c2154096eaed98598aed76da5a17ae179e79f848b237bdd6db63e5fbe77ee28b2bdcae462905ce1827800407317c2a42fc0dc234b2183db9097c0fae23da91aca6b1b7894537b0dc8524536573a34ef68596021cba863ece0de4a068f806d888aa03ed88ad92f375860f8885c5533c637a7a330c24aa0357f007ac3678e59cb1f6aa7c6979e15fd107a98ab42a635a3c3e70b58a19ec73b4bdc482000c3dfb4af84012ea3957d3d30b80857d9e06a2e677c84e5d9041ad4bf22afbdf0351f6d5c7a7a2ada3dd5ab4e48e37d51e5fad56cf9963715438c5f04b9772773893a59e2e46c6b7e19e9001650b66b469f4b1c4d188b286d5ce8b21269179e772147c7cb09eaee9b9de684ffc33068e5d346e79b710d82fd1278aee64ddd4ed37a944e6c745217c6a626444aa95b565c1f68a12cd2b86a61927896884bd5a76a9df4f6fe548bc16444272ec1e856334d64e0f32ba90daa77085b0683e3e010abf571dc564fc703a12998c72b6712386cfa4ccc802c850a3604bb0b2d5cd2eb6e788d475ff198f94a220c925a32ab6d69b037f1b9f0f4ce1d1b89cc0d07fc047073657405630200033fb971149dc9881cf31b7bd90de445f0ada69611016c5fde4af5bffe2b40a1a27d651a1d2127b0a95539b18fbb835f5145c1c4c7492866c6bd08ba260abb300720d2d42b729b72c6166f9ae0e4ac09a0f6851ca65444bed00b72b7f12befbbd007fc047073657407210252a4b012198c2131d70498b5939c401c01eb1178dfd58123b55766b03f008f7b00";
        assert_eq!(elements::encode::serialize_hex(&psbt), expected);
    }

    #[test]
    fn test_update_input_tr_no_script() {
        // keys taken from: https://github.com/bitcoin/bips/blob/master/bip-0086.mediawiki#Specifications
        let root_xpub = ExtendedPubKey::from_str("xpub661MyMwAqRbcFkPHucMnrGNzDwb6teAX1RbKQmqtEF8kK3Z7LZ59qafCjB9eCRLiTVG3uxBxgKvRgbubRhqSKXnGGb1aoaqLrpMBDrVxga8").unwrap();
        let fingerprint = root_xpub.fingerprint();
        let desc = format!("eltr([{}/86'/0'/0']xpub6BgBgsespWvERF3LHQu6CnqdvfEvtMcQjYrcRzx53QJjSxarj2afYWcLteoGVky7D3UKDP9QyrLprQ3VCECoY49yfdDEHGCtMMj92pReUsQ/0/0)", fingerprint);
        let desc = Descriptor::from_str(&desc).unwrap();
        let mut psbt_input = psbt::Input::default();
        psbt_input.update_with_descriptor_unchecked(&desc).unwrap();
        let internal_key = XOnlyPublicKey::from_str(
            "cc8a4bc64d897bddc5fbc2f670f7a8ba0b386779106cf1223c6fc5d7cd6fc115",
        )
        .unwrap();
        assert_eq!(psbt_input.tap_internal_key, Some(internal_key));
        assert_eq!(
            psbt_input.tap_key_origins.get(&internal_key),
            Some(&(
                vec![],
                (
                    fingerprint,
                    DerivationPath::from_str("m/86'/0'/0'/0/0").unwrap()
                )
            ))
        );
        assert_eq!(psbt_input.tap_key_origins.len(), 1);
        assert_eq!(psbt_input.tap_scripts.len(), 0);
        assert_eq!(psbt_input.tap_merkle_root, None);
    }

    #[test]
    fn test_update_input_tr_with_tapscript() {
        use crate::Tap;
        // keys taken from: https://github.com/bitcoin/bips/blob/master/bip-0086.mediawiki#Specifications
        let root_xpub = ExtendedPubKey::from_str("xpub661MyMwAqRbcFkPHucMnrGNzDwb6teAX1RbKQmqtEF8kK3Z7LZ59qafCjB9eCRLiTVG3uxBxgKvRgbubRhqSKXnGGb1aoaqLrpMBDrVxga8").unwrap();
        let fingerprint = root_xpub.fingerprint();
        let xpub = format!("[{}/86'/0'/0']xpub6BgBgsespWvERF3LHQu6CnqdvfEvtMcQjYrcRzx53QJjSxarj2afYWcLteoGVky7D3UKDP9QyrLprQ3VCECoY49yfdDEHGCtMMj92pReUsQ", fingerprint);
        let desc = format!(
            "eltr({}/0/0,{{pkh({}/0/1),multi_a(2,{}/0/1,{}/1/0)}})",
            xpub, xpub, xpub, xpub
        );

        let desc = Descriptor::from_str(&desc).unwrap();
        let internal_key = XOnlyPublicKey::from_str(
            "cc8a4bc64d897bddc5fbc2f670f7a8ba0b386779106cf1223c6fc5d7cd6fc115",
        )
        .unwrap();
        let mut psbt_input = psbt::Input::default();
        psbt_input.update_with_descriptor_unchecked(&desc).unwrap();
        assert_eq!(psbt_input.tap_internal_key, Some(internal_key));
        assert_eq!(
            psbt_input.tap_key_origins.get(&internal_key),
            Some(&(
                vec![],
                (
                    fingerprint,
                    DerivationPath::from_str("m/86'/0'/0'/0/0").unwrap()
                )
            ))
        );
        assert_eq!(psbt_input.tap_key_origins.len(), 3);
        assert_eq!(psbt_input.tap_scripts.len(), 2);
        assert!(psbt_input.tap_merkle_root.is_some());

        let key_0_1 = XOnlyPublicKey::from_str(
            "83dfe85a3151d2517290da461fe2815591ef69f2b18a2ce63f01697a8b313145",
        )
        .unwrap();
        let first_leaf_hash = {
            let ms = Miniscript::<XOnlyPublicKey, Tap>::from_str(&format!(
                "pkh({})",
                &key_0_1.to_pubkeyhash()
            ))
            .unwrap();
            let first_script = ms.encode();
            assert!(psbt_input
                .tap_scripts
                .values()
                .find(|value| *value == &(first_script.clone(), LeafVersion::default()))
                .is_some());
            TapLeafHash::from_script(&first_script, LeafVersion::default())
        };

        {
            // check 0/1
            let (leaf_hashes, (key_fingerprint, deriv_path)) =
                psbt_input.tap_key_origins.get(&key_0_1).unwrap();
            assert_eq!(key_fingerprint, &fingerprint);
            assert_eq!(&deriv_path.to_string(), "m/86'/0'/0'/0/1");
            assert_eq!(leaf_hashes.len(), 2);
            assert!(leaf_hashes.contains(&first_leaf_hash));
        }

        {
            // check 1/0
            let key_1_0 = XOnlyPublicKey::from_str(
                "399f1b2f4393f29a18c937859c5dd8a77350103157eb880f02e8c08214277cef",
            )
            .unwrap();
            let (leaf_hashes, (key_fingerprint, deriv_path)) =
                psbt_input.tap_key_origins.get(&key_1_0).unwrap();
            assert_eq!(key_fingerprint, &fingerprint);
            assert_eq!(&deriv_path.to_string(), "m/86'/0'/0'/1/0");
            assert_eq!(leaf_hashes.len(), 1);
            assert!(!leaf_hashes.contains(&first_leaf_hash));
        }
    }

    #[test]
    fn test_update_input_non_tr_multi() {
        // values taken from https://github.com/bitcoin/bips/blob/master/bip-0084.mediawiki (after removing zpub thingy)
        let root_xpub = ExtendedPubKey::from_str("xpub661MyMwAqRbcFkPHucMnrGNzDwb6teAX1RbKQmqtEF8kK3Z7LZ59qafCjB9eCRLiTVG3uxBxgKvRgbubRhqSKXnGGb1aoaqLrpMBDrVxga8").unwrap();
        let fingerprint = root_xpub.fingerprint();
        let xpub = format!("[{}/84'/0'/0']xpub6CatWdiZiodmUeTDp8LT5or8nmbKNcuyvz7WyksVFkKB4RHwCD3XyuvPEbvqAQY3rAPshWcMLoP2fMFMKHPJ4ZeZXYVUhLv1VMrjPC7PW6V", fingerprint);
        let pubkeys = [
            "0330d54fd0dd420a6e5f8d3624f5f3482cae350f79d5f0753bf5beef9c2d91af3c",
            "03e775fd51f0dfb8cd865d9ff1cca2a158cf651fe997fdc9fee9c1d3b5e995ea77",
            "03025324888e429ab8e3dbaf1f7802648b9cd01e9b418485c5fa4c1b9b5700e1a6",
        ];

        let expected_bip32 = pubkeys
            .iter()
            .zip(["0/0", "0/1", "1/0"].iter())
            .map(|(pubkey, path)| {
                (
                    bitcoin::PublicKey::from_str(pubkey).unwrap(),
                    (
                        fingerprint,
                        DerivationPath::from_str(&format!("m/84'/0'/0'/{}", path)).unwrap(),
                    ),
                )
            })
            .collect::<BTreeMap<_, _>>();

        {
            // test segwit
            let desc = format!("elwsh(multi(2,{}/0/0,{}/0/1,{}/1/0))", xpub, xpub, xpub);
            let desc = Descriptor::from_str(&desc).unwrap();
            let derived = format!("elwsh(multi(2,{}))", pubkeys.join(","));
            let derived = Descriptor::<bitcoin::PublicKey>::from_str(&derived).unwrap();

            let mut psbt_input = psbt::Input::default();
            psbt_input.update_with_descriptor_unchecked(&desc).unwrap();

            assert_eq!(expected_bip32, psbt_input.bip32_derivation);
            assert_eq!(
                psbt_input.witness_script,
                Some(derived.explicit_script().unwrap())
            );
        }

        {
            // test non-segwit
            let desc = format!("elsh(multi(2,{}/0/0,{}/0/1,{}/1/0))", xpub, xpub, xpub);
            let desc = Descriptor::from_str(&desc).unwrap();
            let derived = format!("elsh(multi(2,{}))", pubkeys.join(","));
            let derived = Descriptor::<bitcoin::PublicKey>::from_str(&derived).unwrap();
            let mut psbt_input = psbt::Input::default();

            psbt_input.update_with_descriptor_unchecked(&desc).unwrap();

            assert_eq!(psbt_input.bip32_derivation, expected_bip32);
            assert_eq!(psbt_input.witness_script, None);
            assert_eq!(
                psbt_input.redeem_script,
                Some(derived.explicit_script().unwrap())
            );
        }
    }

    #[test]
    fn test_update_input_checks() {
        let desc = format!("eltr([73c5da0a/86'/0'/0']xpub6BgBgsespWvERF3LHQu6CnqdvfEvtMcQjYrcRzx53QJjSxarj2afYWcLteoGVky7D3UKDP9QyrLprQ3VCECoY49yfdDEHGCtMMj92pReUsQ/0/0)");
        let desc = Descriptor::<DescriptorPublicKey>::from_str(&desc).unwrap();

        let asset = elements::AssetId::from_hex(
            "b2e15d0d7a0c94e4e2ce0fe6e8691b9e451377f6e46e8045a86f7c4b5d4f0f23",
        )
        .unwrap();
        let mut non_witness_utxo = elements::Transaction {
            version: 1,
            lock_time: 0,
            input: vec![],
            output: vec![TxOut {
                value: elements::confidential::Value::Explicit(1_000),
                script_pubkey: Script::from_str(
                    "5120f370a017453c8a22123a43f83f7efced972ba1ef8320ae58e3997a94a64bb7ff",
                )
                .unwrap(),
                asset: elements::confidential::Asset::Explicit(asset),
                nonce: elements::confidential::Nonce::Null,
                witness: elements::TxOutWitness::default(),
            }],
        };

        let tx = elements::Transaction {
            version: 1,
            lock_time: 0,
            input: vec![TxIn {
                previous_output: OutPoint {
                    txid: non_witness_utxo.txid(),
                    vout: 0,
                },
                is_pegin: false,
                has_issuance: false,
                script_sig: Script::new(),
                sequence: 0,
                asset_issuance: AssetIssuance::default(),
                witness: TxInWitness::default(),
            }],
            output: vec![],
        };

        let mut psbt = Psbt::from_tx(tx.clone());
        assert_eq!(
            psbt.update_input_with_descriptor(0, &desc),
            Err(UtxoUpdateError::UtxoCheck),
            "neither *_utxo are not set"
        );
        psbt.inputs_mut()[0].witness_utxo = Some(non_witness_utxo.output[0].clone());
        assert_eq!(
            psbt.update_input_with_descriptor(0, &desc),
            Ok(()),
            "witness_utxo is set which is ok"
        );
        psbt.inputs_mut()[0].non_witness_utxo = Some(non_witness_utxo.clone());
        assert_eq!(
            psbt.update_input_with_descriptor(0, &desc),
            Ok(()),
            "matching non_witness_utxo"
        );
        non_witness_utxo.version = 0;
        psbt.inputs_mut()[0].non_witness_utxo = Some(non_witness_utxo.clone());
        assert_eq!(
            psbt.update_input_with_descriptor(0, &desc),
            Err(UtxoUpdateError::UtxoCheck),
            "non_witness_utxo no longer matches"
        );
        psbt.inputs_mut()[0].non_witness_utxo = None;
        psbt.inputs_mut()[0]
            .witness_utxo
            .as_mut()
            .unwrap()
            .script_pubkey = Script::default();
        assert_eq!(
            psbt.update_input_with_descriptor(0, &desc),
            Err(UtxoUpdateError::MismatchedScriptPubkey),
            "non_witness_utxo no longer matches"
        );
    }
}<|MERGE_RESOLUTION|>--- conflicted
+++ resolved
@@ -540,17 +540,11 @@
     /// # Arguments:
     ///
     /// * `idx`: The input index of psbt to sign
-<<<<<<< HEAD
-    /// * `cache`: The [`sighash::SigHashCache`] for used to cache/read previously cached computations
-    /// * `tapleaf_hash`: If the output is taproot, compute the sighash for this particular leaf.
-    fn sighash_msg<T: Deref<Target = elements::Transaction>>(
-=======
     /// * `cache`: The [`SighashCache`] for used to cache/read previously cached computations
     /// * `tapleaf_hash`: If the output is taproot, compute the sighash for this particular leaf.
     ///
     /// [`SighashCache`]: bitcoin::util::sighash::SighashCache
-    fn sighash_msg<T: Deref<Target = bitcoin::Transaction>>(
->>>>>>> 3c111a24
+    fn sighash_msg<T: Deref<Target = elements::Transaction>>(
         &self,
         idx: usize,
         cache: &mut SigHashCache<T>,
