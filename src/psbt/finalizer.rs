// Miniscript
// Written in 2020 by
//     Sanket Kanjalkar <sanket1729@gmail.com>
//
// To the extent possible under law, the author(s) have dedicated all
// copyright and related and neighboring rights to this software to
// the public domain worldwide. This software is distributed without
// any warranty.
//
// You should have received a copy of the CC0 Public Domain Dedication
// along with this software.
// If not, see <http://creativecommons.org/publicdomain/zero/1.0/>.
//

//! # Partially-Signed Bitcoin Transactions
//!
//! This module implements the Finalizer and Extractor roles defined in
//! BIP 174, PSBT, described at
//! `https://github.com/bitcoin/bips/blob/master/bip-0174.mediawiki`
//!

use bitcoin::{self, PublicKey, XOnlyPublicKey};
use elements::secp256k1_zkp::{self, Secp256k1};
use elements::taproot::LeafVersion;
use elements::{self, confidential, Script, Transaction};

use super::{sanity_check, Error, InputError, Psbt, PsbtInputSatisfier};
use crate::descriptor::{CovSatisfier, CovenantDescriptor};
use crate::{
    interpreter, util, BareCtx, Descriptor, Legacy, Miniscript, MiniscriptKey, Satisfier, Segwitv0,
    Tap,
};

// Get the amount being spent for the psbt input
fn get_amt(psbt: &Psbt, index: usize) -> Result<confidential::Value, InputError> {
    let amt;
    let inp = &psbt.inputs()[index];
    if let Some(ref witness_utxo) = inp.witness_utxo {
        amt = witness_utxo.value;
    } else if let Some(ref non_witness_utxo) = inp.non_witness_utxo {
        let vout = inp.previous_output_index;
        amt = non_witness_utxo.output[vout as usize].value;
    } else {
        return Err(InputError::MissingUtxo);
    }
    Ok(amt)
}

// Satisfy the taproot descriptor. It is not possible to infer the complete
// descriptor from psbt because the information about all the scripts might not
// be present. Also, currently the spec does not support hidden branches, so
// inferring a descriptor is not possible
fn construct_tap_witness(
    spk: &Script,
    sat: &PsbtInputSatisfier<'_>,
    allow_mall: bool,
) -> Result<Vec<Vec<u8>>, InputError> {
    assert!(util::is_v1_p2tr(spk));

    // try the key spend path first
    if let Some(sig) =
        <PsbtInputSatisfier<'_> as Satisfier<XOnlyPublicKey>>::lookup_tap_key_spend_sig(sat)
    {
        return Ok(vec![sig.to_vec()]);
    }
    // Next script spends
    let (mut min_wit, mut min_wit_len) = (None, None);
    if let Some(block_map) =
        <PsbtInputSatisfier<'_> as Satisfier<XOnlyPublicKey>>::lookup_tap_control_block_map(sat)
    {
        for (control_block, (script, ver)) in block_map {
            if *ver != LeafVersion::default() {
                // We don't know how to satisfy non default version scripts yet
                continue;
            }
            let ms = match Miniscript::<XOnlyPublicKey, Tap>::parse_insane(script) {
                Ok(ms) => ms,
                Err(..) => continue, // try another script
            };
            let mut wit = if allow_mall {
                match ms.satisfy_malleable(sat) {
                    Ok(ms) => ms,
                    Err(..) => continue,
                }
            } else {
                match ms.satisfy(sat) {
                    Ok(ms) => ms,
                    Err(..) => continue,
                }
            };
            wit.push(ms.encode().into_bytes());
            wit.push(control_block.serialize());
            let wit_len = Some(util::witness_size(&wit));
            if min_wit_len.is_some() && wit_len > min_wit_len {
                continue;
            } else {
                // store the minimum
                min_wit = Some(wit);
                min_wit_len = wit_len;
            }
        }
        min_wit.ok_or(InputError::CouldNotSatisfyTr)
    } else {
        // No control blocks found
        Err(InputError::CouldNotSatisfyTr)
    }
}

// Get the scriptpubkey for the psbt input
pub(super) fn get_scriptpubkey(psbt: &Psbt, index: usize) -> Result<&Script, InputError> {
    get_utxo(psbt, index).map(|utxo| &utxo.script_pubkey)
}

// Get the spending utxo for this psbt input
pub(super) fn get_utxo(psbt: &Psbt, index: usize) -> Result<&elements::TxOut, InputError> {
    let inp = &psbt.inputs()[index];
    let utxo = if let Some(ref witness_utxo) = inp.witness_utxo {
        witness_utxo
    } else if let Some(ref non_witness_utxo) = inp.non_witness_utxo {
        let vout = inp.previous_output_index;
        &non_witness_utxo.output[vout as usize]
    } else {
        return Err(InputError::MissingUtxo);
    };
    Ok(utxo)
}

/// Get the Prevouts for the psbt
pub(super) fn prevouts(psbt: &Psbt) -> Result<Vec<elements::TxOut>, super::Error> {
    let mut utxos = vec![];
    for i in 0..psbt.inputs().len() {
        let utxo_ref = get_utxo(psbt, i).map_err(|e| Error::InputError(e, i))?;
        utxos.push(utxo_ref.clone()); // RC fix would allow references here instead of clone
    }
    Ok(utxos)
}

// Create a descriptor from unfinalized PSET input.
// Panics on out of bound input index for psbt
// Also sanity checks that the witness script and
// redeem script are consistent with the script pubkey.
// Does *not* check signatures
// We parse the insane version while satisfying because
// we want to move the script is probably already created
// and we want to satisfy it in any way possible.
pub(super) fn get_descriptor(
    psbt: &Psbt,
    index: usize,
) -> Result<Descriptor<PublicKey>, InputError> {
    // Figure out Scriptpubkey
    let script_pubkey = get_scriptpubkey(psbt, index)?;
    let inp = &psbt.inputs()[index];
    // 1. `PK`: creates a `Pk` descriptor(does not check if partial sig is given)
    if script_pubkey.is_p2pk() {
        let script_pubkey_len = script_pubkey.len();
        let pk_bytes = &script_pubkey.to_bytes();
        match bitcoin::PublicKey::from_slice(&pk_bytes[1..script_pubkey_len - 1]) {
            Ok(pk) => Ok(Descriptor::new_pk(pk)),
            Err(e) => Err(InputError::from(e)),
        }
    } else if script_pubkey.is_p2pkh() {
        // 2. `Pkh`: creates a `PkH` descriptor if partial_sigs has the corresponding pk
        let partial_sig_contains_pk = inp.partial_sigs.iter().find(|&(&pk, _sig)| {
            *script_pubkey == elements::Script::new_p2pkh(&pk.to_pubkeyhash().into())
        });
        match partial_sig_contains_pk {
            Some((pk, _sig)) => Ok(Descriptor::new_pkh(pk.to_owned())),
            None => Err(InputError::MissingPubkey),
        }
    } else if script_pubkey.is_v0_p2wpkh() {
        // 3. `Wpkh`: creates a `wpkh` descriptor if the partial sig has corresponding pk.
        let partial_sig_contains_pk = inp.partial_sigs.iter().find(|&(&pk, _sig)| {
            *script_pubkey == elements::Script::new_v0_wpkh(&pk.to_pubkeyhash().into())
        });
        match partial_sig_contains_pk {
            Some((pk, _sig)) => Ok(Descriptor::new_wpkh(pk.to_owned())?),
            None => Err(InputError::MissingPubkey),
        }
    } else if script_pubkey.is_v0_p2wsh() {
        // 4. `Wsh`: creates a `Wsh` descriptor
        if inp.redeem_script.is_some() {
            return Err(InputError::NonEmptyRedeemScript);
        }
        if let Some(ref witness_script) = inp.witness_script {
            if witness_script.to_v0_p2wsh() != *script_pubkey {
                return Err(InputError::InvalidWitnessScript {
                    witness_script: witness_script.clone(),
                    p2wsh_expected: script_pubkey.clone(),
                });
            }
            // First try parsing as covenant descriptor. Then try normal wsh descriptor
            match CovenantDescriptor::parse_insane(witness_script) {
                Ok(cov) => Ok(Descriptor::Cov(cov)),
                Err(_) => {
                    let ms =
                        Miniscript::<bitcoin::PublicKey, Segwitv0>::parse_insane(witness_script)?;
                    Ok(Descriptor::new_wsh(ms)?)
                }
            }
        } else {
            Err(InputError::MissingWitnessScript)
        }
    } else if script_pubkey.is_p2sh() {
        match inp.redeem_script {
            None => Err(InputError::MissingRedeemScript),
            Some(ref redeem_script) => {
                if redeem_script.to_p2sh() != *script_pubkey {
                    return Err(InputError::InvalidRedeemScript {
                        redeem: redeem_script.clone(),
                        p2sh_expected: script_pubkey.clone(),
                    });
                }
                if redeem_script.is_v0_p2wsh() {
                    // 5. `ShWsh` case
                    if let Some(ref witness_script) = inp.witness_script {
                        if witness_script.to_v0_p2wsh() != *redeem_script {
                            return Err(InputError::InvalidWitnessScript {
                                witness_script: witness_script.clone(),
                                p2wsh_expected: redeem_script.clone(),
                            });
                        }
                        let ms = Miniscript::<bitcoin::PublicKey, Segwitv0>::parse_insane(
                            witness_script,
                        )?;
                        Ok(Descriptor::new_sh_wsh(ms)?)
                    } else {
                        Err(InputError::MissingWitnessScript)
                    }
                } else if redeem_script.is_v0_p2wpkh() {
                    // 6. `ShWpkh` case
                    let partial_sig_contains_pk = inp.partial_sigs.iter().find(|&(&pk, _sig)| {
                        // The network does not matter, we just need spk
                        let addr = elements::Address::p2wpkh(
                            &pk,
                            None,
                            &elements::AddressParams::ELEMENTS,
                        );
                        *redeem_script == addr.script_pubkey()
                    });
                    match partial_sig_contains_pk {
                        Some((pk, _sig)) => Ok(Descriptor::new_sh_wpkh(pk.to_owned())?),
                        None => Err(InputError::MissingPubkey),
                    }
                } else {
                    //7. regular p2sh
                    if inp.witness_script.is_some() {
                        return Err(InputError::NonEmptyWitnessScript);
                    }
                    if let Some(ref redeem_script) = inp.redeem_script {
                        let ms =
                            Miniscript::<bitcoin::PublicKey, Legacy>::parse_insane(redeem_script)?;
                        Ok(Descriptor::new_sh(ms)?)
                    } else {
                        Err(InputError::MissingWitnessScript)
                    }
                }
            }
        }
    } else {
        // 8. Bare case
        if inp.witness_script.is_some() {
            return Err(InputError::NonEmptyWitnessScript);
        }
        if inp.redeem_script.is_some() {
            return Err(InputError::NonEmptyRedeemScript);
        }
        let ms = Miniscript::<bitcoin::PublicKey, BareCtx>::parse_insane(script_pubkey)?;
        Ok(Descriptor::new_bare(ms)?)
    }
}

// Helper function to de-duplicate code
pub fn _interpreter_inp_check<C: secp256k1_zkp::Verification>(
    psbt: &Psbt,
    tx: &Transaction,
    secp: &Secp256k1<C>,
    index: usize,
    genesis_hash: elements::BlockHash,
) -> Result<(), Error> {
    let cltv = psbt
        .locktime()
        .map_err(|_e| Error::LockTimeCombinationError)?;
    let input = &psbt.inputs()[index];

    let spk = get_scriptpubkey(psbt, index).map_err(|e| Error::InputError(e, index))?;
    let empty_script_sig = Script::new();
    let empty_witness = Vec::new();
    let script_sig = input.final_script_sig.as_ref().unwrap_or(&empty_script_sig);
    let witness = input
        .final_script_witness
        .as_ref()
        .unwrap_or(&empty_witness);

    // Now look at all the satisfied constraints. If everything is filled in
    // corrected, there should be no errors

    let csv = psbt.inputs()[index].sequence.unwrap_or(0xffffffff);
    let _amt = get_amt(psbt, index).map_err(|e| Error::InputError(e, index))?;

    let interpreter = interpreter::Interpreter::from_txdata(spk, script_sig, witness, cltv, csv)
        .map_err(|e| Error::InputError(InputError::Interpreter(e), index))?;

    let prevouts = prevouts(psbt)?;
    let prevouts = elements::sighash::Prevouts::All(&prevouts);
    if let Some(error) = interpreter
        .iter(secp, tx, index, &prevouts, genesis_hash)
        .filter_map(Result::err)
        .next()
    {
<<<<<<< HEAD
        return Err(Error::InputError(InputError::Interpreter(error), index));
=======
        let cltv = psbt.unsigned_tx.lock_time;
        let csv = psbt.unsigned_tx.input[index].sequence;
        let interpreter =
            interpreter::Interpreter::from_txdata(spk, script_sig, witness, csv, cltv)
                .map_err(|e| Error::InputError(InputError::Interpreter(e), index))?;
        let iter = interpreter.iter(secp, &psbt.unsigned_tx, index, utxos);
        if let Some(error) = iter.filter_map(Result::err).next() {
            return Err(Error::InputError(InputError::Interpreter(error), index));
        };
>>>>>>> c80aa7c9
    }
    Ok(())
}
/// Interpreter check per psbt input
pub fn interpreter_inp_check<C: secp256k1_zkp::Verification>(
    psbt: &Psbt,
    secp: &Secp256k1<C>,
    index: usize,
    genesis_hash: elements::BlockHash,
) -> Result<(), Error> {
    let tx = psbt.extract_tx()?;

    _interpreter_inp_check(psbt, &tx, secp, index, genesis_hash)
}
/// Interprets all psbt inputs and checks whether the
/// script is correctly interpreted according to the context
/// The psbt must have included final script sig and final witness.
/// In other words, this checks whether the finalized psbt interprets
/// correctly
pub fn interpreter_check<C: secp256k1_zkp::Verification>(
    psbt: &Psbt,
    secp: &Secp256k1<C>,
    genesis_hash: elements::BlockHash,
) -> Result<(), Error> {
    let tx = psbt.extract_tx()?;
    for index in 0..psbt.inputs().len() {
        _interpreter_inp_check(psbt, &tx, secp, index, genesis_hash)?;
    }
    Ok(())
}

// Helper function for input sanity checks and code-dedup
fn input_sanity_checks(psbt: &Psbt, index: usize) -> Result<(), super::Error> {
    let input = &psbt.inputs()[index];
    let target = input
        .ecdsa_hash_ty()
        .ok_or(Error::InputError(InputError::NonStandardSighashType, index))?;
    for (key, rawsig) in &input.partial_sigs {
        if rawsig.is_empty() {
            return Err(Error::InputError(
                InputError::InvalidSignature {
                    pubkey: *key,
                    sig: rawsig.clone(),
                },
                index,
            ));
        }
        let (flag, sig) = rawsig.split_last().unwrap();
        let flag = elements::EcdsaSigHashType::from_u32(*flag as u32);
        if target != flag {
            return Err(Error::InputError(
                InputError::WrongSigHashFlag {
                    required: target,
                    got: flag,
                    pubkey: *key,
                },
                index,
            ));
        }
        match secp256k1_zkp::ecdsa::Signature::from_der(sig) {
            Err(..) => {
                return Err(Error::InputError(
                    InputError::InvalidSignature {
                        pubkey: *key,
                        sig: Vec::from(sig),
                    },
                    index,
                ));
            }
            Ok(_sig) => {
                // Interpreter will check all the sigs later.
            }
        }
    }
    Ok(())
}

// Helper function to finalize a input
fn _finalize_inp(
    psbt: &mut Psbt,
    extracted_tx: &Transaction,
    index: usize,
    allow_mall: bool,
) -> Result<(), super::Error> {
    // rust 1.29 burrowchecker
    let (witness, script_sig) = {
        let spk = get_scriptpubkey(psbt, index).map_err(|e| Error::InputError(e, index))?;
        let psbt_sat = PsbtInputSatisfier::new(psbt, index);

        if util::is_v1_p2tr(spk) {
            // Deal with tr case separately, unfortunately we cannot infer the full descriptor for Tr
            let wit = construct_tap_witness(spk, &psbt_sat, allow_mall)
                .map_err(|e| Error::InputError(e, index))?;
            (wit, Script::new())
        } else {
            // Get a descriptor for this input
            let desc = get_descriptor(psbt, index).map_err(|e| Error::InputError(e, index))?;

            // If the descriptor is covenant one, create a covenant satisfier. Otherwise
            // use the regular satisfier
            if let Descriptor::Cov(cov) = &desc {
                // For covenant descriptors create satisfier
                let utxo = psbt.inputs()[index]
                    .witness_utxo
                    .as_ref()
                    .ok_or(super::Error::InputError(InputError::MissingUtxo, index))?;
                // Codesepartor calculation
                let script_code = cov.cov_script_code();
                let cov_sat = CovSatisfier::new_segwitv0(
                    extracted_tx,
                    index as u32,
                    utxo.value,
                    &script_code,
                    psbt.inputs()[index]
                        .ecdsa_hash_ty()
                        .ok_or(Error::InputError(InputError::NonStandardSighashType, index))?,
                );
                let sat = if !allow_mall {
                    desc.get_satisfaction((psbt_sat, cov_sat))
                } else {
                    desc.get_satisfaction_mall((psbt_sat, cov_sat))
                };
                sat.map_err(|e| Error::InputError(InputError::MiniscriptError(e), index))?
            } else {
                //generate the satisfaction witness and scriptsig
                let sat = if !allow_mall {
                    desc.get_satisfaction(psbt_sat)
                } else {
                    desc.get_satisfaction_mall(psbt_sat)
                };
                sat.map_err(|e| Error::InputError(InputError::MiniscriptError(e), index))?
            }
        }
    };
    let input = &mut psbt.inputs_mut()[index];
    //Fill in the satisfactions
    input.final_script_sig = if script_sig.is_empty() {
        None
    } else {
        Some(script_sig)
    };
    input.final_script_witness = if witness.is_empty() {
        None
    } else {
        Some(witness)
    };
    //reset everything
    input.redeem_script = None;
    input.partial_sigs.clear();
    input.sighash_type = None;
    input.redeem_script = None;
    input.bip32_derivation.clear();
    input.witness_script = None;
    Ok(())
}

/// Finalize a single input. Look at the
/// [finalize] API for finalizing all inputs
pub fn finalize_input<C: secp256k1_zkp::Verification>(
    psbt: &mut Psbt,
    secp: &Secp256k1<C>,
    index: usize,
    allow_mall: bool,
    genesis_hash: elements::BlockHash,
) -> Result<(), super::Error> {
    input_sanity_checks(psbt, index)?;

    let extracted_tx = psbt.extract_tx()?;
    _finalize_inp(psbt, &extracted_tx, index, allow_mall)?;

    interpreter_inp_check(psbt, secp, index, genesis_hash)?;
    Ok(())
}

/// Finalize the psbt. This function takes in a mutable reference to psbt
/// and populates the final_witness and final_scriptsig
/// of the psbt assuming all of the inputs are miniscript as per BIP174.
/// If any of the inputs is not miniscript, this returns a parsing error
/// For satisfaction of individual inputs, use the satisfy API.
/// This function also performs a sanity interpreter check on the
/// finalized psbt which involves checking the signatures/ preimages/timelocks.
pub fn finalize<C: secp256k1_zkp::Verification>(
    psbt: &mut Psbt,
    secp: &Secp256k1<C>,
    genesis_hash: elements::BlockHash,
) -> Result<(), super::Error> {
    sanity_check(psbt)?;

    // Check well-formedness of input data
    for n in 0..psbt.inputs().len() {
        input_sanity_checks(psbt, n)?;
    }

    // Actually construct the witnesses
    let extracted_tx = psbt.extract_tx()?;
    for index in 0..psbt.inputs().len() {
        _finalize_inp(psbt, &extracted_tx, index, /*allow_mall*/ false)?;
    }
    // Double check everything with the interpreter
    // This only checks whether the script will be executed
    // correctly by the bitcoin interpreter under the current
    // psbt context.
    interpreter_check(psbt, secp, genesis_hash)?;
    Ok(())
}

// TODO: redo this test again
// Currently, the test fails because of serde-bug in rangeproof.
// #[cfg(test)]
// mod tests {
//     use super::*;
//     use elements::encode::{deserialize, serialize};
//     use elements::hashes::hex::FromHex;

//     #[test]
//     fn test_inp_finalize_520bytes() {
//         let mut psbt : Psbt = deserialize(&Vec::<u8>::from_hex("70736574ff01020402000000010401020105010401fb04020000000001017a0bab8c49f1fce77440be124c72ce22bb23b58c6f52baf4cdde1f656056cd6b96440980610bc88e4ab656c2e5ff6fe6c6a39967a1c0d386682240c5ff039148dc335d03b636cc4beba2967c418a9443e161cd0ac77bec5e44c4bf98e72fc28857abca331600142d2186719dc0c245e7b4a30f17834f371ca7377c22020334c307ad8142e7c8a6bf1ad3552b12fbb860885ea7f2d76c1f49f93a7c4bbbe7473044022040d1802d6e10da4c27f05eff807550e614b3d2fa20c663dbf1ebf162d3952689022001f477c953b7c543bce877e3297fccb00ef5dba21d427e79c8bfb8522713309801010e20cbbe4671915035276d8df41a7ef0b6a36dd101de48a4076046fdba3b0bec20ae010f04000000000001017a0b90df52169792d13db9b7d074d091aaa3e83aff261b1cc19d291441b62e7a03190899a91403ca5cd8bded09945bc99c2f980fd27601cada66833a5f4bc108baf63902e8bed2778bf381d17241be029f228664c7d1522ced55379e275b83fe805b370216001403bb7619d51d2af2c5538d3908ead081a7ef2b2b220203df8f51c053ba0dfb443cce9793b6dc3339ffb0ce97af4792dade3aae1eb890f6473044022017c696503f5e1539fe5cb8dd05f793bd3b6e39f193028a7299a80c94c817a02d022007889009088f46cd9d9f4d137815704170410f53d503b68c1e020292a85b93fa01010e20cbbe4671915035276d8df41a7ef0b6a36dd101de48a4076046fdba3b0bec20ae010f04010000000007fc0470736574012108a337e7e0ecf24c121a17193623254c277a306e9fd39cd5aaf8b7d374f4011c6507fc047073657403210b8e11e3b8904ac80caeb16af1c93053f8a11a963269bcefa96823d75b8640ae940104220020c731ad44c00a2928d508ad82b05868cb42733a5b0d0b208f483307ce8c328d9307fc047073657404fd4e1060330000000000000001efdfbc0022a6437ec10c672d76c513868f403f6b9706e09733d6624e3cda831c2c199dd4c5763054a1c219e079e8cf3ce0c00dc2f16516972e1e64d576adfd9f5d778675c8a3172450a4cc82d6e6c59f2b16dffddc902d0aaa647b750d6224cafca7239a4fa81219cf2ee89741ffc5b7dd7e47d332ca931cffb1d1d432935a6013207629118c965b7a5102e62c43ca9d06bca191307a476738548536809ff6b01c6b5b25d76ff2f67d99e20fdf7d2eff6fc248186d21d054196023c5e4f572ccf0f3aad8728c46f2ff6756ea39de46028610a3d26cd42978b09e0e29e0a8aa46e4fd39d28d028592560264cf1a794c27f6c95d382f486dfe900a81d9d92935c7e0e6306549b3e49b1f60182512ccb994338c3541a2956139b2ccb3dd156853105abf5fb394cb2c45915dfd4106c7472dc5d360ab5bca408203a3fef58b4dd33b0c11c367dde2f19c8af7682be067244bf49a2b8cd4685f5481cc31ba27fe2f3d7b7a353be9b41e4eee2342fd70b8408c91951c71c75dde8fbc03e3f28e6d3d3b41e0e963d3ba0c25b2eb50560c21221950b0699d2615f0128e6cb7fa1b04ac1a046e569a7e87df98c14360b8ffc43db5e17548c7ea5056f84ffd14f4cdfc68a4f10e9b391cfa63eef2c2d623e7cdcdfae2fc4d63496d81462174ff360809b7e3b4305979d9cb8e9ad5b0f012494d31ce51ee6489555b09dddb16641ed9e2534fc34db99d2a4fa736eeabacf2f8cdca97f9e84c964277c6f30f1af7fe2b51b39b487d56ebaf593a3f98e811cb09849c5b445d5b7c9ba37807bd0189c8bdb2709fa70c230f9aba41dd3c62384aea6e1ca098ffec26367aa65a09459fca074d1da0365cf7fc2d8310ae099b838ca78e62cee10f95ec549faac1ff0f8236fb8cf2c0f6654e471d3950ef45e0159c44f9e343d05b3af59b939cf76090d040376407c41661eeda7d2cb61cad0088a286948787dae0cc5abdcb97f7f42026c65a13e1df1357c25d376955942adc858e73876e1d8812969055d55decac9a689dcd11dffe5cf6e06088b93a11e153ffed104266bba472cebffb2b0cfc8ef132309bd7836071d3b6ed459a5950c64cccf230015c98f9210f2d57b7f3a07c382f3df09f055c88e1f312db0d60d471afdc0b780d319a6229babd8f45edecff8d1073fa850f755219a3ea14e7234cbc7590c60eba0ba0cc1afde6ce91c8e8835b1ca809926b3e7d8d7a0941425e5f08e884f12693eeea1b3651f53da90972aaa37d426f37db3edae4285db114cbad5964c269e03b15358ad2a7242e0af538a594fc779ec3c43c3d94fab2028310c6d0acf3efdf0acf028ee757c5c02bb5b8b691aa5eed1a62acbabd0d61faa478cdcd54c6db2cec6144d8d1185115097a7da79c16ad3118d12e36dbcb7a70b0ddb27bddfcb1c6e5426b7e411f607d22c3ac2b8d3e41f55faf5e2105bf3b943846cc4c33edc64f902c1eeda09c8110d4f3ed0a5e511156a3e368f02161b92126abf649341ddb8ed03d1d41b91fc34548c6d94dfb47c088ef27a3cbfe1c9cb05f2ab2f18b8746394c8080c4cd92e818e46f861614ab870cb7ae3446e376793f3a6568a2ccfc2ab0ed0365567671436fee6cf427b6410a046d80b9d88f094924ad370da363e8eb70355b711687e92d88a08ed811ff241c7a6dbbad9dcfc18e6a42493483b938e36c1edd2a1c6e078a17c5d145c9c058b4dd69afc44c345f1c88afb95c1deb5c4994161ba25783165d43b9e50a2d8333a8037cec2ae809a3dbe026d6ba40d60badd05bce73b0f9f36966c30b9c0cb5776544c1182024a96e746a3b01f9db10b45aaffd3b055b02b40bccd41e57c10719bedb0fba99a0f6b0868b186fca0397ab8c219f33190f81e4cce2fbcbc0975c394919c98fdfd7e25a33e5f31fefd06c8dc409cbd3e743f0f48dc90abe45b2e68948436caa37fe9932a77b7e0fe0819d8283964b0eee2249d9190f3eb0bb8178e10a287be1059f35cc1a153dda14def65f3c49cdc5186da86bd3e965446f914e3c9b4cbfcfd2c379f306c5ef8844c4fd398b3c6f96601e90d2dc8810875663939f63abe3ee2e1c8a9c2c2010a01d0dcaebb556a7c98421f8e6465cb0434c07dcea9db1a142f9684e50b06c545785f0dee4def1257e4bb22d87a2b37ca9eb53081eb8f1ea0439c4575abac435868a36552df569ccc63477594ccf7eadfed6adbb8e81800a2e2fdd7effdd1e2f09cf76c9e780f6f8eb8408a3fcc06cb8bcd28db7a37edb0232a6f0e509c684318f179d0c91a97718ce3956c266790361ea3a1bf70cdb8a2f2a59b06dee18075745c7302db9b13a452c188c5624964af2d5d4bbb1138dec59df5dfb077a0f62ac4db3de81f54365f2a4a6dee63a6092b4660d3f5dca3cc8de3bb5350f5dcebabd515c72c9114bc58d96e2e863106f0982c2632bbacf2fe5cf6a8df880c550f7008fd09227baff82d4eb031802fbe7d50f6174860c70fcd9f0356e34c0d45df66492dc309b260b7158adf678e2da66348ca84de3e721c6196e0c717f59cb802c6866defdd9032a4b7da82b816d9681e5eb9115fc2a572fbbe105f479ab339bfa5961aa1920346c9ae4185a74aa828da78a71e55876c657249e83f5812cfb055400da1db8bbb5ed3ce2ca4655b0c39b698ed7d235fb0ed4f29a7e8925cb873176efcd1c6981dd23865468c6e01ddf61fa3e40d6fed18d8e3dbd97a08c68bfb092e441e512d44089cf563509785dd58203949a1ca9b66a700db14060a760aa404e5e9f31eaac015f1527f6d760d8714c88040b87fc8a4d183230cfae35326947e28a7a37eefe1d77070f5232a0d67e278a45d649709a7398cbd43094c5001263671517f83e62e79fb75e6f9bc592fb3bbececa3f597dee71dda0fc909079ea49d81554d2fd79d1cf3cf25d1186efb83cf972b7426600d7d6eb6c48a5f0e26af640c733f3f771e0926e6b38b6f39d7882b0538dcf281d92a6bd361bb32e16f3988d6790fa0a45f549e983f4eb68ce5ff11647b37f8e4c444aae8bc0f7c49ce7215545a29215b55f37dc42aa6add6fd1fb45d9ae580434097e7a8686e23cdbdbf6f8b6b1e5579a7908bafd8878b004c7c94e045fdf2b94f8c1a75ccee7bfabd9bb6d0ea8a60dca61053636160c19f8f3fff3d0330fc95d20a1393629f33f281e5da80a5ff66aaa5eefcf495f8bf7e24744778841d7c633f01af2305a122ee093837998e87f060105ffbc083c0d71f68c2c63820d7a547d9af5618544efb9736af56736e73cb696f191c68970ea1deb587231c889672b3b5399b9b5e915e3c567474c3905ec5b6468da826f1a6438ec335da847db540a091ab311c6846f96a2f17befa2f29ea491a41d7630e42583ad1212e6c606dc258a49f756e2480f90775c04c5c533300e37f8bc7afe7b155fb95877252ce4a53f78491ebf9d8a4aa41da1848633816542901d56e66f126316c80efdaf4b457f9ce771edb012a0b3c27c717f5cb3cc99ffcc959a02289e30d5b1ff936320579c469bd55cba6e79a0c5f1bda59981b71840a8c1ca56863e91eb21fbaf84525d5f04e0f282d03bb56d6dc2352f163d8357b86bc6e4e621bb693db3565eb9ef5629af537874c1cb3459582463362dab3c6fed7e574ce9bffcc685b8eea61599292cc69860c4f9584818182f94d719dcc463e9a6f854405ca2deb3de29ffa1826f795b7e7ac2555c0ee576c75494cb832c59de8d9620927167bc136549b731ef79a39fbf8789831cc003a772fa00d4d699d089d47037e12e1c6eb8c20c5535225a33a1a787ba866ad481e9a4d689c83d75f1986405c82154e312ce8b3494ac5721b96193c025bb75b2cc974f9171297da058d2ed4f00d94e60737af29da660fc51fb9bb4d241e78c9d1815d7e3ea90aa541c4c512ab423ece93f9ff2f479f464b953b4171217b758b280c5d8acda32cced7bb0c92cd9b405afb3a8405602da914e1831fec5b6a291f90635afe82b9389a8b41d957f81be125de2f943b7cda9e873fcd74b446bacc00bdfcbe643053f6cc8162c0a98343242b489f59f7ebac016a7fbf620dafc15c8ecfe20b954153dba19eb81087673a1e847238864036e9a300239a00a5a03d8b39aae2bc201c04c477b1f2a37552670c06ea65551c5c88a42476d0d797af494b077737cb48050bd35f4980964b8b9b98bde84615e8fdca407230f5d15e97ae65d63a96f3d88518fde12d6a82881db5c8d4cd79e724312e88b394129de3569c5c99bf842a90f193c91fa55a82116e237c877dec2da6dc652cb33e33df47420c5238fb6ba5fd96cb77f0cf6c8a12be1a95186680d16a064d9b1a7c2461fdf5e0a512a5a3ed2f8dc0eeadb6c95a658aa1c2713fea473de51f65b13a40a2fe64e5227bc9248f59c2bd60dd2fc14918e333faab6e792ce2f0597be47cee70f5a8b788a50c9cd153bf24786aa80f631ad21926e3285f41c5125a15c12cc889112df0b1857020160122c2595ab3359bcab184ecb32f7cf8f38eea23f4f9135104629d8f1e8273c44f8afa129d3a74cf58ce494214629cd53b99a8489ddc5d339e317ce75dd6c5dbd098d811c56ec5f19c00fa00b5465e39f8f2022c71ab3ed0d5a24058c197719551985ab30a851390ab5e11420c521b1398bff0038d904e5879db37d60c623a0a82e191cd0b6bd20a9e956d41d5daef703bdedd6bd0e20fb096423dd39706e939e796aa8bdf071e44791d2e1ed4a81ffd018cb79c5b6bdfd6297cc6cd379845fd7ddfdb0b83d7b26c21e3edb58185e71472a79cb65322579bd5e0e7b1fe081dcae5447834d70459f8a96b341a26d8922a2b1412f95f3533e04b5f65be112cca03ca45ee0eca10adc7593c78c041281c880d879125e585e68f5c7fbf8686f245cd736ab5aadc57c032c637b753b49575acf4bbff46883382f408417438d7817097accae3fc54afc6015b84b3b05627d7c83c4627c87727bd24c4b4d96a08c64164ab8d4abe3fff5c3b09e8fd12498e3cc3627e799e4ef72a870cd89598d51ba396655b4de66e48997faa51d05d581c52f52852cffc9f89252f26d314d2fb8fcbce197f3a8f330339c2ec3c710710b74f0915da3bbb638b1f1a0cb0c176adc151da0ab52796d466b23e8a269c5b22b76fe7586cbc217621acc955a43571dc04f69deb50066cc587595cf0ca4e9a00a261ff2791ada8de04bcbbea249d2a7840bd8fd3ef98a248eacb7fea5318b2e207668e13ab4e5578c03315d44b478df5247d8afd0624d2a57adf85fd16d86ae54cca21f6c91d8cafb3b31e3f9c4e903c04f39d67c90560dd10b2d28c6ee937cae01e921c98ddd833a9b9247053110c0f29d2f35f8ea322a738636f17648b627db622a9cc891fc1d066d5fcabc168f1b492479b0578d0bd8de0298d4bb96a4351714a10a39de49d57ad66bd6b458ae0d799a19da54bf620c0e6979a95b61a83cd06e46d7d263d53d66f77557232983268f5fd01d10442af0c840ab09c6cc4ad77add6379eeaf98f7cdbd70fffcb035abae4efecdb7e6f63ed8acebd8449b3a910e5eb06b0ee6d80dd45026c9e6c2f978f813b2800386a4d7ad9d127d76c4286c1b2facccfd16e6a263ba3e2893ae5e42049d421e08a62ee9e9574a1f70f0add7b68344256592513cc15f4bc64c5a029f60d617c245c1c34d06c095b2d0a9647e65dadb33ea79e3e0ea62ce55347d24eaab7cf9fc33fd70c07363771f78a13d92941daf7970c97b43d2fbe3e789a52ae7bed64736e6ce59f95322d20f9d6dc00b5824a0ce9072dd051c66ac20d39bd953f567a831d75fa91fb4d49b200fc893489e60df95c2810f7fc57b7f6b7725ae600e1c2def6a943b8d111ff3e9a5ac80aa981fad8709e98ee1550005bb8f65dedffbfe3793abb407fc0470736574056302000359a33e8f3d0439eb7d60aa79255858269bc1011e4cd0d4aa753bc2793f9638fe70dda4a99191f08700047a8b66d9cf7a53bf70756013c8630419e3a0bf428158dd02ab6e16822f239df0a6f1b67b6e1335509a286b30c4b11a22dcea9f95d51307fc04707365740721027fa518c54bb326d5ce3da5c2eb8a6521ab99df86b511477d0f5ebcd616f063ac0007fc04707365740121081271c10f0caf52a40e015e7d35966dbad39525a6c0691d4beeb3bfb22af5304d07fc047073657403210b85bd6dc21b4919f6ebda7ab86ac8122c793be3fad19e44455945ddec8b59e9f6010422002058037c2d81d3122185c8704d4276e2629122c95b8ea68575c451628d37eea84507fc047073657404fd4e1060330000000000000001cb6f1101e2b960c9a2fe480eb88fc76c63e58b57445c78d88e04f740580a36d6956006ef12ba606aaca89796dad5ff7cb4c4c7f4e65a07fea8a2ce3b58b265d4b3220013a09ecf4e01023aabca5586d61ecd5d7f2bedceb8b18a8e41451c97a192098b196add06a8a6b619e1e731fd9ae2973741aff6358c1ad45cc873a2d497271e3a20873a6f701d4c44ef670c8c7a9793079d9bdfe956bdc02a52d1de8b2de58b0f7d309240999f13985fa8c98e57fe1bb75219ae6330e9495b523e891dba7885a5302817d68a9891ae0c2597d4d7833b91b073c4f9b27be1cf81ca1c2c1014c57a4affe7b402c0e0c1862bd17bc1d43428671a106c26cab61d5e4ffd1c01f6af1c6e97f7a25ae8aaa8d2c91c57881df52bd5f242b127ec7aed5880101caa01783884dfe943ec9764473323f59b27a204f34aa1fe7fd4433fa606608b0f253247d149e3e269ae5445e917390be83d5650c05859e3a817a6c7e561e2b12baf6d4ca4221df0b7f29fa134269139afd9cee5c7d60149dfa23031705c6a8b72d00d659d7a085de8330de2e5c168ee3eba2180a9319f5e8e0806dadaf0fffbc2df839571360b8cd32300504a527cf914da7a1e788261c9cca2872ebec5a17cad33b15a7a7427c200b8746761359194520f0da1d7ae03f26190d07cf92d515e04815f514c66a98997320a028ad24e83182f213d991accf19a8a59003a2ca666ca505c0d8349e2cb22887efb7db9e4a4e3e2d8da0d5f032603e03f48fb967fd018fc99c6eb72acee4178edeb48703903a89e9462a2d1f447234c3373fff8b205848c7a9d6e45ccc31eeeb0105ed3af1188fb847cf6f03a7f0a646fa325b672796168dbbd9d1d19b2f41685b18c3c96f1cfb7ecb1dea132e8815b62647820ac4b12597d8e737a01a970704b03ba5ae68f8d64a1810db10427fbff1d74cfac91561484cfc8d3b23f74ba0f37e7db2f942c58fb1dd30f6a50c57b5eae720c6ed69b0fb81a6e0260c53028c732a544391e319987a24548230378f8f1ddf65a2d654c7b26951d5c6546cc8fda6003228e8913c9e3c5adf7b7b72f4ff5c4aedba6096097f9a4b58ea1e060609e8d1f0fb0e5dd905b29fec72b118d40c5f599a63f9a37041742a7f1af3ef951c31833621842ec212f9fc5cd3e8c08278ea192f8032ade447d2f35ab59810aff371f598b7dd57b3cde2ad854ecad0c786150748ac241ecd67cb868663a6fcbe9d68c3dc221d4fcec9b0ad89c337c1e10b91a38ab1357f260ca3a084da536e56262973e6c6cca838601fb2f335811375aed78295c4b17d3798d39d4cbf6254ce57680a102907e5c08b5c7ec0a1e73bf3d7b8babdc6156c6ca3f09c0423d6716ff4e6ee0338cfd778158202b5ffb60b74558dc6d0be9b5aed6892c4e0ad3e20de5b604b2b010af09ceaba7c0fba5a7fed39d31cb2769909a251ba5b0668330f734728f5c6786a8f1a35df77f3d739eec71d9268fb2a494a14bf7ab91c075023e76856d1745f5813d83878822934d0b4cc0538048c3f96cad7aef2bbc49bab139915dd4998ed3c6701973eb7913530b14c688f0b344ca9cb990de2a9b12fa7ad8b292234a33428b4d16813693964365bd412fb936c1461fdf8dfb0bba31202685f29addf95fc65f841e97042bc5d82f103e41017c6ac91d3d266e12db2dc195ac4f6d4353924270c7144cd96dcd07b9612e2bf1e0f7fc46ef83690648395c575a13c2b2df0fa04f740340e6b116b0866a401de22f68fa3f621d75b9f5f625cd5d5d7e12a5b0ff795749d742eb2648ddf068a451059390da566b3de84f9d528b2663de7dcc562eb014071e8277a054783d322fa67b9e5261b87e9c354ff58fc52bf9df404139311d6bf9650658fc94835a6220ca02a4bfbf46b2af4f30b1ba681c0de7c134d98dd52eb1e937c191cc9557aa73a343b99ae0b8954a3e929174984b574da75e90a9b71af1215317b04e4090770ab596091fc05c82235a324f86280f7fa081360ac758c1980c6a6763453e6b344611e46b05760941f9517ceb298ed7a2d6f96b11f5719ed0dec803c511dadb8d056d4ca06ca0ad090558a4fbf3a886f3ea9c33e1bb4bb5ddef4798cdfb384bea75a3794c42a53af60f12c95fe9b38d7f6a5d914ef100508091fc84756b596b9ba08d1dc42a7e253435b5481d1470ef00a1172cb036b5bdfaccaee02b15d099da17f9753846226325232e71ed9b48f57697bb3d1db75ed214310e6e3608ded6f188e37b21b96eefaa396db0df05a86416fe64aa950eea87e7af4407c828a8822b17be661269c9f9e365cdc79d20503e2d5e575c5387fa961206118dd379834aade7727a1b2477a24f05f6c2ba3156fe7f5b5ba6d7487b1a124f38e3ed3cda92a8edf05f28e3d699f0c12de9cfeb30ec8d4cd253287a6d3f596db0c06006a531e80083f5b41ee26c05d529e0a59ec151b4a9260a7ea8c1a175ca41b59f464adc122f448fc43e90dfa7b88f81caa7a84e3d6d4dbb85e5828b6ae7455dc2c87c8d9c706af2e62763675851b4ca449c9c0f95d953ce53c5327ba8981321a1cbfb76bafac7fa17c99567725d8e0ac288f3ccd3bad666e515156517281c97a3dbfbd5f345f8eb80bb3c4230301a38b7c920d74eb910d380f884a683f7d3e2738fabf9646138e8a32c35e43786e67925508e4cc7b1e7a36abdf6a497077704e216f1e730c20ecfcddfbdf2484d8eb0ef9b7478f77063fa90b8afbcd019d1a584df58c537b40b193f246598ae4c53958a947dd3916b14a5a4227f01bf543a8c5d6ab8eaefdfb959c8715b756a9c797fe39229dc56a86364cb367fa37e16e96cf8dca1fdc8b6a46ce88e3d29c75b6cc718ca8c28e9e1ae991b28c286107c1dced150814d6369cc8003b2976018941df7fb8eeb68be57adcf8a0e813d2fcd16dc390ce17dd0a91dd674d766d21b5de7f4678a548d75cc3de7d099b418fbdb66b2a2b12a56b1dd8b3f84a7b45e36db9bb63b3ef9fdadebc21c6a75364173925ffc69d481024e49076dca105795e7a64a3c82011889aacf0114a1bd31414e288cbb63eb47d399d0e025a54f11670c8ad4a793d0e7ebd3b0d8eb30b87cf62b131c61a4c55d2e56e47ae99fc543c57a1877ce44dac4c6f9fd99552701ade43858e0b4020230cb4d42d1990bfb509471a5c1c5557c29c00072c5cbbc056de6d465ea2ba2f4a1a5dd604dbf998e834b9200c59fdf90bec38af9218e47ea5ed5512cf8b0146126a15d49bf915eb893ad1ef83d8faf6c93f944ebce3704f930b6f69a1afe767ac2c9fdf092c804c7372ae1a64bca3a3b5a31f2ad430ba9e61dab3daa3be90a538cf0fba00796de511cddb5a594f14aa6d215bd0be19c0ca5f043403b7dc56c87b092d9436eb79509c3dbe367c2fcbc2b09f9818cf5a55d5ee0e477888166bbfece661b62812ffed3e4167ecc81dba148f89a8f2e7c27424a2ee091ac487e68fbbf9798e8caf46b35de8dde66a7cad6dc98a426ea7b8b930cf2d7d71fe71066dbe51e8a1c7151e97fecbeedef3d6f8e01cd5576dd58097b46153f9c3bcecf30bc82b4cdfb1bbfa826c7c5b217a023e4da02a35d0947b2c4d24d50a292e4c70fe854a420c54490d4850ee8c372756671fe130532f89878a64977ead60bf604b73859ae64ed62536423bb51b30c6fedbc819fdae05cb64b87b153f4252b832d6b866100a7b307d1e705643f96f0724858e6211802b2ce706d5424b99315db90c7d74fac66951251f6cb739ea008f839c7f62318f795337ca4ff05886a2640819873ae00b933081b64da1101d1b17451357921a2f4d4dc86c92a5eb346fd6cd3a63315768b94b90a15162aec91cea706b9221330db154d1fd71acac90be47055c725bce38710f1b4b4144f331cfa9fe15ebf6535747669e4aa1f0d72092ef395f16a4ec9014029b5c9d1b4bed9ec81a7568f8f1c87e0ce0f4ef9cf49e3fe4960b0b7904614772c63147f3c5463fffed182919c4973a8256346116be40b10a38cdea5bad5878760daaeda57476e86ec65e58030bc8ff99ebf017e9bf6383f981edc83b538e2bf4bb573637e6f4717d74a3ac71f5e151259b29c1b7226e3a8ab176baa2f27e3e385cd48c6f072bb6e8e9c92e35d7ff51177f4e3553555d967c04befc1847003a8592738c82eef231ce3d372372a19a01b27dc7916f986ff3f3ea8872d4986bc1ca649a92924c8f582ae2b44028e711e955d2563c33db3b7734aa246de553dab2c5268538f7c2b6dbe9a70657e2a26e52f5d216dfa9aa8e197a227c86a7d3b468880a721b804a0c51af1592043eee7fe3657b40c1832a858cfb4e037d208ee69c4fd697b929383a971b2a0864544505af2267e334db5f3f3f4ed88e2f6f2b3d7b96016ff92a120556e4d1e50440943893b00508c6242bcc41b6d06dc29ba20564b42257b9fa1b5f4f453e94e72501d31e8947e09a38261020400db4b8cf675b1854639a962a57905cbbee14ea0daa9bd281fd635c8f900fcabdcbcfb140f4f24b47731782ca899284fadfc9d0d6eff77045792e139afad34c7672bacfa22d85fcc05652178cc169bcf52ee3cef281d99935abf9c9910caa7994cfe33b9319d9854aa6e2590a86297f23b0cada7251a6ee1b2f3d2cb5a193cae8768d92f556994e416d4bcf5bba3a295d9e2215291237df74e3c493189bc5a27b3fec3e1a1329c6c6c75e0802b40fc74776476dd2d9e3453ec1709a8a2d162a936d9fe7dd4b6f7abdadfa429aed4cbd5896cfb24a2d91f1cee781d0ed73cf7306d6f9545fd3346c2232b8799553357a5a531d6085d04af5f183019dfd3483baf23b0ba5a6b58bba4b7a1eb0a32626bebb5cc0c4dad45c55d135be8b0a4dee787ed48b90a2a3fc120a753b52290c27ad0eb32b668a9540986ca0256c1676debc4d19b1b80bedd81e505154264a199ef1a54e1fff1b3589fbb6b2d87a1e04e67066571b68fe04f030d473f8d135585f8b7be91f0ae1a4fa2f44008c0f727f6aba9c5c60c3a9ff22911e267ffa2a5d1c71ff25f96ad257be29a2ec641e2055d785765cadd0c2fe513c44154e74f4b8cc4b24d9ee2f6cfe245549713f9dada1935247a2ac7ccc13c4a5c00c6ffe7ca33c0cde4c75c4fe2ea041a965e4c7385ebfdbc348da8c4216a02fa829892c827adbcbb87745120667cdc5a4aef28b190a54b422df45b8547c447765838dbf9f05de338ab672706b59b2f0644d6735d9316e64a1a15d3dfad893bb1bbcbe1b574a0b8ef5265e195a929148cc5e97c8bfb032d4528b523b6a6b29209428f38115cd102e3b4e268333e490140964278238e7ea9638ac34559e05300dad0c3f18e9228474cd3a7186102967c33fc14f086b4f1ec3957d87f2609d140dbb9e7ff793101d1cb90d004565c6a32924715b1bcab483e6389e2e824054edef350f328870f16412aca0fee39edcbd02a6a667aaaeabb6654c4762c639a26286a3c1730ab75defcd9451b4377f6acdc3b905684658c0844d904c47d313d85eb54963fd71a9a76dc8e345e479004f00e446b886ec41cf7bbb9311463e877aa4e357a0dd0b185a5cf12244296f5f8568e84cf6ac3b6125db6897e4e7c183cafc04f61b3263456f61a7880b446e3cffe986c3bf027c7deba490ec8544d2627e6596ef8f8a5cb577796e7c36ffc4f4346263b5d86ae1d7b8d04709367349d590047a8bfb34fbf6481adce60eddfdd1e148ab83874d70b5303fa0ce60c0ba7a047a477dc4c513d2218b0bb2bdf9b60be9a39e928976464e333ce0cb19aa21fda1c6851c6db9d5bbc6552e080f8e448637af711fed92e72c8d8530187de94603377dc387041a9eb42ac70b3923b9828de33bb337d55409cb419bf4089cb2bec79ffc3afc6dcc3cb82bc903d956d28e307fc0470736574056302000318eb22887126df9062243038440ef3fca2aa024fff8739db4930b314822b00cab172e83c33b7e5b959b0c3f27c714e447120833ef69bd634d1e011fc3c2585beaa882a29c2dabddfd31a48c0255d1ab57c6796aa4625a546a02cef51a9ee2e8007fc047073657407210302e71fc2fff37aeb6d2e2a7b7f2308d4ab7d4bf0a4cf9be7c06e89a66442b48300010308f40100000000000007fc04707365740220230f4f5d4b7c6fa845806ee4f67713459e1b69e8e60fcee2e4940c7a0d5de1b20104000007fc047073657401210970cb1dff96101101e24bed1a66fb0794d2fcb26aba11e7f2393edc1534df8a9607fc047073657403210b9991881df2ec384ff5616f6c03d45cf033ee64536297c3557f9fffec716c1fbe0104220020cd4ed5f0db8c450e8b0be595b6410c1759c19f1f6926279095c83dade9862b6d07fc047073657404fd4e10603300000000000000018b6d2d00790f618171a9e8eb6051fc14dc27c502a54f5ccecacb4bcb350581a8f4b1a887a1e58865a21f51ef5098400c115cca84f489637718d8c3ca4350ad677374d40d2b64fe949ca34bd4ba845a87c7693421b70aa8d852e021aee329762883b9820bc0a47ea2fc6a8411ef773703632849094e51c73997c67f3e922d2801b6abc445375cd963a62c2bb28d733bf9274fe503081b51a56023a94200743e7d38865c190331449d19bf3d4eb7bf0b2a9b90696484aab906b9470e10946744838fc428f88461864d6601e93f10909e049a315fcc0ea7f4d71507fe5ed19b9ac2f55b0d3902b153ee27da9c55ab66debfb5ca440dfbb1a600cd8875049c4c13bbf242d26b10035002c7859f9c3ea631d955914adfa0817e4801e85b3f250cd9e7523db62c4ecb17a49028a02a1b61eb96a410643f1fec0ac664d96f99a1db4ac335c2bfec2946707c3c779a56373db197039af9a903e833af6f51de5cf8fc667dbf5416845d415dc98641e0984ebdfab88bbcdf305f605d36f7a472a516206d7ec722251e269800a00e8adb8f2ce161395c1c6ad4b406e1fda77bc7f0af07ea075011cee6cc5e7fd1b6e96e321171ca7d28a35595ddf0b0c831d28a88d30c7391c5832d90f906539aa49185fc6c0864e2d10b21160991fc19a1d084006d03fe3fb6f571f1ffd9f06ffbc0c076689373f9c2f8655758f7f44618345a6d5f8edae46e73a09c38157d5c39dd51a47756ea761e6320d6a91a1bb22d8dd35e4e7806b0242bcc4cae8720a953c6f933c0ee3216513cce6742a2cb4bf44553d8eaf175471dbc0f71c7c245fe99ab4240ccac637a16c82f0c60586f00d83ff852af48a239289d8b70a2638b0aff02572d6d2d68e22b87ba93f3db51bb27825265607ba4b6e9a194c7351f220b9e715a23237c40024fb7cfedaf7c8e0a1c4c6aebef8841fcf2609a3dd7f44dfd8895077df41f10790372eac8adff5ea7eeb28e371b4700d5044b41fd358dc4ba29158213e0f93711026fac8abfbe7cd80a939477ce545bc91cd1d32e8f2268563b0fe3e80855777d51cdf4835050a557d3c7b7f6905ba744ae5450d22837d2c2fa0c0755934654a78601a1fe236f11b6d72f368880ed938ff4a2e8d82c118493a1bb9a9ee95cf329f2d175d467aacc2c6cd73ed59ce64d508604db77942f9b7f3b0f86d913d3e1b489d2190a6da1ed997ab1eee356c885270e4e0192acc9c2b8702107c96aed654318bbb7724b913808dd2cfbbf6ace8db9c4cbf26f2c90a76eb967e365c58855b83550819cb5b28ea5e6ec1ea153ad3ee5e6292a174f7cab1b39e852194a6926bdc4d42326e17998cc057f614e91f6acab5a5bbedd93d9a13dc61977aa2accaf35370a3f1d3819c43c9430d0e767e92de96bb225007a7b6576ed7c4f05c984ce2e437d3b7f7f50c270caf90f8e5dbecb992be2972ef8d79c7674e025ee06b1302bcbd57fe5be9d9b4e38f17d9dca898ef3d71918550fd77a15c7aa2b66ee1a2f38b81040f3d6ec6693f54cc3fe39515275849e9e24b0af3e81705dea95e8f1bb1b4665cfdeb0630a5542a2857f2b58c36761d743299d77872d6894302123f4347702572f04d9876191d771e87655c071fbd29338eef0f9acb0a8ca3f0327ead8e875bc2e7ba38f249e6eda1fb74162e972ff523d20c6638b93297d406e9b2264187c06d0a78203d771f2525227d029b27b23192f747492b9774b12b039729ef75d11ce8d701e56fbb202f3e4bd68686f096f13680456529e5f132915595e0e0b4061b3014219f1fbef4d7403dbfcac01c701b7727c2463cb838d427e07706400be4fdd9140a800e47e7ac15a7a8a897187a38a0080726349d8b7566252076b1ae1366496b50e9a6d236837ffa0c4c3e61bb409a7d9faf8662109ef7213007a76a6d94cb79ad07183a33a4cdedd78896278a3b5531ec0efda9d77076d85a63536b426a6b58c3d0e8a46faf0fdf678e4964272e8410b346cc753edb94a61a2f309f8e753ff332f5b15215e0a20ef32e6a6faa044a431764e008e66b4af820bb6afe4d8dc1679219fe7614482517fdc523d4d7ce2bad9d59f7b9aed89b813e5b36b58a7c668e53181c0e1da45e4ba3851b46de8e056d63e440c471fbe23fbffc31ece7cd20658784f2d2fca3f730a1f8a90ea6995ccb490fca475b1441e38468433d1423c1d83a20b04f1216aff13c8e035c2ed389695c2bb0bedadc38c8a6222d687f0235bda3566c0865774bb6098acd674ff9091db1a6c4f0c2955c1759730b361f310d956f892089f500eae0084022e610ca4e758ce2c680d213bd1b5e00a6c991976e93189159bb98a1e4eff14f681d47694060126c0852ad52489c15d7302d82c66aa830208a9fd13da87a2aac3e44dddae632f2e4d56dc768ee6b3622c61e59aee27fee5aa0bfa9c56402ae3525f00634b11381d0b9637ac699e4c4b225c32bef9dc563e87cfc33bf07450c2cdd015bbd94df63697cdd9b6cf4169cfe1f626c126dbb588c57542662d02eeed561946ce94b46571f72ca3cf7fe52a8a6ea24fa216f01655dadbeb0f74e383e522da69db64b368cb155c2ba4c4fc8aea8745b1081223317003f0cd7ae620fc7d9a6c9c4f39a237d5d9d7f3e756c77daeccbd5d06ed28ac2f089db5449340872bc444aa4aecf6552621b84e4fabfd6baf0e1b61cab00e5c2050bfa38899e9840e2dac55c7d5e7105f65dc3afe3c35dd3e8ebb1a013d65fb0b9d76665f3c4eff5b766fbb0c03cc10c411987ef516405296437a91a67d7398d788e30f55bc1e6236b317784504c53800cc07f4eaf78bac03a025a7943573edcc67db3d5d5281f85ee993238fee3580cb846efae33b45ee2ee1ad640b1d068302504521269a31a166435e8fd964d2e15048f299a95ec1cbeb0c8d5d119e24670112d61d56ea120d7bc30fcd924fc7b812404ac45798af3fb590570a4d7a3f41639b879d1bdf2c72c979105460892fb41570cffee716679eb7b4124be188e28ca4c68d206c1cc9d49cd7489d63372853dbe83f874579238ecdd28c0dc265871d6dccf782b571f1004702121e8b15c9d8af9e6812dbbe742812c7e7cd1dafbdbe3d189f618936e270855700be8f6a7b528f271a936a2cae204b44d909ae3f6a8bcbfcda44b430397b1c96187e5a8362afe92bb9afb0a0a482cb6c8cac39a0fb1fe0034f8a965a3be425b4b34f67ff38a8ab30f8219a8933539c1d06d9b2997b6de743c568caea8b269642b8503b546c9e136d0e47775c8fef45d4489e6b4747c6accd6fad3d34fdd6cbafe07264e7ae1e025306c97d77a130093cc8d5ab8e4abe095787183a9084c569168011766b47dade4e3e1353a78f9f3464d8237b7de02da10c7a7b8951bafbaa898003ad9de997c89d8507393c6fb782b8f41aa99d5c92d5ed93e02a2e7550d42f178739898406badb6da850e305c10063b1a687a2b321a1f867ddfc7949d9764493af4f9681137101f87ec3c3733c0ee23a758a69dd5dbfccd20e0e7cc8543c213688ef9cc85bf9c539d3b6758e24befb3c1b617b7d59a17e915bb985df8229429430dd3057a8225d22afc2775e352a2d7c2f2f46786d4e6e984fb35ac6d7e1b57da82a6d1470895e56521c88c166f8124a4f0c5ada7d5e43174e319c21b9416735858ab50958def63c9a38e853d28a0f47b8e601beb0cdfb30d87070003f957ae347d5b03e80890311ded8018de0227c430f29ff20f0d0d1331dd5f22cff547847c0a26c1fdc272cd234b668823635f68e0797bf68fb1e531a423b1fae9b056fb8c0589908cd2774a7bea8da465248a438a22919d35e0ed8c5020f06824aa856c1a75e0d50d8e9c2dca471d249a97e8e8055d0927432577ef07e6658aa6ab3e9f5f4f50848b12dcdcd9594dae732864f9c6253cccf39922b5f1f8e16458a0c11db397017821de73a331400a76c2a5a29c7661405e9f244a92862a8ca13bc86a78a36744e52019c067573574f75e01b21c36e19a714e9cc0860e9df8e659cefab57002dc2b3d1a2918dc20ff25bc0d87023813abcbbe29defa514bd71fedf314a140508c7e8dd4ace82d56cfd6307fc8299a65c8b3b0719881dc06070d670729902ebfa1dc0b88050e5824cc186454ec2727d0fb2f95eb677f949375a0a31661c7f2bc452426a052b160b0654bffae35766a5317b845582176f1ec52e5bb7d814651781e268cfaefcf6da560810d84343dab8a8b2f2f7976334043498f529d75f9dec893bafdde0ebf003ea7d43f22d8e4eb3afea7be8bd22a9adb9334db2d6b05b8bfe72a96ca2c5ecc925333e4076bf5b7d9ed519ac3eb87c73d0c8121b1034424991561eccb669807a722bcd43141915c9db90f7a8a8e732054970645da1845b988f21cd5d2a89abd8e14c0e6532a3db89e43571b795d6f475b11c16cd7253a4538f4e73d0e3791e0c8f3e51ce3d9645062f249549d9165185fe6920659fe72ae01f69c6d5cef5a01cbbce0fcfd671e1a0aac35d541210a723d2fde91f37c130657d8825662bc46ca7780e07422ce2e7e5cbc1b15ad29b8473ffb832f45c480e960d620267561b3e3112c54359459c3f0235eb6eb2720dd5cf65f88267e099ae87ec7e35b3a915f18a4ab67583ccb4d907637812d797dfa51acc7b5cb13ab58934217a562b00a4a3d030bd9d3565a47c95396034bd65d39d39a6e7795f13e5031d148db16eddba996e1e70730eee02c47bd8b5c42812a12a2db5490fc3ad50d7d03c72c0e933ed8b43f8e34124e272cb39e06e628f18acfe4488dcced67a2c47008801e8d2db5dc7f7556d38020d53512993f3efeb4b07fd1e7b631deeeda74983011ca401ec7b86eb2a7a4d341f97337d37ada0dbbe124fe481ecac3e9b8e8f3b8b90ccf81ec028f2ee4e62934abcfcc2647966f6eea6563a0fc8fc75348f5fb3d2390db24d49858bbca822217fa81d240cacb7b2f6c2e4bad8a7a112b83a5d35ad68ec1cd599afee41fd4e860097f33afbc2cd790b2933f1194549c5aa3fe5c651a456c8ba7c8fa5ee5492233c21a80bd9216fcfccc03ecb76af3849711a0f69d5a261ce94484c30f4b74ca6cb4d7d5c4dcc0be1f0390c208e1e7e863700c6dce7ea5ab3831c00e586094a6a1f3b32dfbbf99a7581f90001dd558738804d0663a59d77407b6ab1ef3a82c156bc58d5a694a365b300a90ebbcddc49bbe5ba63c88e7a6e0faf5364ea17cabc602ddbf87a4c2f55b068ef296be5bb66befc1e37ad77f8e97c08f02d17dcdeb47959b0f46c2ae2c3d99a948f2a52c5793d53fe57876c38336a74786042abafb63c2154096eaed98598aed76da5a17ae179e79f848b237bdd6db63e5fbe77ee28b2bdcae462905ce1827800407317c2a42fc0dc234b2183db9097c0fae23da91aca6b1b7894537b0dc8524536573a34ef68596021cba863ece0de4a068f806d888aa03ed88ad92f375860f8885c5533c637a7a330c24aa0357f007ac3678e59cb1f6aa7c6979e15fd107a98ab42a635a3c3e70b58a19ec73b4bdc482000c3dfb4af84012ea3957d3d30b80857d9e06a2e677c84e5d9041ad4bf22afbdf0351f6d5c7a7a2ada3dd5ab4e48e37d51e5fad56cf9963715438c5f04b9772773893a59e2e46c6b7e19e9001650b66b469f4b1c4d188b286d5ce8b21269179e772147c7cb09eaee9b9de684ffc33068e5d346e79b710d82fd1278aee64ddd4ed37a944e6c745217c6a626444aa95b565c1f68a12cd2b86a61927896884bd5a76a9df4f6fe548bc16444272ec1e856334d64e0f32ba90daa77085b0683e3e010abf571dc564fc703a12998c72b6712386cfa4ccc802c850a3604bb0b2d5cd2eb6e788d475ff198f94a220c925a32ab6d69b037f1b9f0f4ce1d1b89cc0d07fc047073657405630200033fb971149dc9881cf31b7bd90de445f0ada69611016c5fde4af5bffe2b40a1a27d651a1d2127b0a95539b18fbb835f5145c1c4c7492866c6bd08ba260abb300720d2d42b729b72c6166f9ae0e4ac09a0f6851ca65444bed00b72b7f12befbbd007fc047073657407210252a4b012198c2131d70498b5939c401c01eb1178dfd58123b55766b03f008f7b00").unwrap()).unwrap();

//         let tx = psbt.extract_tx().unwrap();
//         // Actual sighash len is 534 since this also serializes
//         // the len of outputs
//         // It is still more than 520, which causes hashOutputs preimage
//         // to be more than 520 which fails the finalization.
//         assert_eq!(serialize(&tx.output).len(), 535);
//         assert!(serialize(&tx.output).len() - 1 > 520);
//         let secp = elements::secp256k1_zkp::Secp256k1::verification_only();
//         // Therefore this finalization will fail to satisfy
//         finalize_input(&mut psbt, &secp, 3).unwrap_err();
//     }
// }<|MERGE_RESOLUTION|>--- conflicted
+++ resolved
@@ -297,7 +297,7 @@
     let csv = psbt.inputs()[index].sequence.unwrap_or(0xffffffff);
     let _amt = get_amt(psbt, index).map_err(|e| Error::InputError(e, index))?;
 
-    let interpreter = interpreter::Interpreter::from_txdata(spk, script_sig, witness, cltv, csv)
+    let interpreter = interpreter::Interpreter::from_txdata(spk, script_sig, witness, csv, cltv)
         .map_err(|e| Error::InputError(InputError::Interpreter(e), index))?;
 
     let prevouts = prevouts(psbt)?;
@@ -307,19 +307,7 @@
         .filter_map(Result::err)
         .next()
     {
-<<<<<<< HEAD
         return Err(Error::InputError(InputError::Interpreter(error), index));
-=======
-        let cltv = psbt.unsigned_tx.lock_time;
-        let csv = psbt.unsigned_tx.input[index].sequence;
-        let interpreter =
-            interpreter::Interpreter::from_txdata(spk, script_sig, witness, csv, cltv)
-                .map_err(|e| Error::InputError(InputError::Interpreter(e), index))?;
-        let iter = interpreter.iter(secp, &psbt.unsigned_tx, index, utxos);
-        if let Some(error) = iter.filter_map(Result::err).next() {
-            return Err(Error::InputError(InputError::Interpreter(error), index));
-        };
->>>>>>> c80aa7c9
     }
     Ok(())
 }
