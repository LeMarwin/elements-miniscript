// Miniscript
// Written in 2019 by
//     Andrew Poelstra <apoelstra@wpsoftware.net>
//
// To the extent possible under law, the author(s) have dedicated all
// copyright and related and neighboring rights to this software to
// the public domain worldwide. This software is distributed without
// any warranty.
//
// You should have received a copy of the CC0 Public Domain Dedication
// along with this software.
// If not, see <http://creativecommons.org/publicdomain/zero/1.0/>.
//

//! Miniscript and Output Descriptors
//!
//! # Introduction
//! ## Bitcoin Script
//!
//! In Bitcoin, spending policies are defined and enforced by means of a
//! stack-based programming language known as Bitcoin Script. While this
//! language appears to be designed with tractable analysis in mind (e.g.
//! there are no looping or jumping constructions), in practice this is
//! extremely difficult. As a result, typical wallet software supports only
//! a small set of script templates, cannot interoperate with other similar
//! software, and each wallet contains independently written ad-hoc manually
//! verified code to handle these templates. Users who require more complex
//! spending policies, or who want to combine signing infrastructure which
//! was not explicitly designed to work together, are simply out of luck.
//!
//! ## Miniscript
//!
//! Miniscript is an alternative to Bitcoin Script which eliminates these
//! problems. It can be efficiently and simply encoded as Script to ensure
//! that it works on the Bitcoin blockchain, but its design is very different.
//! Essentially, a Miniscript is a monotone function (tree of ANDs, ORs and
//! thresholds) of signature requirements, hash preimage requirements, and
//! timelocks.
//!
//! A [full description of Miniscript is available here](http://bitcoin.sipa.be/miniscript/miniscript.html).
//!
//! Miniscript also admits a more human-readable encoding.
//!
//! ## Elements Miniscript
//!
//! Elements Miniscript is a fork of miniscript for [elements](https://github.com/ElementsProject/elements) sidechain.
//!
//! ## Output Descriptors
//!
//! While spending policies in Bitcoin are entirely defined by Script; there
//! are multiple ways of embedding these Scripts in transaction outputs; for
//! example, P2SH or Segwit v0. These different embeddings are expressed by
//! *Output Descriptors*, [which are described here](https://github.com/bitcoin/bitcoin/blob/master/doc/descriptors.md)
//! Elements descriptors are extension of bitcoin Output descriptors with support
//! for blinded descriptors(WIP)
//! # Examples
//!
//! ## Deriving an address from a descriptor
//!
//! ```rust
//! extern crate bitcoin;
//! extern crate elements;
//! extern crate elements_miniscript as miniscript;
//!
//! use std::str::FromStr;
//!
//! fn main() {
//!     // Elements descriptors are prefixed by string el
//!     let desc = miniscript::Descriptor::<
//!         bitcoin::PublicKey,
//!     >::from_str("\
//!         elsh(wsh(or_d(\
//!             c:pk_k(020e0338c96a8870479f2396c373cc7696ba124e8635d41b0ea581112b67817261),\
//!             c:pk_k(0250863ad64a87ae8a2fe83c1af1a8403cb53f53e486d8511dad8a04887e5b2352)\
//!         )))\
//!     ").unwrap();
//!
//!     // Derive the P2SH address
//!     assert_eq!(
//!         desc.address(&elements::AddressParams::ELEMENTS).unwrap().to_string(),
//!         "XMyBX13qCo5Lp65mymgYVdmsYR5bcznWUa"
//!     );
//!
//!     // Check whether the descriptor is safe
//!     // This checks whether all spend paths are accessible in bitcoin network.
//!     // It maybe possible that some of the spend require more than 100 elements in Wsh scripts
//!     // Or they contain a combination of timelock and heightlock.
//!     assert!(desc.sanity_check().is_ok());
//!
//!     // Estimate the satisfaction cost
//!     assert_eq!(desc.max_satisfaction_weight().unwrap(), 293);
//! }
//! ```
//!
//!
#![allow(bare_trait_objects)]
#![cfg_attr(all(test, feature = "unstable"), feature(test))]
// Coding conventions
#![deny(unsafe_code)]
#![deny(non_upper_case_globals)]
#![deny(non_camel_case_types)]
#![deny(non_snake_case)]
#![deny(unused_mut)]
#![deny(dead_code)]
#![deny(unused_imports)]
#![deny(missing_docs)]

<<<<<<< HEAD
pub use {bitcoin, elements};
=======
#[cfg(target_pointer_width = "16")]
compile_error!(
    "rust-miniscript currently only supports architectures with pointers wider than 16 bits"
);

pub use bitcoin;

#[cfg(not(feature = "std"))]
#[macro_use]
extern crate alloc;

#[cfg(not(feature = "std"))]
extern crate hashbrown;

#[cfg(any(feature = "std", test))]
extern crate core;

>>>>>>> d524c6d9
#[cfg(feature = "serde")]
pub extern crate serde;
#[cfg(all(test, feature = "unstable"))]
extern crate test;

// Miniscript imports
// It can be confusing to code when we have two miniscript libraries
// As a rule, only import the library here and pub use all the required
// items. Should help in faster code development in the long run
pub(crate) use bitcoin_miniscript::expression::{FromTree as BtcFromTree, Tree as BtcTree};
pub(crate) use bitcoin_miniscript::policy::semantic::Policy as BtcPolicy;
pub(crate) use bitcoin_miniscript::policy::Liftable as BtcLiftable;
pub(crate) use bitcoin_miniscript::{
    Descriptor as BtcDescriptor, Error as BtcError, Miniscript as BtcMiniscript,
    Satisfier as BtcSatisfier, Segwitv0 as BtcSegwitv0, Terminal as BtcTerminal,
};
// re-export imports
pub use bitcoin_miniscript::{
    hash256, DummyKey, DummyKeyHash, ForEachKey, MiniscriptKey, ToPublicKey,
};
// End imports

#[macro_use]
mod macros;

pub mod descriptor;
pub mod expression;
pub mod extensions;
pub mod interpreter;
pub mod miniscript;
pub mod policy;
pub mod psbt;
pub mod timelock;

#[cfg(test)]
mod test_utils;
mod util;

use std::{error, fmt, hash, str};

use elements::hashes::sha256;
use elements::secp256k1_zkp::Secp256k1;
use elements::{opcodes, script, secp256k1_zkp};

pub use crate::descriptor::{Descriptor, DescriptorPublicKey};
pub use crate::extensions::{CovenantExt, Extension, NoExt, TxEnv};
pub use crate::interpreter::Interpreter;
pub use crate::miniscript::context::{BareCtx, Legacy, ScriptContext, Segwitv0, Tap};
pub use crate::miniscript::decode::Terminal;
pub use crate::miniscript::satisfy::{
    elementssig_from_rawsig, elementssig_to_rawsig, ElementsSig, Preimage32, Satisfier,
};
pub use crate::miniscript::Miniscript;
// minimal implementation of contract hash module
mod contracthash {
    use bitcoin::PublicKey;
    use elements::hashes::{sha256, Hash, HashEngine, Hmac, HmacEngine};
    use elements::secp256k1_zkp::{self, Secp256k1};

    /// Tweak a single key using some arbitrary data
    pub(super) fn tweak_key<C: secp256k1_zkp::Verification>(
        secp: &Secp256k1<C>,
        mut key: PublicKey,
        contract: &[u8],
    ) -> PublicKey {
        let hmac_result = compute_tweak(&key, contract);
        key.inner
            .add_exp_assign(secp, &hmac_result[..])
            .expect("HMAC cannot produce invalid tweak");
        key
    }

    /// Compute a tweak from some given data for the given public key
    fn compute_tweak(pk: &PublicKey, contract: &[u8]) -> Hmac<sha256::Hash> {
        let mut hmac_engine: HmacEngine<sha256::Hash> = if pk.compressed {
            HmacEngine::new(&pk.inner.serialize())
        } else {
            HmacEngine::new(&pk.inner.serialize_uncompressed())
        };
        hmac_engine.input(contract);
        Hmac::from_engine(hmac_engine)
    }
}

/// Tweak a MiniscriptKey to obtain the tweaked key
// Ideally, we want this in a trait, but doing so we cannot
// use it in the implementation of DescriptorTrait from
// rust-miniscript because it would require stricter bounds.
pub fn tweak_key<Pk, C: secp256k1_zkp::Verification>(
    pk: &Pk,
    secp: &Secp256k1<C>,
    contract: &[u8],
) -> bitcoin::PublicKey
where
    Pk: MiniscriptKey + ToPublicKey,
{
    let pk = pk.to_public_key();
    contracthash::tweak_key(secp, pk, contract)
}

/// Dummy keyhash which de/serializes to the empty string; useful for testing
#[derive(Copy, Clone, PartialOrd, Ord, PartialEq, Eq, Debug)]
pub struct DummyHash256;

impl str::FromStr for DummyHash256 {
    type Err = &'static str;
    fn from_str(x: &str) -> Result<DummyHash256, &'static str> {
        if x.is_empty() {
            Ok(DummyHash256)
        } else {
            Err("non empty dummy hash")
        }
    }
}

/// Dummy keyhash which de/serializes to the empty string; useful for testing
#[derive(Copy, Clone, PartialOrd, Ord, PartialEq, Eq, Debug)]
pub struct DummyRipemd160Hash;

impl str::FromStr for DummyRipemd160Hash {
    type Err = &'static str;
    fn from_str(x: &str) -> Result<DummyRipemd160Hash, &'static str> {
        if x.is_empty() {
            Ok(DummyRipemd160Hash)
        } else {
            Err("non empty dummy hash")
        }
    }
}

impl fmt::Display for DummyHash256 {
    fn fmt(&self, f: &mut fmt::Formatter) -> fmt::Result {
        f.write_str("")
    }
}
impl fmt::Display for DummyRipemd160Hash {
    fn fmt(&self, f: &mut fmt::Formatter) -> fmt::Result {
        f.write_str("")
    }
}

impl hash::Hash for DummyHash256 {
    fn hash<H: hash::Hasher>(&self, state: &mut H) {
        "DummySha256Hash".hash(state);
    }
}

impl hash::Hash for DummyRipemd160Hash {
    fn hash<H: hash::Hasher>(&self, state: &mut H) {
        "DummyRipemd160Hash".hash(state);
    }
}

/// Dummy keyhash which de/serializes to the empty string; useful for testing
#[derive(Copy, Clone, PartialOrd, Ord, PartialEq, Eq, Debug)]
pub struct DummyHash160Hash;

impl str::FromStr for DummyHash160Hash {
    type Err = &'static str;
    fn from_str(x: &str) -> Result<DummyHash160Hash, &'static str> {
        if x.is_empty() {
            Ok(DummyHash160Hash)
        } else {
            Err("non empty dummy hash")
        }
    }
}

impl fmt::Display for DummyHash160Hash {
    fn fmt(&self, f: &mut fmt::Formatter) -> fmt::Result {
        f.write_str("")
    }
}

impl hash::Hash for DummyHash160Hash {
    fn hash<H: hash::Hasher>(&self, state: &mut H) {
        "DummyHash160Hash".hash(state);
    }
}
/// Describes an object that can translate various keys and hashes from one key to the type
/// associated with the other key. Used by the [`TranslatePk`] trait to do the actual translations.
pub trait Translator<P, Q, E>
where
    P: MiniscriptKey,
    Q: MiniscriptKey,
{
    /// Translates public keys P -> Q.
    fn pk(&mut self, pk: &P) -> Result<Q, E>;

    /// Translates public key hashes P::Hash -> Q::Hash.
    fn pkh(&mut self, pkh: &P::RawPkHash) -> Result<Q::RawPkHash, E>;

    /// Provides the translation from P::Sha256 -> Q::Sha256
    fn sha256(&mut self, sha256: &P::Sha256) -> Result<Q::Sha256, E>;

    /// Provides the translation from P::Hash256 -> Q::Hash256
    fn hash256(&mut self, hash256: &P::Hash256) -> Result<Q::Hash256, E>;

    /// Translates ripemd160 hashes from P::Ripemd160 -> Q::Ripemd160
    fn ripemd160(&mut self, ripemd160: &P::Ripemd160) -> Result<Q::Ripemd160, E>;

    /// Translates hash160 hashes from P::Hash160 -> Q::Hash160
    fn hash160(&mut self, hash160: &P::Hash160) -> Result<Q::Hash160, E>;
}

/// Trait for translation Extensions
pub trait ExtTranslator<PExt, QExt, E>
where
    PExt: Extension,
    QExt: Extension,
{
    /// Translates one extension to another
    fn ext(&mut self, e: &PExt) -> Result<QExt, E>;
}

/// Converts a descriptor using abstract keys to one using specific keys. Uses translator `t` to do
/// the actual translation function calls.
pub trait TranslatePk<P, Q>
where
    P: MiniscriptKey,
    Q: MiniscriptKey,
{
    /// The associated output type. This must be `Self<Q>`.
    type Output;

    /// Translates a struct from one generic to another where the translations
    /// for Pk are provided by the given [`Translator`].
    fn translate_pk<T, E>(&self, translator: &mut T) -> Result<Self::Output, E>
    where
        T: Translator<P, Q, E>;
}

/// Converts a descriptor using abstract keys to one using specific keys. Uses translator `t` to do
/// the actual translation function calls.
pub trait TranslateExt<PExt, QExt>
where
    PExt: Extension,
    QExt: Extension,
{
    /// The associated output type.
    type Output;

    /// Translates a struct from one generic to another where the translations
    /// for Pk are provided by the given [`Translator`].
    fn translate_ext<T, E>(&self, translator: &mut T) -> Result<Self::Output, E>
    where
        T: ExtTranslator<PExt, QExt, E>;
}

/// Miniscript Error
#[derive(Debug, PartialEq)]
pub enum Error {
    /// Opcode appeared which is not part of the script subset
    InvalidOpcode(opcodes::All),
    /// Some opcode occurred followed by `OP_VERIFY` when it had
    /// a `VERIFY` version that should have been used instead
    NonMinimalVerify(String),
    /// Push was illegal in some context
    InvalidPush(Vec<u8>),
    /// rust-bitcoin script error
    Script(script::Error),
    /// rust-bitcoin address error
    AddrError(bitcoin::util::address::Error),
    /// A `CHECKMULTISIG` opcode was preceded by a number > 20
    CmsTooManyKeys(u32),
    /// A tapscript multi_a cannot support more than MAX_BLOCK_WEIGHT/32 keys
    MultiATooManyKeys(u32),
    /// Encountered unprintable character in descriptor
    Unprintable(u8),
    /// expected character while parsing descriptor; didn't find one
    ExpectedChar(char),
    /// While parsing backward, hit beginning of script
    UnexpectedStart,
    /// Got something we were not expecting
    Unexpected(String),
    /// Name of a fragment contained `:` multiple times
    MultiColon(String),
    /// Name of a fragment contained `@` multiple times
    MultiAt(String),
    /// Name of a fragment contained `@` but we were not parsing an OR
    AtOutsideOr(String),
    /// Encountered a `l:0` which is syntactically equal to `u:0` except stupid
    LikelyFalse,
    /// Encountered a wrapping character that we don't recognize
    UnknownWrapper(char),
    /// Parsed a miniscript and the result was not of type T
    NonTopLevel(String),
    /// Parsed a miniscript but there were more script opcodes after it
    Trailing(String),
    /// Failed to parse a push as a public key
    BadPubkey(bitcoin::util::key::Error),
    /// Could not satisfy a script (fragment) because of a missing hash preimage
    MissingHash(sha256::Hash),
    /// Could not satisfy a script (fragment) because of a missing signature
    MissingSig(bitcoin::PublicKey),
    /// Could not satisfy, relative locktime not met
    RelativeLocktimeNotMet(u32),
    /// Could not satisfy, absolute locktime not met
    AbsoluteLocktimeNotMet(u32),
    /// General failure to satisfy
    CouldNotSatisfy,
    /// Typechecking failed
    TypeCheck(String),
    /// General error in creating descriptor
    BadDescriptor(String),
    /// Forward-secp related errors
    Secp(elements::secp256k1_zkp::Error),
    #[cfg(feature = "compiler")]
    /// Compiler related errors
    CompilerError(policy::compiler::CompilerError),
    /// Errors related to policy
    PolicyError(policy::concrete::PolicyError),
    /// Errors related to lifting
    LiftError(policy::LiftError),
    /// Forward script context related errors
    ContextError(miniscript::context::ScriptContextError),
    /// Recursion depth exceeded when parsing policy/miniscript from string
    MaxRecursiveDepthExceeded,
    /// Script size too large
    ScriptSizeTooLarge,
    /// Anything but c:pk(key) (P2PK), c:pk_h(key) (P2PKH), and thresh_m(k,...)
    /// up to n=3 is invalid by standardness (bare)
    NonStandardBareScript,
    /// Analysis Error
    AnalysisError(miniscript::analyzable::AnalysisError),
    /// Miniscript is equivalent to false. No possible satisfaction
    ImpossibleSatisfaction,
    /// Bare descriptors don't have any addresses
    BareDescriptorAddr,
    /// Upstream Miniscript Errors
    BtcError(bitcoin_miniscript::Error),
    /// Covenant Error
    CovError(descriptor::CovError),
    /// PubKey invalid under current context
    PubKeyCtxError(miniscript::decode::KeyParseError, &'static str),
    /// Attempted to call function that requires PreComputed taproot info
    TaprootSpendInfoUnavialable,
    /// No script code for Tr descriptors
    TrNoScriptCode,
    /// No explicit script for Tr descriptors
    TrNoExplicitScript,
}

#[doc(hidden)]
impl<Pk, Ctx, Ext> From<miniscript::types::Error<Pk, Ctx, Ext>> for Error
where
    Pk: MiniscriptKey,
    Ctx: ScriptContext,
    Ext: Extension,
{
    fn from(e: miniscript::types::Error<Pk, Ctx, Ext>) -> Error {
        Error::TypeCheck(e.to_string())
    }
}

#[doc(hidden)]
impl From<bitcoin_miniscript::Error> for Error {
    fn from(e: bitcoin_miniscript::Error) -> Error {
        Error::BtcError(e)
    }
}

#[doc(hidden)]
impl From<policy::LiftError> for Error {
    fn from(e: policy::LiftError) -> Error {
        Error::LiftError(e)
    }
}

#[doc(hidden)]
impl From<miniscript::context::ScriptContextError> for Error {
    fn from(e: miniscript::context::ScriptContextError) -> Error {
        Error::ContextError(e)
    }
}

#[doc(hidden)]
impl From<miniscript::analyzable::AnalysisError> for Error {
    fn from(e: miniscript::analyzable::AnalysisError) -> Error {
        Error::AnalysisError(e)
    }
}

#[doc(hidden)]
impl From<elements::secp256k1_zkp::Error> for Error {
    fn from(e: elements::secp256k1_zkp::Error) -> Error {
        Error::Secp(e)
    }
}

#[doc(hidden)]
impl From<elements::secp256k1_zkp::UpstreamError> for Error {
    fn from(e: elements::secp256k1_zkp::UpstreamError) -> Error {
        Error::Secp(elements::secp256k1_zkp::Error::Upstream(e))
    }
}

#[doc(hidden)]
impl From<bitcoin::util::key::Error> for Error {
    fn from(e: bitcoin::util::key::Error) -> Error {
        Error::BadPubkey(e)
    }
}

impl From<bitcoin::util::address::Error> for Error {
    fn from(e: bitcoin::util::address::Error) -> Error {
        Error::AddrError(e)
    }
}

fn errstr(s: &str) -> Error {
    Error::Unexpected(s.to_owned())
}

// https://github.com/sipa/miniscript/pull/5 for discussion on this number
const MAX_RECURSION_DEPTH: u32 = 402;
// https://github.com/bitcoin/bips/blob/master/bip-0141.mediawiki
const MAX_SCRIPT_SIZE: u32 = 10000;

impl fmt::Display for Error {
    fn fmt(&self, f: &mut fmt::Formatter<'_>) -> fmt::Result {
        match *self {
            Error::InvalidOpcode(op) => write!(f, "invalid opcode {}", op),
            Error::NonMinimalVerify(ref tok) => write!(f, "{} VERIFY", tok),
            Error::InvalidPush(ref push) => write!(f, "invalid push {:?}", push), // TODO hexify this
            Error::Script(ref e) => fmt::Display::fmt(e, f),
            Error::AddrError(ref e) => fmt::Display::fmt(e, f),
            Error::CmsTooManyKeys(n) => write!(f, "checkmultisig with {} keys", n),
            Error::Unprintable(x) => write!(f, "unprintable character 0x{:02x}", x),
            Error::ExpectedChar(c) => write!(f, "expected {}", c),
            Error::UnexpectedStart => f.write_str("unexpected start of script"),
            Error::Unexpected(ref s) => write!(f, "unexpected «{}»", s),
            Error::MultiColon(ref s) => write!(f, "«{}» has multiple instances of «:»", s),
            Error::MultiAt(ref s) => write!(f, "«{}» has multiple instances of «@»", s),
            Error::AtOutsideOr(ref s) => write!(f, "«{}» contains «@» in non-or() context", s),
            Error::LikelyFalse => write!(f, "0 is not very likely (use «u:0»)"),
            Error::UnknownWrapper(ch) => write!(f, "unknown wrapper «{}:»", ch),
            Error::NonTopLevel(ref s) => write!(f, "non-T miniscript: {}", s),
            Error::Trailing(ref s) => write!(f, "trailing tokens: {}", s),
            Error::MissingHash(ref h) => write!(f, "missing preimage of hash {}", h),
            Error::MissingSig(ref pk) => write!(f, "missing signature for key {:?}", pk),
            Error::RelativeLocktimeNotMet(n) => {
                write!(f, "required relative locktime CSV of {} blocks, not met", n)
            }
            Error::AbsoluteLocktimeNotMet(n) => write!(
                f,
                "required absolute locktime CLTV of {} blocks, not met",
                n
            ),
            Error::CouldNotSatisfy => f.write_str("could not satisfy"),
            Error::BadPubkey(ref e) => fmt::Display::fmt(e, f),
            Error::TypeCheck(ref e) => write!(f, "typecheck: {}", e),
            Error::BadDescriptor(ref e) => write!(f, "Invalid descriptor: {}", e),
            Error::Secp(ref e) => fmt::Display::fmt(e, f),
            Error::ContextError(ref e) => fmt::Display::fmt(e, f),
            #[cfg(feature = "compiler")]
            Error::CompilerError(ref e) => fmt::Display::fmt(e, f),
            Error::PolicyError(ref e) => fmt::Display::fmt(e, f),
            Error::LiftError(ref e) => fmt::Display::fmt(e, f),
            Error::MaxRecursiveDepthExceeded => write!(
                f,
                "Recursive depth over {} not permitted",
                MAX_RECURSION_DEPTH
            ),
            Error::ScriptSizeTooLarge => write!(
                f,
                "Standardness rules imply bitcoin than {} bytes",
                MAX_SCRIPT_SIZE
            ),
            Error::NonStandardBareScript => write!(
                f,
                "Anything but c:pk(key) (P2PK), c:pk_h(key) (P2PKH), and thresh_m(k,...) \
                up to n=3 is invalid by standardness (bare).
                "
            ),
            Error::AnalysisError(ref e) => e.fmt(f),
            Error::ImpossibleSatisfaction => write!(f, "Impossible to satisfy Miniscript"),
            Error::BareDescriptorAddr => write!(f, "Bare descriptors don't have address"),
            Error::BtcError(ref e) => write!(f, " Bitcoin Miniscript Error {}", e),
            Error::CovError(ref e) => write!(f, "Covenant Error: {}", e),
            Error::PubKeyCtxError(ref pk, ref ctx) => {
                write!(f, "Pubkey error: {} under {} scriptcontext", pk, ctx)
            }
            Error::MultiATooManyKeys(k) => write!(f, "MultiA too many keys {}", k),
            Error::TaprootSpendInfoUnavialable => write!(f, "Taproot Spend Info not computed."),
            Error::TrNoScriptCode => write!(f, "No script code for Tr descriptors"),
            Error::TrNoExplicitScript => write!(f, "No script code for Tr descriptors"),
        }
    }
}

impl error::Error for Error {
    fn cause(&self) -> Option<&dyn error::Error> {
        use self::Error::*;

        match self {
            InvalidOpcode(_)
            | NonMinimalVerify(_)
            | InvalidPush(_)
            | CmsTooManyKeys(_)
            | MultiATooManyKeys(_)
            | Unprintable(_)
            | ExpectedChar(_)
            | UnexpectedStart
            | Unexpected(_)
            | MultiColon(_)
            | MultiAt(_)
            | AtOutsideOr(_)
            | LikelyFalse
            | UnknownWrapper(_)
            | NonTopLevel(_)
            | Trailing(_)
            | MissingHash(_)
            | MissingSig(_)
            | RelativeLocktimeNotMet(_)
            | AbsoluteLocktimeNotMet(_)
            | CouldNotSatisfy
            | TypeCheck(_)
            | BadDescriptor(_)
            | MaxRecursiveDepthExceeded
            | ScriptSizeTooLarge
            | NonStandardBareScript
            | ImpossibleSatisfaction
            | BareDescriptorAddr
            | TaprootSpendInfoUnavialable
            | TrNoScriptCode
            | TrNoExplicitScript => None,
            BtcError(e) => Some(e),
            CovError(e) => Some(e),
            Script(_e) => None, // should be Some(e), but requires changes upstream
            AddrError(e) => Some(e),
            BadPubkey(e) => Some(e),
            Secp(e) => Some(e),
            #[cfg(feature = "compiler")]
            CompilerError(e) => Some(e),
            PolicyError(e) => Some(e),
            LiftError(e) => Some(e),
            ContextError(e) => Some(e),
            AnalysisError(e) => Some(e),
            PubKeyCtxError(e, _) => Some(e),
        }
    }
}

#[doc(hidden)]
#[cfg(feature = "compiler")]
impl From<policy::compiler::CompilerError> for Error {
    fn from(e: policy::compiler::CompilerError) -> Error {
        Error::CompilerError(e)
    }
}

#[doc(hidden)]
impl From<policy::concrete::PolicyError> for Error {
    fn from(e: policy::concrete::PolicyError) -> Error {
        Error::PolicyError(e)
    }
}

/// The size of an encoding of a number in Script
pub fn script_num_size(n: usize) -> usize {
    match n {
        n if n <= 0x10 => 1,      // OP_n
        n if n < 0x80 => 2,       // OP_PUSH1 <n>
        n if n < 0x8000 => 3,     // OP_PUSH2 <n>
        n if n < 0x800000 => 4,   // OP_PUSH3 <n>
        n if n < 0x80000000 => 5, // OP_PUSH4 <n>
        _ => 6,                   // OP_PUSH5 <n>
    }
}

/// Returns the size of the smallest push opcode used to push a given number of bytes onto the stack
///
/// For sizes ≤ 75, there are dedicated single-byte opcodes, so the push size is one. Otherwise,
/// if the size can fit into 1, 2 or 4 bytes, we use the `PUSHDATA{1,2,4}` opcode respectively,
/// followed by the actual size encoded in that many bytes.
fn push_opcode_size(script_size: usize) -> usize {
    if script_size < 76 {
        1
    } else if script_size < 0x100 {
        2
    } else if script_size < 0x10000 {
        3
    } else {
        5
    }
}

/// Helper function used by tests
#[cfg(test)]
fn hex_script(s: &str) -> elements::Script {
    let v: Vec<u8> = elements::hashes::hex::FromHex::from_hex(s).unwrap();
    elements::Script::from(v)
}<|MERGE_RESOLUTION|>--- conflicted
+++ resolved
@@ -105,27 +105,12 @@
 #![deny(unused_imports)]
 #![deny(missing_docs)]
 
-<<<<<<< HEAD
-pub use {bitcoin, elements};
-=======
 #[cfg(target_pointer_width = "16")]
 compile_error!(
-    "rust-miniscript currently only supports architectures with pointers wider than 16 bits"
+    "elements-miniscript currently only supports architectures with pointers wider than 16 bits"
 );
 
-pub use bitcoin;
-
-#[cfg(not(feature = "std"))]
-#[macro_use]
-extern crate alloc;
-
-#[cfg(not(feature = "std"))]
-extern crate hashbrown;
-
-#[cfg(any(feature = "std", test))]
-extern crate core;
-
->>>>>>> d524c6d9
+pub use {bitcoin, elements};
 #[cfg(feature = "serde")]
 pub extern crate serde;
 #[cfg(all(test, feature = "unstable"))]
