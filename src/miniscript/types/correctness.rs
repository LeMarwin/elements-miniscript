// Miniscript
// Written in 2019 by
//     Andrew Poelstra <apoelstra@wpsoftware.net>
//
// To the extent possible under law, the author(s) have dedicated all
// copyright and related and neighboring rights to this software to
// the public domain worldwide. This software is distributed without
// any warranty.
//
// You should have received a copy of the CC0 Public Domain Dedication
// along with this software.
// If not, see <http://creativecommons.org/publicdomain/zero/1.0/>.
//

//! Correctness/Soundness type properties

use super::{ErrorKind, Property};
use crate::{Extension, ScriptContext};

/// Basic type representing where the fragment can go
#[derive(Copy, Clone, PartialEq, Eq, PartialOrd, Ord, Debug, Hash)]
pub enum Base {
    /// Takes its inputs from the top of the stack. Pushes
    /// nonzero if the condition is satisfied. If not, if it
    /// does not abort, then 0 is pushed.
    B,
    /// Takes its inputs from the top of the stack. Pushes a
    /// public key, regardless of satisfaction, onto the stack.
    /// Must be wrapped in `c:` to turn into any other type.
    K,
    /// Takes its inputs from the top of the stack, which
    /// must satisfy the condition (will abort otherwise).
    /// Does not push anything onto the stack.
    V,
    /// Takes from the stack its inputs + element X at the top.
    /// If the inputs satisfy the condition, [nonzero X] or
    /// [X nonzero] is pushed. If not, if it does not abort,
    /// then [0 X] or [X 0] is pushed.
    W,
}

/// Type property representing expectations about how many inputs
/// the fragment accepts, and assumptions about that
#[derive(Copy, Clone, PartialEq, Eq, PartialOrd, Ord, Debug, Hash)]
pub enum Input {
    /// Consumes no stack elements under any circumstances
    Zero,
    /// Consumes exactly one stack element under all circumstances
    One,
    /// Consumes any number of stack elements
    Any,
    /// Consumes exactly one stack element. If the fragment is
    /// satisfied, this element must be nonzero.
    OneNonZero,
    /// Consumes 1 or more stack elements. If the fragment is
    /// satisfied, the top element must be nonzero. (This property
    /// cannot be applied to any type with a `W` base.)
    AnyNonZero,
}

impl Input {
    /// Check whether given `Input` is a subtype of `other`. That is,
    /// if some Input is `OneNonZero` then it must be `One`, hence `OneNonZero` is
    /// a subtype if `One`. Returns `true` for `a.is_subtype(a)`.
    fn is_subtype(&self, other: Self) -> bool {
        match (*self, other) {
            (x, y) if x == y => true,
            (Input::OneNonZero, Input::One)
            | (Input::OneNonZero, Input::AnyNonZero)
            | (_, Input::Any) => true,
            _ => false,
        }
    }
}

/// Structure representing the type properties of a fragment which are
/// relevant to completeness (are all expected branches actually accessible,
/// given some valid witness) and soundness (is it possible to satisfy the
/// Script without satisfying one of the Miniscript branches).
#[derive(Copy, Clone, PartialEq, Eq, PartialOrd, Ord, Debug, Hash)]
pub struct Correctness {
    /// The base type
    pub base: Base,
    /// Properties of the inputs
    pub input: Input,
    /// Whether it is definitely possible to dissatisfy the expression.
    /// If this is false, it does not necessarily mean that dissatisfaction
    /// is impossible (see `Dissat::None` for this property); it only means
    /// that we cannot depend on having a dissatisfaction when reasoning
    /// about completeness.
    pub dissatisfiable: bool,
    /// Whether the fragment's "nonzero" output on satisfaction is
    /// always the constant 1.
    pub unit: bool,
}

impl Correctness {
    /// Check whether the `self` is a subtype of `other` argument .
    /// This checks whether the argument `other` has attributes which are present
    /// in the given `Type`. This returns `true` on same arguments
    /// `a.is_subtype(a)` is `true`.
    pub fn is_subtype(&self, other: Self) -> bool {
        self.base == other.base
            && self.input.is_subtype(other.input)
            && self.dissatisfiable >= other.dissatisfiable
            && self.unit >= other.unit
    }
}

impl Property for Correctness {
    fn sanity_checks(&self) {
        match self.base {
            Base::B => {}
            Base::K => {
                debug_assert!(self.unit);
            }
            Base::V => {
                debug_assert!(!self.unit);
                debug_assert!(!self.dissatisfiable);
            }
            Base::W => {
                debug_assert!(self.input != Input::OneNonZero);
                debug_assert!(self.input != Input::AnyNonZero);
            }
        }
    }

    fn from_true() -> Self {
        Correctness {
            base: Base::B,
            input: Input::Zero,
            dissatisfiable: false,
            unit: true,
        }
    }

    fn from_false() -> Self {
        Correctness {
            base: Base::B,
            input: Input::Zero,
            dissatisfiable: true,
            unit: true,
        }
    }

    fn from_pk_k<Ctx: ScriptContext>() -> Self {
        Correctness {
            base: Base::K,
            input: Input::OneNonZero,
            dissatisfiable: true,
            unit: true,
        }
    }

    fn from_pk_h<Ctx: ScriptContext>() -> Self {
        Correctness {
            base: Base::K,
            input: Input::AnyNonZero,
            dissatisfiable: true, // FIXME check with sipa
            unit: true,
        }
    }

    fn from_multi(_: usize, _: usize) -> Self {
        Correctness {
            base: Base::B,
            input: Input::AnyNonZero,
            dissatisfiable: true,
            unit: true,
        }
    }

    fn from_hash() -> Self {
        Correctness {
            base: Base::B,
            input: Input::OneNonZero,
            dissatisfiable: true,
            unit: true,
        }
    }

    fn from_time(_: u32) -> Self {
        Correctness {
            base: Base::B,
            input: Input::Zero,
            dissatisfiable: false,
            unit: false,
        }
    }

    fn cast_alt(self) -> Result<Self, ErrorKind> {
        Ok(Correctness {
            base: match self.base {
                Base::B => Base::W,
                x => return Err(ErrorKind::ChildBase1(x)),
            },
            input: Input::Any,
            dissatisfiable: self.dissatisfiable,
            unit: self.unit,
        })
    }

    fn cast_swap(self) -> Result<Self, ErrorKind> {
        Ok(Correctness {
            base: match self.base {
                Base::B => Base::W,
                x => return Err(ErrorKind::ChildBase1(x)),
            },
            input: match self.input {
                Input::One | Input::OneNonZero => Input::Any,
                _ => return Err(ErrorKind::SwapNonOne),
            },
            dissatisfiable: self.dissatisfiable,
            unit: self.unit,
        })
    }

    fn cast_check(self) -> Result<Self, ErrorKind> {
        Ok(Correctness {
            base: match self.base {
                Base::K => Base::B,
                x => return Err(ErrorKind::ChildBase1(x)),
            },
            input: self.input,
            dissatisfiable: self.dissatisfiable,
            unit: true,
        })
    }

    fn cast_dupif(self) -> Result<Self, ErrorKind> {
        Ok(Correctness {
            base: match self.base {
                Base::V => Base::B,
                x => return Err(ErrorKind::ChildBase1(x)),
            },
            input: match self.input {
                Input::Zero => Input::OneNonZero,
                _ => return Err(ErrorKind::NonZeroDupIf),
            },
            dissatisfiable: true,
            unit: false,
        })
    }

    fn cast_verify(self) -> Result<Self, ErrorKind> {
        Ok(Correctness {
            base: match self.base {
                Base::B => Base::V,
                x => return Err(ErrorKind::ChildBase1(x)),
            },
            input: self.input,
            dissatisfiable: false,
            unit: false,
        })
    }

    fn cast_nonzero(self) -> Result<Self, ErrorKind> {
        if self.input != Input::OneNonZero && self.input != Input::AnyNonZero {
            return Err(ErrorKind::NonZeroZero);
        }
        Ok(Correctness {
            base: match self.base {
                Base::B => Base::B,
                x => return Err(ErrorKind::ChildBase1(x)),
            },
            input: self.input,
            dissatisfiable: true,
            unit: self.unit,
        })
    }

    fn cast_zeronotequal(self) -> Result<Self, ErrorKind> {
        Ok(Correctness {
            base: match self.base {
                Base::B => Base::B,
                x => return Err(ErrorKind::ChildBase1(x)),
            },
            input: self.input,
            dissatisfiable: self.dissatisfiable,
            unit: true,
        })
    }

    fn cast_true(self) -> Result<Self, ErrorKind> {
        Ok(Correctness {
            base: match self.base {
                Base::V => Base::B,
                x => return Err(ErrorKind::ChildBase1(x)),
            },
            input: self.input,
            dissatisfiable: false,
            unit: true,
        })
    }

    fn cast_or_i_false(self) -> Result<Self, ErrorKind> {
        Ok(Correctness {
            base: match self.base {
                Base::B => Base::B,
                x => return Err(ErrorKind::ChildBase1(x)),
            },
            input: match self.input {
                // could by `Input::OneNonZero` but the type system
                // isn't safe enough to capture that `0` is unsatisfiable
                Input::Zero => Input::One,
                _ => Input::Any,
            },
            dissatisfiable: true,
            unit: self.unit,
        })
    }

    fn and_b(left: Self, right: Self) -> Result<Self, ErrorKind> {
        Ok(Correctness {
            base: match (left.base, right.base) {
                (Base::B, Base::W) => Base::B,
                (x, y) => return Err(ErrorKind::ChildBase2(x, y)),
            },
            input: match (left.input, right.input) {
                (Input::Zero, Input::Zero) => Input::Zero,
                (Input::Zero, Input::One) | (Input::One, Input::Zero) => Input::One,
                (Input::Zero, Input::OneNonZero) | (Input::OneNonZero, Input::Zero) => {
                    Input::OneNonZero
                }
                (Input::OneNonZero, _)
                | (Input::AnyNonZero, _)
                | (Input::Zero, Input::AnyNonZero) => Input::AnyNonZero,
                _ => Input::Any,
            },
            dissatisfiable: left.dissatisfiable && right.dissatisfiable,
            unit: true,
        })
    }

    fn and_v(left: Self, right: Self) -> Result<Self, ErrorKind> {
        Ok(Correctness {
            base: match (left.base, right.base) {
                (Base::V, Base::B) => Base::B,
                (Base::V, Base::K) => Base::K,
                (Base::V, Base::V) => Base::V,
                (x, y) => return Err(ErrorKind::ChildBase2(x, y)),
            },
            input: match (left.input, right.input) {
                (Input::Zero, Input::Zero) => Input::Zero,
                (Input::Zero, Input::One) | (Input::One, Input::Zero) => Input::One,
                (Input::Zero, Input::OneNonZero) | (Input::OneNonZero, Input::Zero) => {
                    Input::OneNonZero
                }
                (Input::OneNonZero, _)
                | (Input::AnyNonZero, _)
                | (Input::Zero, Input::AnyNonZero) => Input::AnyNonZero,
                _ => Input::Any,
            },
            dissatisfiable: false,
            unit: right.unit,
        })
    }

    fn or_b(left: Self, right: Self) -> Result<Self, ErrorKind> {
        if !left.dissatisfiable {
            return Err(ErrorKind::LeftNotDissatisfiable);
        }
        if !right.dissatisfiable {
            return Err(ErrorKind::RightNotDissatisfiable);
        }
        Ok(Correctness {
            base: match (left.base, right.base) {
                (Base::B, Base::W) => Base::B,
                (x, y) => return Err(ErrorKind::ChildBase2(x, y)),
            },
            input: match (left.input, right.input) {
                (Input::Zero, Input::Zero) => Input::Zero,
                (Input::Zero, Input::One)
                | (Input::One, Input::Zero)
                | (Input::Zero, Input::OneNonZero)
                | (Input::OneNonZero, Input::Zero) => Input::One,
                _ => Input::Any,
            },
            dissatisfiable: true,
            unit: true,
        })
    }

    fn or_d(left: Self, right: Self) -> Result<Self, ErrorKind> {
        if !left.dissatisfiable {
            return Err(ErrorKind::LeftNotDissatisfiable);
        }
        if !left.unit {
            return Err(ErrorKind::LeftNotUnit);
        }
        Ok(Correctness {
            base: match (left.base, right.base) {
                (Base::B, Base::B) => Base::B,
                (x, y) => return Err(ErrorKind::ChildBase2(x, y)),
            },
            input: match (left.input, right.input) {
                (Input::Zero, Input::Zero) => Input::Zero,
                (Input::One, Input::Zero) | (Input::OneNonZero, Input::Zero) => Input::One,
                _ => Input::Any,
            },
            dissatisfiable: right.dissatisfiable,
            unit: right.unit,
        })
    }

    fn or_c(left: Self, right: Self) -> Result<Self, ErrorKind> {
        if !left.dissatisfiable {
            return Err(ErrorKind::LeftNotDissatisfiable);
        }
        if !left.unit {
            return Err(ErrorKind::LeftNotUnit);
        }
        Ok(Correctness {
            base: match (left.base, right.base) {
                (Base::B, Base::V) => Base::V,
                (x, y) => return Err(ErrorKind::ChildBase2(x, y)),
            },
            input: match (left.input, right.input) {
                (Input::Zero, Input::Zero) => Input::Zero,
                (Input::One, Input::Zero) | (Input::OneNonZero, Input::Zero) => Input::One,
                _ => Input::Any,
            },
            dissatisfiable: false,
            unit: false,
        })
    }

    fn or_i(left: Self, right: Self) -> Result<Self, ErrorKind> {
        Ok(Correctness {
            base: match (left.base, right.base) {
                (Base::B, Base::B) => Base::B,
                (Base::V, Base::V) => Base::V,
                (Base::K, Base::K) => Base::K,
                (x, y) => return Err(ErrorKind::ChildBase2(x, y)),
            },
            input: match (left.input, right.input) {
                (Input::Zero, Input::Zero) => Input::One,
                _ => Input::Any,
            },
            dissatisfiable: left.dissatisfiable || right.dissatisfiable,
            unit: left.unit && right.unit,
        })
    }

    fn and_or(a: Self, b: Self, c: Self) -> Result<Self, ErrorKind> {
        if !a.dissatisfiable {
            return Err(ErrorKind::LeftNotDissatisfiable);
        }
        if !a.unit {
            return Err(ErrorKind::LeftNotUnit);
        }
        Ok(Correctness {
            base: match (a.base, b.base, c.base) {
                (Base::B, Base::B, Base::B) => Base::B,
                (Base::B, Base::K, Base::K) => Base::K,
                (Base::B, Base::V, Base::V) => Base::V,
                (x, y, z) => return Err(ErrorKind::ChildBase3(x, y, z)),
            },
            input: match (a.input, b.input, c.input) {
                (Input::Zero, Input::Zero, Input::Zero) => Input::Zero,
                (Input::Zero, Input::One, Input::One)
                | (Input::Zero, Input::One, Input::OneNonZero)
                | (Input::Zero, Input::OneNonZero, Input::One)
                | (Input::Zero, Input::OneNonZero, Input::OneNonZero)
                | (Input::One, Input::Zero, Input::Zero)
                | (Input::OneNonZero, Input::Zero, Input::Zero) => Input::One,
                _ => Input::Any,
            },
            dissatisfiable: c.dissatisfiable,
            unit: b.unit && c.unit,
        })
    }

    fn from_ext<E: Extension>(e: &E) -> Self {
        e.corr_prop()
    }

    fn threshold<S>(_k: usize, n: usize, mut sub_ck: S) -> Result<Self, ErrorKind>
    where
        S: FnMut(usize) -> Result<Self, ErrorKind>,
    {
        let mut num_args = 0;
        for i in 0..n {
            let subtype = sub_ck(i)?;
            num_args += match subtype.input {
                Input::Zero => 0,
                Input::One | Input::OneNonZero => 1,
                Input::Any | Input::AnyNonZero => 2, // we only check if num args is max 1
            };
<<<<<<< HEAD
            if i == 0 {
                if subtype.base != Base::B {
                    return Err(ErrorKind::ThresholdBase(i, subtype.base));
                }
            } else if subtype.base != Base::W {
=======
            if i == 0 && subtype.base != Base::B {
                return Err(ErrorKind::ThresholdBase(i, subtype.base));
            }
            if i != 0 && subtype.base != Base::W {
>>>>>>> b0cd8c14
                return Err(ErrorKind::ThresholdBase(i, subtype.base));
            }
            if !subtype.unit {
                return Err(ErrorKind::ThresholdNonUnit(i));
            }
            if !subtype.dissatisfiable {
                return Err(ErrorKind::ThresholdDissat(i));
            }
        }

        Ok(Correctness {
            base: Base::B,
            input: match num_args {
                0 => Input::Zero,
                1 => Input::One,
                _ => Input::Any,
            },
            dissatisfiable: true,
            unit: true,
        })
    }
}<|MERGE_RESOLUTION|>--- conflicted
+++ resolved
@@ -487,18 +487,10 @@
                 Input::One | Input::OneNonZero => 1,
                 Input::Any | Input::AnyNonZero => 2, // we only check if num args is max 1
             };
-<<<<<<< HEAD
-            if i == 0 {
-                if subtype.base != Base::B {
-                    return Err(ErrorKind::ThresholdBase(i, subtype.base));
-                }
-            } else if subtype.base != Base::W {
-=======
             if i == 0 && subtype.base != Base::B {
                 return Err(ErrorKind::ThresholdBase(i, subtype.base));
             }
             if i != 0 && subtype.base != Base::W {
->>>>>>> b0cd8c14
                 return Err(ErrorKind::ThresholdBase(i, subtype.base));
             }
             if !subtype.unit {
