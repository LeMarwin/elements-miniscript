--- conflicted
+++ resolved
@@ -34,13 +34,8 @@
 use crate::miniscript::ScriptContext;
 use crate::util::MsKeyBuilder;
 use crate::{
-<<<<<<< HEAD
-    errstr, expression, script_num_size, Error, ExtTranslator, Extension, ForEach, ForEachKey,
+    errstr, expression, script_num_size, Error, ExtTranslator, Extension, ForEachKey,
     Miniscript, MiniscriptKey, Terminal, ToPublicKey, TranslateExt, TranslatePk, Translator,
-=======
-    errstr, expression, script_num_size, Error, ForEachKey, Miniscript, MiniscriptKey, Terminal,
-    ToPublicKey, TranslatePk, Translator,
->>>>>>> 859534b3
 };
 
 impl<Pk: MiniscriptKey, Ctx: ScriptContext, Ext: Extension> Terminal<Pk, Ctx, Ext> {
@@ -82,7 +77,6 @@
     }
 }
 
-<<<<<<< HEAD
 impl<Pk, Ctx, Ext, QExt> TranslateExt<Ext, QExt> for Terminal<Pk, Ctx, Ext>
 where
     Pk: MiniscriptKey,
@@ -102,14 +96,7 @@
 }
 
 impl<Pk: MiniscriptKey, Ctx: ScriptContext, Ext: Extension> Terminal<Pk, Ctx, Ext> {
-    pub(super) fn real_for_each_key<'a, F: FnMut(ForEach<'a, Pk>) -> bool>(
-        &'a self,
-        pred: &mut F,
-    ) -> bool
-=======
-impl<Pk: MiniscriptKey, Ctx: ScriptContext> Terminal<Pk, Ctx> {
     pub(super) fn real_for_each_key<'a, F: FnMut(&'a Pk) -> bool>(&'a self, pred: &mut F) -> bool
->>>>>>> 859534b3
     where
         Pk: 'a,
         Pk::Hash: 'a,
@@ -247,6 +234,7 @@
         let frag: Terminal<Pk, Ctx, ExtQ> = match *self {
             Terminal::PkK(ref p) => Terminal::PkK(p.clone()),
             Terminal::PkH(ref p) => Terminal::PkH(p.clone()),
+            Terminal::RawPkH(ref h) => Terminal::RawPkH(h.clone()),
             Terminal::After(n) => Terminal::After(n),
             Terminal::Older(n) => Terminal::Older(n),
             Terminal::Sha256(ref x) => Terminal::Sha256(x.clone()),
@@ -308,18 +296,13 @@
     }
 }
 
-<<<<<<< HEAD
 impl<Pk, Ctx, Ext> ForEachKey<Pk> for Terminal<Pk, Ctx, Ext>
 where
     Pk: MiniscriptKey,
     Ctx: ScriptContext,
     Ext: Extension,
 {
-    fn for_each_key<'a, F: FnMut(ForEach<'a, Pk>) -> bool>(&'a self, mut pred: F) -> bool
-=======
-impl<Pk: MiniscriptKey, Ctx: ScriptContext> ForEachKey<Pk> for Terminal<Pk, Ctx> {
     fn for_each_key<'a, F: FnMut(&'a Pk) -> bool>(&'a self, mut pred: F) -> bool
->>>>>>> 859534b3
     where
         Pk: 'a,
         Pk::Hash: 'a,
@@ -524,22 +507,12 @@
                         }
                         // Add a ':' wrapper if there are other wrappers apart from c:pk_k()
                         // tvc:pk_k() -> tv:pk()
-<<<<<<< HEAD
-                        Some(('c', ms)) => {
-                            if let Terminal::PkK(ref _pk) = ms.node {
-                                fmt::Write::write_char(f, ':')?;
-                            } else if let Terminal::PkH(ref _pkh) = ms.node {
-                                fmt::Write::write_char(f, ':')?;
-                            }
-                        }
-=======
                         Some(('c', ms)) => match ms.node {
                             Terminal::PkK(_) | Terminal::PkH(_) | Terminal::RawPkH(_) => {
                                 fmt::Write::write_char(f, ':')?
                             }
                             _ => {}
                         },
->>>>>>> 859534b3
                         _ => {}
                     };
                     write!(f, "{}", sub)
