--- conflicted
+++ resolved
@@ -17,12 +17,7 @@
 //! Functionality to parse a Bitcoin Script into a `Miniscript`
 //!
 
-<<<<<<< HEAD
 use elements::hashes::{hash160, ripemd160, sha256, sha256d, Hash};
-=======
-use bitcoin::blockdata::constants::MAX_BLOCK_WEIGHT;
-use bitcoin::hashes::{hash160, ripemd160, sha256, sha256d, Hash};
->>>>>>> 6cd1fb66
 use std::marker::PhantomData;
 use std::{error, fmt};
 use {bitcoin, Miniscript};
@@ -64,10 +59,9 @@
     }
 }
 
-impl ParseableKey for bitcoin::secp256k1::XOnlyPublicKey {
+impl ParseableKey for bitcoin::XOnlyPublicKey {
     fn from_slice(sl: &[u8]) -> Result<Self, KeyParseError> {
-        bitcoin::secp256k1::XOnlyPublicKey::from_slice(sl)
-            .map_err(KeyParseError::XonlyKeyParseError)
+        bitcoin::XOnlyPublicKey::from_slice(sl).map_err(KeyParseError::XonlyKeyParseError)
     }
 }
 
@@ -96,7 +90,7 @@
 
     // Implement for those same types, but no others.
     impl Sealed for super::bitcoin::PublicKey {}
-    impl Sealed for super::bitcoin::secp256k1::XOnlyPublicKey {}
+    impl Sealed for super::bitcoin::XOnlyPublicKey {}
 }
 
 #[derive(Copy, Clone, Debug)]
