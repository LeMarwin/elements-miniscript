// Written in 2019 by Andrew Poelstra <apoelstra@wpsoftware.net>
// SPDX-License-Identifier: CC0-1.0

//! Script Decoder
//!
//! Functionality to parse a Bitcoin Script into a `Miniscript`
//!

use std::marker::PhantomData;
use std::sync::Arc;
use std::{error, fmt};

use elements::hashes::{hash160, ripemd160, sha256, Hash};

use crate::elements::{LockTime, PackedLockTime, Sequence};
use crate::extensions::ParseableExt;
use crate::miniscript::lex::{Token as Tk, TokenIter};
use crate::miniscript::limits::{MAX_BLOCK_WEIGHT, MAX_PUBKEYS_PER_MULTISIG};
use crate::miniscript::types::extra_props::ExtData;
use crate::miniscript::types::{Property, Type};
use crate::miniscript::ScriptContext;
use crate::{bitcoin, hash256, Error, Extension, Miniscript, MiniscriptKey, NoExt, ToPublicKey};

#[cfg(doc)]
use crate::Descriptor;

fn return_none<T>(_: usize) -> Option<T> {
    None
}

/// Trait for parsing keys from byte slices
pub trait ParseableKey: Sized + ToPublicKey + private::Sealed {
    /// Parse a key from slice
    fn from_slice(sl: &[u8]) -> Result<Self, KeyParseError>;
}

impl ParseableKey for bitcoin::PublicKey {
    fn from_slice(sl: &[u8]) -> Result<Self, KeyParseError> {
        bitcoin::PublicKey::from_slice(sl).map_err(KeyParseError::FullKeyParseError)
    }
}

impl ParseableKey for bitcoin::XOnlyPublicKey {
    fn from_slice(sl: &[u8]) -> Result<Self, KeyParseError> {
        bitcoin::XOnlyPublicKey::from_slice(sl).map_err(KeyParseError::XonlyKeyParseError)
    }
}

/// Decoding error while parsing keys
#[derive(Debug, PartialEq, Eq, PartialOrd, Ord, Hash)]
pub enum KeyParseError {
    /// Bitcoin PublicKey parse error
    FullKeyParseError(bitcoin::util::key::Error),
    /// Xonly key parse Error
    XonlyKeyParseError(bitcoin::secp256k1::Error),
}

impl fmt::Display for KeyParseError {
    fn fmt(&self, f: &mut fmt::Formatter<'_>) -> fmt::Result {
        match self {
            KeyParseError::FullKeyParseError(_e) => write!(f, "FullKey Parse Error"),
            KeyParseError::XonlyKeyParseError(_e) => write!(f, "XonlyKey Parse Error"),
        }
    }
}

impl error::Error for KeyParseError {
    fn cause(&self) -> Option<&(dyn error::Error + 'static)> {
        match self {
            KeyParseError::FullKeyParseError(e) => Some(e),
            KeyParseError::XonlyKeyParseError(e) => Some(e),
        }
    }
}

/// Private Mod to prevent downstream from implementing this public trait
mod private {

    pub trait Sealed {}

    // Implement for those same types, but no others.
    impl Sealed for super::bitcoin::PublicKey {}
    impl Sealed for super::bitcoin::XOnlyPublicKey {}
}

#[derive(Copy, Clone, Debug)]
enum NonTerm {
    Expression,
    WExpression,
    Swap,
    MaybeAndV,
    Alt,
    Check,
    DupIf,
    Verify,
    NonZero,
    ZeroNotEqual,
    AndV,
    AndB,
    Tern,
    OrB,
    OrD,
    OrC,
    ThreshW { k: usize, n: usize },
    ThreshE { k: usize, n: usize },
    // could be or_d, or_c, or_i, d:, n:
    EndIf,
    // could be or_d, or_c
    EndIfNotIf,
    // could be or_i or tern
    EndIfElse,
}
/// All AST elements.
///
/// This variant is the inner Miniscript variant that allows the user to bypass some of the
/// miniscript rules. You should *never* construct `Terminal` directly. This is only exposed to
/// external users to allow matching on the [`Miniscript`].
///
/// The average user should always use the [`Descriptor`] APIs. Advanced users who want deal
/// with Miniscript ASTs should use the [`Miniscript`] APIs.
#[derive(Clone, PartialEq, Eq, PartialOrd, Ord, Hash)]
pub enum Terminal<Pk: MiniscriptKey, Ctx: ScriptContext, Ext: Extension = NoExt> {
    /// `1`
    True,
    /// `0`
    False,
    // pubkey checks
    /// `<key>`
    PkK(Pk),
    /// `DUP HASH160 <keyhash> EQUALVERIFY`
    PkH(Pk),
    /// Only for parsing PkH for Script. These raw descriptors are not yet specified in miniscript.
    /// We only this variant internally for inferring miniscripts from raw Scripts.
    /// It is not possible to construct this variant from any of the Miniscript APIs.
    /// We don't have a generic over here because we don't want to user to have any abstract reasoning
    /// over raw descriptors.
    RawPkH(hash160::Hash),
    // timelocks
    /// `n CHECKLOCKTIMEVERIFY`
    After(PackedLockTime),
    /// `n CHECKSEQUENCEVERIFY`
    Older(Sequence),
    // hashlocks
    /// `SIZE 32 EQUALVERIFY SHA256 <hash> EQUAL`
    Sha256(Pk::Sha256),
    /// `SIZE 32 EQUALVERIFY HASH256 <hash> EQUAL`
    Hash256(Pk::Hash256),
    /// `SIZE 32 EQUALVERIFY RIPEMD160 <hash> EQUAL`
    Ripemd160(Pk::Ripemd160),
    /// `SIZE 32 EQUALVERIFY HASH160 <hash> EQUAL`
    Hash160(Pk::Hash160),
    // Wrappers
    /// `TOALTSTACK [E] FROMALTSTACK`
    Alt(Arc<Miniscript<Pk, Ctx, Ext>>),
    /// `SWAP [E1]`
    Swap(Arc<Miniscript<Pk, Ctx, Ext>>),
    /// `[Kt]/[Ke] CHECKSIG`
    Check(Arc<Miniscript<Pk, Ctx, Ext>>),
    /// `DUP IF [V] ENDIF`
<<<<<<< HEAD
    DupIf(Arc<Miniscript<Pk, Ctx, Ext>>),
    /// [T] VERIFY
    Verify(Arc<Miniscript<Pk, Ctx, Ext>>),
    /// SIZE 0NOTEQUAL IF [Fn] ENDIF
    NonZero(Arc<Miniscript<Pk, Ctx, Ext>>),
    /// [X] 0NOTEQUAL
    ZeroNotEqual(Arc<Miniscript<Pk, Ctx, Ext>>),
    // Conjunctions
    /// [V] [T]/[V]/[F]/[Kt]
    AndV(Arc<Miniscript<Pk, Ctx, Ext>>, Arc<Miniscript<Pk, Ctx, Ext>>),
    /// [E] [W] BOOLAND
    AndB(Arc<Miniscript<Pk, Ctx, Ext>>, Arc<Miniscript<Pk, Ctx, Ext>>),
    /// [various] NOTIF [various] ELSE [various] ENDIF
=======
    DupIf(Arc<Miniscript<Pk, Ctx>>),
    /// `[T] VERIFY`
    Verify(Arc<Miniscript<Pk, Ctx>>),
    /// `SIZE 0NOTEQUAL IF [Fn] ENDIF`
    NonZero(Arc<Miniscript<Pk, Ctx>>),
    /// `[X] 0NOTEQUAL`
    ZeroNotEqual(Arc<Miniscript<Pk, Ctx>>),
    // Conjunctions
    /// `[V] [T]/[V]/[F]/[Kt]`
    AndV(Arc<Miniscript<Pk, Ctx>>, Arc<Miniscript<Pk, Ctx>>),
    /// `[E] [W] BOOLAND`
    AndB(Arc<Miniscript<Pk, Ctx>>, Arc<Miniscript<Pk, Ctx>>),
    /// `[various] NOTIF [various] ELSE [various] ENDIF`
>>>>>>> 6ed008f3
    AndOr(
        Arc<Miniscript<Pk, Ctx, Ext>>,
        Arc<Miniscript<Pk, Ctx, Ext>>,
        Arc<Miniscript<Pk, Ctx, Ext>>,
    ),
    // Disjunctions
<<<<<<< HEAD
    /// [E] [W] BOOLOR
    OrB(Arc<Miniscript<Pk, Ctx, Ext>>, Arc<Miniscript<Pk, Ctx, Ext>>),
    /// [E] IFDUP NOTIF [T]/[E] ENDIF
    OrD(Arc<Miniscript<Pk, Ctx, Ext>>, Arc<Miniscript<Pk, Ctx, Ext>>),
    /// [E] NOTIF [V] ENDIF
    OrC(Arc<Miniscript<Pk, Ctx, Ext>>, Arc<Miniscript<Pk, Ctx, Ext>>),
    /// IF [various] ELSE [various] ENDIF
    OrI(Arc<Miniscript<Pk, Ctx, Ext>>, Arc<Miniscript<Pk, Ctx, Ext>>),
    // Thresholds
    /// [E] ([W] ADD)* k EQUAL
    Thresh(usize, Vec<Arc<Miniscript<Pk, Ctx, Ext>>>),
    /// k (<key>)* n CHECKMULTISIG
=======
    /// `[E] [W] BOOLOR`
    OrB(Arc<Miniscript<Pk, Ctx>>, Arc<Miniscript<Pk, Ctx>>),
    /// `[E] IFDUP NOTIF [T]/[E] ENDIF`
    OrD(Arc<Miniscript<Pk, Ctx>>, Arc<Miniscript<Pk, Ctx>>),
    /// `[E] NOTIF [V] ENDIF`
    OrC(Arc<Miniscript<Pk, Ctx>>, Arc<Miniscript<Pk, Ctx>>),
    /// `IF [various] ELSE [various] ENDIF`
    OrI(Arc<Miniscript<Pk, Ctx>>, Arc<Miniscript<Pk, Ctx>>),
    // Thresholds
    /// `[E] ([W] ADD)* k EQUAL`
    Thresh(usize, Vec<Arc<Miniscript<Pk, Ctx>>>),
    /// `k (<key>)* n CHECKMULTISIG`
>>>>>>> 6ed008f3
    Multi(usize, Vec<Pk>),
    /// `<key> CHECKSIG (<key> CHECKSIGADD)*(n-1) k NUMEQUAL`
    MultiA(usize, Vec<Pk>),
    /// Extensions
    Ext(Ext),
}

///Vec representing terminals stack while decoding.
#[derive(Debug)]
struct TerminalStack<Pk: MiniscriptKey, Ctx: ScriptContext, Ext: Extension>(
    Vec<Miniscript<Pk, Ctx, Ext>>,
);

impl<Pk: MiniscriptKey, Ctx: ScriptContext, Ext: Extension> TerminalStack<Pk, Ctx, Ext> {
    ///Wrapper around self.0.pop()
    fn pop(&mut self) -> Option<Miniscript<Pk, Ctx, Ext>> {
        self.0.pop()
    }

    ///reduce, type check and push a 0-arg node
    fn reduce0(&mut self, ms: Terminal<Pk, Ctx, Ext>) -> Result<(), Error> {
        let ty = Type::type_check(&ms, return_none)?;
        let ext = ExtData::type_check(&ms, return_none)?;
        let ms = Miniscript {
            node: ms,
            ty,
            ext,
            phantom: PhantomData,
        };
        Ctx::check_global_validity(&ms)?;
        self.0.push(ms);
        Ok(())
    }

    ///reduce, type check and push a 1-arg node
    fn reduce1<F>(&mut self, wrap: F) -> Result<(), Error>
    where
        F: FnOnce(Arc<Miniscript<Pk, Ctx, Ext>>) -> Terminal<Pk, Ctx, Ext>,
    {
        let top = self.pop().unwrap();
        let wrapped_ms = wrap(Arc::new(top));

        let ty = Type::type_check(&wrapped_ms, return_none)?;
        let ext = ExtData::type_check(&wrapped_ms, return_none)?;
        let ms = Miniscript {
            node: wrapped_ms,
            ty,
            ext,
            phantom: PhantomData,
        };
        Ctx::check_global_validity(&ms)?;
        self.0.push(ms);
        Ok(())
    }

    ///reduce, type check and push a 2-arg node
    fn reduce2<F>(&mut self, wrap: F) -> Result<(), Error>
    where
        F: FnOnce(
            Arc<Miniscript<Pk, Ctx, Ext>>,
            Arc<Miniscript<Pk, Ctx, Ext>>,
        ) -> Terminal<Pk, Ctx, Ext>,
    {
        let left = self.pop().unwrap();
        let right = self.pop().unwrap();

        let wrapped_ms = wrap(Arc::new(left), Arc::new(right));

        let ty = Type::type_check(&wrapped_ms, return_none)?;
        let ext = ExtData::type_check(&wrapped_ms, return_none)?;
        let ms = Miniscript {
            node: wrapped_ms,
            ty,
            ext,
            phantom: PhantomData,
        };
        Ctx::check_global_validity(&ms)?;
        self.0.push(ms);
        Ok(())
    }
}

/// Parse a script fragment into an `Miniscript`
#[allow(unreachable_patterns)]
pub fn parse<Ctx: ScriptContext, Ext: ParseableExt>(
    tokens: &mut TokenIter<'_>,
) -> Result<Miniscript<Ctx::Key, Ctx, Ext>, Error> {
    let mut non_term = Vec::with_capacity(tokens.len());
    let mut term = TerminalStack(Vec::with_capacity(tokens.len()));

    // top level cannot be swap, must be B
    non_term.push(NonTerm::MaybeAndV);
    non_term.push(NonTerm::Expression);
    loop {
        // Parse extensions as expressions
        if let Some(NonTerm::Expression) = non_term.last() {
            if let Ok(ext) = Ext::from_token_iter(tokens) {
                // Since we successfully parsed the expression, pop it
                non_term.pop();
                term.reduce0(Terminal::Ext(ext))?;
                continue;
            }
        }
        match non_term.pop() {
            Some(NonTerm::Expression) => {
                match_token!(
                    tokens,
                    // pubkey
                    Tk::Bytes33(pk) => {
                        let ret = Ctx::Key::from_slice(pk)
                            .map_err(|e| Error::PubKeyCtxError(e, Ctx::name_str()))?;
                        term.reduce0(Terminal::PkK(ret))?
                    },
                    Tk::Bytes65(pk) => {
                        let ret = Ctx::Key::from_slice(pk)
                            .map_err(|e| Error::PubKeyCtxError(e, Ctx::name_str()))?;
                        term.reduce0(Terminal::PkK(ret))?
                    },
                    // Note this does not collide with hash32 because they always followed by equal
                    // and would be parsed in different branch. If we get a naked Bytes32, it must be
                    // a x-only key
                    // In miniscript spec, bytes32 only occurs at three places.
                    // - during parsing XOnly keys in Pk fragment
                    // - during parsing XOnly keys in MultiA fragment
                    // - checking for 32 bytes hashlocks (sha256/hash256)
                    // The second case(MultiA) is disambiguated using NumEqual which is not used anywhere in miniscript
                    // The third case can only occur hashlocks is disambiguated because hashlocks start from equal, and
                    // it is impossible for any K type fragment to be followed by EQUAL in miniscript spec. Thus, EQUAL
                    // after bytes32 means bytes32 is in a hashlock
                    // Finally for the first case, K being parsed as a solo expression is a Pk type
                    Tk::Bytes32(pk) => {
                        let ret = Ctx::Key::from_slice(pk).map_err(|e| Error::PubKeyCtxError(e, Ctx::name_str()))?;
                        term.reduce0(Terminal::PkK(ret))?
                    },
                    // checksig
                    Tk::CheckSig => {
                        non_term.push(NonTerm::Check);
                        non_term.push(NonTerm::Expression);
                    },
                    // pubkeyhash and [T] VERIFY and [T] 0NOTEQUAL
                    Tk::Verify => match_token!(
                        tokens,
                        Tk::Equal => match_token!(
                            tokens,
                            Tk::Hash20(hash) => match_token!(
                                tokens,
                                Tk::Hash160 => match_token!(
                                    tokens,
                                    Tk::Dup => {
                                        term.reduce0(Terminal::RawPkH(
                                            hash160::Hash::from_slice(hash).expect("valid size")
                                        ))?
                                    },
                                    Tk::Verify, Tk::Equal, Tk::Num(32), Tk::Size => {
                                        non_term.push(NonTerm::Verify);
                                        term.reduce0(Terminal::Hash160(
                                            hash160::Hash::from_slice(hash).expect("valid size")
                                        ))?
                                    },
                                ),
                                Tk::Ripemd160, Tk::Verify, Tk::Equal, Tk::Num(32), Tk::Size => {
                                    non_term.push(NonTerm::Verify);
                                    term.reduce0(Terminal::Ripemd160(
                                        ripemd160::Hash::from_slice(hash).expect("valid size")
                                    ))?
                                },
                            ),
                            // Tk::Hash20(hash),
                            Tk::Bytes32(hash) => match_token!(
                                tokens,
                                Tk::Sha256, Tk::Verify, Tk::Equal, Tk::Num(32), Tk::Size => {
                                    non_term.push(NonTerm::Verify);
                                    term.reduce0(Terminal::Sha256(
                                        sha256::Hash::from_slice(hash).expect("valid size")
                                    ))?
                                },
                                Tk::Hash256, Tk::Verify, Tk::Equal, Tk::Num(32), Tk::Size => {
                                    non_term.push(NonTerm::Verify);
                                    term.reduce0(Terminal::Hash256(
                                        hash256::Hash::from_slice(hash).expect("valid size")
                                    ))?
                                },
                            ),
                            Tk::Num(k) => {
                                non_term.push(NonTerm::Verify);
                                non_term.push(NonTerm::ThreshW {
                                    k: k as usize,
                                    n: 0
                                });
                            },
                            x => {
                                tokens.un_next(x);
                                tokens.un_next(Tk::Equal);
                                non_term.push(NonTerm::Verify);
                                non_term.push(NonTerm::Expression);
                            },
                        ),
                        x => {
                            tokens.un_next(x);
                            non_term.push(NonTerm::Verify);
                            non_term.push(NonTerm::Expression);
                        },
                    ),
                    Tk::ZeroNotEqual => {
                        non_term.push(NonTerm::ZeroNotEqual);
                        non_term.push(NonTerm::Expression);
                    },
                    // timelocks
                    Tk::CheckSequenceVerify, Tk::Num(n)
                        => term.reduce0(Terminal::Older(Sequence::from_consensus(n)))?,
                    Tk::CheckLockTimeVerify, Tk::Num(n)
                        => term.reduce0(Terminal::After(LockTime::from_consensus(n).into()))?,
                    // hashlocks
                    Tk::Equal => match_token!(
                        tokens,
                        Tk::Bytes32(hash) => match_token!(
                            tokens,
                            Tk::Sha256,
                            Tk::Verify,
                            Tk::Equal,
                            Tk::Num(32),
                            Tk::Size => term.reduce0(Terminal::Sha256(
                                sha256::Hash::from_slice(hash).expect("valid size")
                            ))?,
                            Tk::Hash256,
                            Tk::Verify,
                            Tk::Equal,
                            Tk::Num(32),
                            Tk::Size => term.reduce0(Terminal::Hash256(
                                hash256::Hash::from_slice(hash).expect("valid size")
                            ))?,
                        ),
                        Tk::Hash20(hash) => match_token!(
                            tokens,
                            Tk::Ripemd160,
                            Tk::Verify,
                            Tk::Equal,
                            Tk::Num(32),
                            Tk::Size => term.reduce0(Terminal::Ripemd160(
                                ripemd160::Hash::from_slice(hash).expect("valid size")
                            ))?,
                            Tk::Hash160,
                            Tk::Verify,
                            Tk::Equal,
                            Tk::Num(32),
                            Tk::Size => term.reduce0(Terminal::Hash160(
                                hash160::Hash::from_slice(hash).expect("valid size")
                            ))?,
                        ),
                        // thresholds
                        Tk::Num(k) => {
                            non_term.push(NonTerm::ThreshW {
                                k: k as usize,
                                n: 0
                            });
                            // note we do *not* expect an `Expression` here;
                            // the `ThreshW` handler below will look for
                            // `OP_ADD` or not and do the right thing
                        },
                    ),
                    // most other fragments
                    Tk::Num(0) => term.reduce0(Terminal::False)?,
                    Tk::Num(1) => term.reduce0(Terminal::True)?,
                    Tk::EndIf => {
                        non_term.push(NonTerm::EndIf);
                        non_term.push(NonTerm::MaybeAndV);
                        non_term.push(NonTerm::Expression);
                    },
                    // boolean conjunctions and disjunctions
                    Tk::BoolAnd => {
                        non_term.push(NonTerm::AndB);
                        non_term.push(NonTerm::Expression);
                        non_term.push(NonTerm::WExpression);
                    },
                    Tk::BoolOr => {
                        non_term.push(NonTerm::OrB);
                        non_term.push(NonTerm::Expression);
                        non_term.push(NonTerm::WExpression);
                    },
                    // CHECKMULTISIG based multisig
                    Tk::CheckMultiSig, Tk::Num(n) => {
                        if n as usize > MAX_PUBKEYS_PER_MULTISIG {
                            return Err(Error::CmsTooManyKeys(n));
                        }
                        let mut keys = Vec::with_capacity(n as usize);
                        for _ in 0..n {
                            match_token!(
                                tokens,
                                Tk::Bytes33(pk) => keys.push(<Ctx::Key>::from_slice(pk)
                                    .map_err(|e| Error::PubKeyCtxError(e, Ctx::name_str()))?),
                                Tk::Bytes65(pk) => keys.push(<Ctx::Key>::from_slice(pk)
                                    .map_err(|e| Error::PubKeyCtxError(e, Ctx::name_str()))?),
                            );
                        }
                        let k = match_token!(
                            tokens,
                            Tk::Num(k) => k,
                        );
                        keys.reverse();
                        term.reduce0(Terminal::Multi(k as usize, keys))?;
                    },
                    // MultiA
                    Tk::NumEqual, Tk::Num(k) => {
                        // Check size before allocating keys
                        if k > (MAX_BLOCK_WEIGHT/32) as u32 {
                            return Err(Error::MultiATooManyKeys((MAX_BLOCK_WEIGHT/32) as u32))
                        }
                        let mut keys = Vec::with_capacity(k as usize); // atleast k capacity
                        while tokens.peek() == Some(&Tk::CheckSigAdd) {
                            match_token!(
                                tokens,
                                Tk::CheckSigAdd, Tk::Bytes32(pk) => keys.push(<Ctx::Key>::from_slice(pk)
                                    .map_err(|e| Error::PubKeyCtxError(e, Ctx::name_str()))?),
                            );
                        }
                        // Last key must be with a CheckSig
                        match_token!(
                            tokens,
                            Tk::CheckSig, Tk::Bytes32(pk) => keys.push(<Ctx::Key>::from_slice(pk)
                                .map_err(|e| Error::PubKeyCtxError(e, Ctx::name_str()))?),
                        );
                        keys.reverse();
                        term.reduce0(Terminal::MultiA(k as usize, keys))?;
                    },
                );
            }
            Some(NonTerm::MaybeAndV) => {
                // Handle `and_v` prefixing
                if is_and_v(tokens) {
                    non_term.push(NonTerm::AndV);
                    non_term.push(NonTerm::Expression);
                }
            }
            Some(NonTerm::Swap) => {
                // Handle `SWAP` prefixing
                match_token!(
                    tokens,
                    Tk::Swap => {},
                );
                term.reduce1(Terminal::Swap)?;
                // Swap must be always be terminating a NonTerm as it cannot be in and_v
            }
            Some(NonTerm::Alt) => {
                match_token!(
                    tokens,
                    Tk::ToAltStack => {},
                );
                term.reduce1(Terminal::Alt)?;
            }
            Some(NonTerm::Check) => term.reduce1(Terminal::Check)?,
            Some(NonTerm::DupIf) => term.reduce1(Terminal::DupIf)?,
            Some(NonTerm::Verify) => term.reduce1(Terminal::Verify)?,
            Some(NonTerm::NonZero) => term.reduce1(Terminal::NonZero)?,
            Some(NonTerm::ZeroNotEqual) => term.reduce1(Terminal::ZeroNotEqual)?,
            Some(NonTerm::AndV) => {
                if is_and_v(tokens) {
                    non_term.push(NonTerm::AndV);
                    non_term.push(NonTerm::MaybeAndV);
                } else {
                    term.reduce2(Terminal::AndV)?
                }
            }
            Some(NonTerm::AndB) => term.reduce2(Terminal::AndB)?,
            Some(NonTerm::OrB) => term.reduce2(Terminal::OrB)?,
            Some(NonTerm::OrC) => term.reduce2(Terminal::OrC)?,
            Some(NonTerm::OrD) => term.reduce2(Terminal::OrD)?,
            Some(NonTerm::Tern) => {
                let a = term.pop().unwrap();
                let b = term.pop().unwrap();
                let c = term.pop().unwrap();
                let wrapped_ms = Terminal::AndOr(Arc::new(a), Arc::new(c), Arc::new(b));

                let ty = Type::type_check(&wrapped_ms, return_none)?;
                let ext = ExtData::type_check(&wrapped_ms, return_none)?;

                term.0.push(Miniscript {
                    node: wrapped_ms,
                    ty,
                    ext,
                    phantom: PhantomData,
                });
            }
            Some(NonTerm::ThreshW { n, k }) => {
                match_token!(
                    tokens,
                    Tk::Add => {
                        non_term.push(NonTerm::ThreshW { n: n + 1, k });
                        non_term.push(NonTerm::WExpression);
                    },
                    x => {
                        tokens.un_next(x);
                        non_term.push(NonTerm::ThreshE { n: n + 1, k });
                        non_term.push(NonTerm::Expression);
                    },
                );
            }
            Some(NonTerm::ThreshE { n, k }) => {
                let mut subs = Vec::with_capacity(n);
                for _ in 0..n {
                    subs.push(Arc::new(term.pop().unwrap()));
                }
                term.reduce0(Terminal::Thresh(k, subs))?;
            }
            Some(NonTerm::EndIf) => {
                match_token!(
                    tokens,
                    Tk::Else => {
                        non_term.push(NonTerm::EndIfElse);
                        non_term.push(NonTerm::MaybeAndV);
                        non_term.push(NonTerm::Expression);
                    },
                    Tk::If => match_token!(
                        tokens,
                        Tk::Dup => non_term.push(NonTerm::DupIf),
                        Tk::ZeroNotEqual, Tk::Size
                            => non_term.push(NonTerm::NonZero),
                    ),
                    Tk::NotIf => {
                        non_term.push(NonTerm::EndIfNotIf);
                    },
                );
            }
            Some(NonTerm::EndIfNotIf) => {
                match_token!(
                    tokens,
                    Tk::IfDup => non_term.push(NonTerm::OrD),
                    x => {
                        tokens.un_next(x);
                        non_term.push(NonTerm::OrC);
                    },
                );
                non_term.push(NonTerm::Expression);
            }
            Some(NonTerm::EndIfElse) => {
                match_token!(
                    tokens,
                    Tk::If => {
                        term.reduce2(Terminal::OrI)?;
                    },
                    Tk::NotIf => {
                        non_term.push(NonTerm::Tern);
                        non_term.push(NonTerm::Expression);
                    },
                );
            }
            Some(NonTerm::WExpression) => {
                // W expression must be either from swap or Fromaltstack
                match_token!(tokens,
                    Tk::FromAltStack => { non_term.push(NonTerm::Alt);},
                    tok => { tokens.un_next(tok); non_term.push(NonTerm::Swap);},);
                non_term.push(NonTerm::MaybeAndV);
                non_term.push(NonTerm::Expression);
            }
            None => {
                // Done :)
                break;
            }
        }
    }

    assert_eq!(non_term.len(), 0);
    assert_eq!(term.0.len(), 1);
    Ok(term.pop().unwrap())
}

fn is_and_v(tokens: &mut TokenIter<'_>) -> bool {
    match tokens.peek() {
        None
        | Some(&Tk::If)
        | Some(&Tk::NotIf)
        | Some(&Tk::Else)
        | Some(&Tk::ToAltStack)
        | Some(&Tk::Swap) => false,
        _ => true,
    }
}<|MERGE_RESOLUTION|>--- conflicted
+++ resolved
@@ -19,10 +19,9 @@
 use crate::miniscript::types::extra_props::ExtData;
 use crate::miniscript::types::{Property, Type};
 use crate::miniscript::ScriptContext;
-use crate::{bitcoin, hash256, Error, Extension, Miniscript, MiniscriptKey, NoExt, ToPublicKey};
-
 #[cfg(doc)]
 use crate::Descriptor;
+use crate::{bitcoin, hash256, Error, Extension, Miniscript, MiniscriptKey, NoExt, ToPublicKey};
 
 fn return_none<T>(_: usize) -> Option<T> {
     None
@@ -157,68 +156,37 @@
     /// `[Kt]/[Ke] CHECKSIG`
     Check(Arc<Miniscript<Pk, Ctx, Ext>>),
     /// `DUP IF [V] ENDIF`
-<<<<<<< HEAD
     DupIf(Arc<Miniscript<Pk, Ctx, Ext>>),
-    /// [T] VERIFY
+    /// `[T] VERIFY`
     Verify(Arc<Miniscript<Pk, Ctx, Ext>>),
-    /// SIZE 0NOTEQUAL IF [Fn] ENDIF
+    /// `SIZE 0NOTEQUAL IF [Fn] ENDIF`
     NonZero(Arc<Miniscript<Pk, Ctx, Ext>>),
-    /// [X] 0NOTEQUAL
+    /// `[X] 0NOTEQUAL`
     ZeroNotEqual(Arc<Miniscript<Pk, Ctx, Ext>>),
     // Conjunctions
-    /// [V] [T]/[V]/[F]/[Kt]
+    /// `[V] [T]/[V]/[F]/[Kt]`
     AndV(Arc<Miniscript<Pk, Ctx, Ext>>, Arc<Miniscript<Pk, Ctx, Ext>>),
-    /// [E] [W] BOOLAND
+    /// `[E] [W] BOOLAND`
     AndB(Arc<Miniscript<Pk, Ctx, Ext>>, Arc<Miniscript<Pk, Ctx, Ext>>),
-    /// [various] NOTIF [various] ELSE [various] ENDIF
-=======
-    DupIf(Arc<Miniscript<Pk, Ctx>>),
-    /// `[T] VERIFY`
-    Verify(Arc<Miniscript<Pk, Ctx>>),
-    /// `SIZE 0NOTEQUAL IF [Fn] ENDIF`
-    NonZero(Arc<Miniscript<Pk, Ctx>>),
-    /// `[X] 0NOTEQUAL`
-    ZeroNotEqual(Arc<Miniscript<Pk, Ctx>>),
-    // Conjunctions
-    /// `[V] [T]/[V]/[F]/[Kt]`
-    AndV(Arc<Miniscript<Pk, Ctx>>, Arc<Miniscript<Pk, Ctx>>),
-    /// `[E] [W] BOOLAND`
-    AndB(Arc<Miniscript<Pk, Ctx>>, Arc<Miniscript<Pk, Ctx>>),
     /// `[various] NOTIF [various] ELSE [various] ENDIF`
->>>>>>> 6ed008f3
     AndOr(
         Arc<Miniscript<Pk, Ctx, Ext>>,
         Arc<Miniscript<Pk, Ctx, Ext>>,
         Arc<Miniscript<Pk, Ctx, Ext>>,
     ),
     // Disjunctions
-<<<<<<< HEAD
-    /// [E] [W] BOOLOR
+    /// `[E] [W] BOOLOR`
     OrB(Arc<Miniscript<Pk, Ctx, Ext>>, Arc<Miniscript<Pk, Ctx, Ext>>),
-    /// [E] IFDUP NOTIF [T]/[E] ENDIF
+    /// `[E] IFDUP NOTIF [T]/[E] ENDIF`
     OrD(Arc<Miniscript<Pk, Ctx, Ext>>, Arc<Miniscript<Pk, Ctx, Ext>>),
-    /// [E] NOTIF [V] ENDIF
+    /// `[E] NOTIF [V] ENDIF`
     OrC(Arc<Miniscript<Pk, Ctx, Ext>>, Arc<Miniscript<Pk, Ctx, Ext>>),
-    /// IF [various] ELSE [various] ENDIF
+    /// `IF [various] ELSE [various] ENDIF`
     OrI(Arc<Miniscript<Pk, Ctx, Ext>>, Arc<Miniscript<Pk, Ctx, Ext>>),
     // Thresholds
-    /// [E] ([W] ADD)* k EQUAL
+    /// `[E] ([W] ADD)* k EQUAL`
     Thresh(usize, Vec<Arc<Miniscript<Pk, Ctx, Ext>>>),
-    /// k (<key>)* n CHECKMULTISIG
-=======
-    /// `[E] [W] BOOLOR`
-    OrB(Arc<Miniscript<Pk, Ctx>>, Arc<Miniscript<Pk, Ctx>>),
-    /// `[E] IFDUP NOTIF [T]/[E] ENDIF`
-    OrD(Arc<Miniscript<Pk, Ctx>>, Arc<Miniscript<Pk, Ctx>>),
-    /// `[E] NOTIF [V] ENDIF`
-    OrC(Arc<Miniscript<Pk, Ctx>>, Arc<Miniscript<Pk, Ctx>>),
-    /// `IF [various] ELSE [various] ENDIF`
-    OrI(Arc<Miniscript<Pk, Ctx>>, Arc<Miniscript<Pk, Ctx>>),
-    // Thresholds
-    /// `[E] ([W] ADD)* k EQUAL`
-    Thresh(usize, Vec<Arc<Miniscript<Pk, Ctx>>>),
     /// `k (<key>)* n CHECKMULTISIG`
->>>>>>> 6ed008f3
     Multi(usize, Vec<Pk>),
     /// `<key> CHECKSIG (<key> CHECKSIGADD)*(n-1) k NUMEQUAL`
     MultiA(usize, Vec<Pk>),
