//! Macros
//!
//! Macros meant to be used inside the Rust Miniscript library

/// Allows tests to create a miniscript directly from string as
/// `ms_str!("c:or_i(pk({}),pk({}))", pk1, pk2)`
#[cfg(test)]
macro_rules! ms_str {
    ($($arg:tt)*) => (Miniscript::from_str_insane(&format!($($arg)*)).unwrap())
}

/// Allows tests to create a concrete policy directly from string as
/// `policy_str!("elwsh(c:or_i(pk({}),pk({})))", pk1, pk2)`
#[cfg(all(feature = "compiler", test))]
macro_rules! policy_str {
    ($($arg:tt)*) => ($crate::policy::Concrete::from_str(&format!($($arg)*)).unwrap())
}

/// Macro for implementing FromTree trait. This avoids copying all the Pk::Associated type bounds
/// throughout the codebase.
macro_rules! impl_from_tree {
    ($(;$gen:ident; $gen_con:ident, )*
        $name: ty,
        $(=> $ext:ident; $trt:ident, )?
        $(#[$meta:meta])*
        fn $fn:ident ( $($arg:ident : $type:ty),* ) -> $ret:ty
        $body:block
    ) => {
        impl<Pk $(, $gen)* $(, $ext)?> $crate::expression::FromTree for $name
        where
            Pk: MiniscriptKey + core::str::FromStr,
            Pk::RawPkHash: core::str::FromStr,
            Pk::Sha256: core::str::FromStr,
            Pk::Hash256: core::str::FromStr,
<<<<<<< HEAD
            <Pk as core::str::FromStr>::Err: std::string::ToString,
            <<Pk as MiniscriptKey>::RawPkHash as core::str::FromStr>::Err: std::string::ToString,
            <<Pk as MiniscriptKey>::Sha256 as core::str::FromStr>::Err: std::string::ToString,
            <<Pk as MiniscriptKey>::Hash256 as core::str::FromStr>::Err: std::string::ToString,
=======
            Pk::Ripemd160: core::str::FromStr,
            Pk::Hash160: core::str::FromStr,
            <Pk as core::str::FromStr>::Err: $crate::prelude::ToString,
            <<Pk as MiniscriptKey>::RawPkHash as core::str::FromStr>::Err: $crate::prelude::ToString,
            <<Pk as MiniscriptKey>::Sha256 as core::str::FromStr>::Err: $crate::prelude::ToString,
            <<Pk as MiniscriptKey>::Hash256 as core::str::FromStr>::Err: $crate::prelude::ToString,
            <<Pk as MiniscriptKey>::Ripemd160 as core::str::FromStr>::Err: $crate::prelude::ToString,
            <<Pk as MiniscriptKey>::Hash160 as core::str::FromStr>::Err: $crate::prelude::ToString,
>>>>>>> f6dc9458
            $($gen : $gen_con,)*
            $($ext: $trt)?
            {

                $(#[$meta])*
                fn $fn($($arg: $type)* ) -> $ret {
                    $body
                }
            }
    };
}

/// Macro for implementing FromStr trait. This avoids copying all the Pk::Associated type bounds
/// throughout the codebase.
macro_rules! impl_from_str {
    ($(;$gen:ident; $gen_con:ident, )* $name: ty,
        $(=> $ext:ident; $trt:ident, )?
        type Err = $err_ty:ty;,
        $(#[$meta:meta])*
        fn $fn:ident ( $($arg:ident : $type:ty),* ) -> $ret:ty
        $body:block
    ) => {
        impl<Pk $(, $gen)* $(, $ext)?> core::str::FromStr for $name
        where
            Pk: MiniscriptKey + core::str::FromStr,
            Pk::RawPkHash: core::str::FromStr,
            Pk::Sha256: core::str::FromStr,
            Pk::Hash256: core::str::FromStr,
<<<<<<< HEAD
            <Pk as core::str::FromStr>::Err: std::string::ToString,
            <<Pk as MiniscriptKey>::RawPkHash as core::str::FromStr>::Err: std::string::ToString,
            <<Pk as MiniscriptKey>::Sha256 as core::str::FromStr>::Err: std::string::ToString,
            <<Pk as MiniscriptKey>::Hash256 as core::str::FromStr>::Err: std::string::ToString,
=======
            Pk::Ripemd160: core::str::FromStr,
            Pk::Hash160: core::str::FromStr,
            <Pk as core::str::FromStr>::Err: $crate::prelude::ToString,
            <<Pk as MiniscriptKey>::RawPkHash as core::str::FromStr>::Err: $crate::prelude::ToString,
            <<Pk as MiniscriptKey>::Sha256 as core::str::FromStr>::Err: $crate::prelude::ToString,
            <<Pk as MiniscriptKey>::Hash256 as core::str::FromStr>::Err: $crate::prelude::ToString,
            <<Pk as MiniscriptKey>::Ripemd160 as core::str::FromStr>::Err: $crate::prelude::ToString,
            <<Pk as MiniscriptKey>::Hash160 as core::str::FromStr>::Err: $crate::prelude::ToString,
>>>>>>> f6dc9458
            $($gen : $gen_con,)*
            $($ext: $trt)?
            {
                type Err = $err_ty;

                $(#[$meta])*
                fn $fn($($arg: $type)* ) -> $ret {
                    $body
                }
            }
    };
}

/// Macro for impl Struct with associated bounds. This avoids copying all the Pk::Associated type bounds
/// throughout the codebase.
macro_rules! impl_block_str {
    ($(;$gen:ident; $gen_con:ident, )* $name: ty,
    $(=> $ext:ident; $trt:ident, )?
        $(#[$meta:meta])*
        $v:vis fn $fn:ident ( $($arg:ident : $type:ty, )* ) -> $ret:ty
        $body:block
    ) => {
        impl<Pk $(, $gen)* $(, $ext)?> $name
        where
            Pk: MiniscriptKey + core::str::FromStr,
            Pk::RawPkHash: core::str::FromStr,
            Pk::Sha256: core::str::FromStr,
            Pk::Hash256: core::str::FromStr,
<<<<<<< HEAD
            <Pk as core::str::FromStr>::Err: std::string::ToString,
            <<Pk as MiniscriptKey>::RawPkHash as core::str::FromStr>::Err: std::string::ToString,
            <<Pk as MiniscriptKey>::Sha256 as core::str::FromStr>::Err: std::string::ToString,
            <<Pk as MiniscriptKey>::Hash256 as core::str::FromStr>::Err: std::string::ToString,
=======
            Pk::Ripemd160: core::str::FromStr,
            Pk::Hash160: core::str::FromStr,
            <Pk as core::str::FromStr>::Err: $crate::prelude::ToString,
            <<Pk as MiniscriptKey>::RawPkHash as core::str::FromStr>::Err: $crate::prelude::ToString,
            <<Pk as MiniscriptKey>::Sha256 as core::str::FromStr>::Err: $crate::prelude::ToString,
            <<Pk as MiniscriptKey>::Hash256 as core::str::FromStr>::Err: $crate::prelude::ToString,
            <<Pk as MiniscriptKey>::Ripemd160 as core::str::FromStr>::Err: $crate::prelude::ToString,
            <<Pk as MiniscriptKey>::Hash160 as core::str::FromStr>::Err: $crate::prelude::ToString,
>>>>>>> f6dc9458
            $($gen : $gen_con,)*
            $($ext: $trt)?
            {
                $(#[$meta])*
                $v fn $fn($($arg: $type,)* ) -> $ret {
                    $body
                }
            }
    };
}

/// A macro that implements serde serialization and deserialization using the
/// `fmt::Display` and `str::FromStr` traits.
macro_rules! serde_string_impl_pk {
    ($name:ident, $expecting:expr $(, $gen:ident; $gen_con:ident)* $(=> $ext:ident ; $ext_bound:ident)*) => {
        #[cfg(feature = "serde")]
        impl<'de, Pk $(, $gen)* $(, $ext)*> serde::Deserialize<'de> for $name<Pk $(, $gen)* $(, $ext)* >
        where
            Pk: $crate::MiniscriptKey + core::str::FromStr,
            Pk::RawPkHash: core::str::FromStr,
            Pk::Sha256: core::str::FromStr,
            Pk::Hash256: core::str::FromStr,
            Pk::Ripemd160: core::str::FromStr,
            Pk::Hash160: core::str::FromStr,
            <Pk as core::str::FromStr>::Err: core::fmt::Display,
            <<Pk as $crate::MiniscriptKey>::RawPkHash as core::str::FromStr>::Err:
                core::fmt::Display,
            <<Pk as $crate::MiniscriptKey>::Sha256 as core::str::FromStr>::Err:
                core::fmt::Display,
            <<Pk as $crate::MiniscriptKey>::Hash256 as core::str::FromStr>::Err:
                core::fmt::Display,
            <<Pk as $crate::MiniscriptKey>::Ripemd160 as core::str::FromStr>::Err:
                core::fmt::Display,
            <<Pk as $crate::MiniscriptKey>::Hash160 as core::str::FromStr>::Err:
                core::fmt::Display,
            $($gen : $gen_con,)*
            $($ext : $ext_bound,)*
        {
            fn deserialize<D>(deserializer: D) -> Result<$name<Pk $(, $gen)* $(, $ext)*>, D::Error>
            where
                D: serde::de::Deserializer<'de>,
            {
                use std::fmt::{self, Formatter};
                use std::marker::PhantomData;
                use std::str::FromStr;

                #[allow(unused_parens)]
                struct Visitor<Pk $(, $gen)* $(, $ext)*>(PhantomData<(Pk $(, $gen)* $(, $ext)*)>);
                impl<'de, Pk $(, $gen)* $(, $ext)*> serde::de::Visitor<'de> for Visitor<Pk $(, $gen)* $(, $ext)*>
                where
                    Pk: $crate::MiniscriptKey + core::str::FromStr,
                    Pk::RawPkHash: core::str::FromStr,
                    Pk::Sha256: core::str::FromStr,
                    Pk::Hash256: core::str::FromStr,
                    Pk::Ripemd160: core::str::FromStr,
                    Pk::Hash160: core::str::FromStr,
                    <Pk as core::str::FromStr>::Err: core::fmt::Display,
                    <<Pk as $crate::MiniscriptKey>::RawPkHash as core::str::FromStr>::Err:
                        core::fmt::Display,
                    <<Pk as $crate::MiniscriptKey>::Sha256 as core::str::FromStr>::Err:
                        core::fmt::Display,
                    <<Pk as $crate::MiniscriptKey>::Hash256 as core::str::FromStr>::Err:
                        core::fmt::Display,
                    <<Pk as $crate::MiniscriptKey>::Ripemd160 as core::str::FromStr>::Err:
                        core::fmt::Display,
                    <<Pk as $crate::MiniscriptKey>::Hash160 as core::str::FromStr>::Err:
                        core::fmt::Display,
                    $($gen: $gen_con,)*
                    $($ext : $ext_bound,)*
                {
                    type Value = $name<Pk $(, $gen)* $(, $ext)*>;

                    fn expecting(&self, formatter: &mut Formatter<'_>) -> fmt::Result {
                        formatter.write_str($expecting)
                    }

                    fn visit_str<E>(self, v: &str) -> Result<Self::Value, E>
                    where
                        E: serde::de::Error,
                    {
                        $name::from_str(v).map_err(E::custom)
                    }

                    fn visit_borrowed_str<E>(self, v: &'de str) -> Result<Self::Value, E>
                    where
                        E: serde::de::Error,
                    {
                        self.visit_str(v)
                    }

                    fn visit_string<E>(self, v: String) -> Result<Self::Value, E>
                    where
                        E: serde::de::Error,
                    {
                        self.visit_str(&v)
                    }
                }

                deserializer.deserialize_str(Visitor(PhantomData))
            }
        }

        #[cfg(feature = "serde")]
        impl<'de, Pk $(, $gen)* $(, $ext)*> serde::Serialize for $name<Pk $(, $gen)* $(, $ext)*>
        where
            Pk: MiniscriptKey,
            $($gen: $gen_con,)*
            $($ext : $ext_bound,)*
        {
            fn serialize<S>(&self, serializer: S) -> Result<S::Ok, S::Error>
            where
                S: serde::Serializer,
            {
                serializer.collect_str(&self)
            }
        }
    };
}

macro_rules! match_token {
    // Base case
    ($tokens:expr => $sub:expr,) => { $sub };
    // Recursive case
    ($tokens:expr, $($first:pat $(,$rest:pat)* => $sub:expr,)*) => {
        match $tokens.next() {
            $(
                Some($first) => match_token!($tokens $(,$rest)* => $sub,),
            )*
            Some(other) => return Err(Error::Unexpected(other.to_string())),
            None => return Err(Error::UnexpectedStart),
        }
    };
}<|MERGE_RESOLUTION|>--- conflicted
+++ resolved
@@ -32,21 +32,14 @@
             Pk::RawPkHash: core::str::FromStr,
             Pk::Sha256: core::str::FromStr,
             Pk::Hash256: core::str::FromStr,
-<<<<<<< HEAD
+            Pk::Ripemd160: core::str::FromStr,
+            Pk::Hash160: core::str::FromStr,
             <Pk as core::str::FromStr>::Err: std::string::ToString,
             <<Pk as MiniscriptKey>::RawPkHash as core::str::FromStr>::Err: std::string::ToString,
             <<Pk as MiniscriptKey>::Sha256 as core::str::FromStr>::Err: std::string::ToString,
             <<Pk as MiniscriptKey>::Hash256 as core::str::FromStr>::Err: std::string::ToString,
-=======
-            Pk::Ripemd160: core::str::FromStr,
-            Pk::Hash160: core::str::FromStr,
-            <Pk as core::str::FromStr>::Err: $crate::prelude::ToString,
-            <<Pk as MiniscriptKey>::RawPkHash as core::str::FromStr>::Err: $crate::prelude::ToString,
-            <<Pk as MiniscriptKey>::Sha256 as core::str::FromStr>::Err: $crate::prelude::ToString,
-            <<Pk as MiniscriptKey>::Hash256 as core::str::FromStr>::Err: $crate::prelude::ToString,
-            <<Pk as MiniscriptKey>::Ripemd160 as core::str::FromStr>::Err: $crate::prelude::ToString,
-            <<Pk as MiniscriptKey>::Hash160 as core::str::FromStr>::Err: $crate::prelude::ToString,
->>>>>>> f6dc9458
+            <<Pk as MiniscriptKey>::Ripemd160 as core::str::FromStr>::Err: std::string::ToString,
+            <<Pk as MiniscriptKey>::Hash160 as core::str::FromStr>::Err: std::string::ToString,
             $($gen : $gen_con,)*
             $($ext: $trt)?
             {
@@ -75,21 +68,14 @@
             Pk::RawPkHash: core::str::FromStr,
             Pk::Sha256: core::str::FromStr,
             Pk::Hash256: core::str::FromStr,
-<<<<<<< HEAD
+            Pk::Ripemd160: core::str::FromStr,
+            Pk::Hash160: core::str::FromStr,
             <Pk as core::str::FromStr>::Err: std::string::ToString,
             <<Pk as MiniscriptKey>::RawPkHash as core::str::FromStr>::Err: std::string::ToString,
             <<Pk as MiniscriptKey>::Sha256 as core::str::FromStr>::Err: std::string::ToString,
             <<Pk as MiniscriptKey>::Hash256 as core::str::FromStr>::Err: std::string::ToString,
-=======
-            Pk::Ripemd160: core::str::FromStr,
-            Pk::Hash160: core::str::FromStr,
-            <Pk as core::str::FromStr>::Err: $crate::prelude::ToString,
-            <<Pk as MiniscriptKey>::RawPkHash as core::str::FromStr>::Err: $crate::prelude::ToString,
-            <<Pk as MiniscriptKey>::Sha256 as core::str::FromStr>::Err: $crate::prelude::ToString,
-            <<Pk as MiniscriptKey>::Hash256 as core::str::FromStr>::Err: $crate::prelude::ToString,
-            <<Pk as MiniscriptKey>::Ripemd160 as core::str::FromStr>::Err: $crate::prelude::ToString,
-            <<Pk as MiniscriptKey>::Hash160 as core::str::FromStr>::Err: $crate::prelude::ToString,
->>>>>>> f6dc9458
+            <<Pk as MiniscriptKey>::Ripemd160 as core::str::FromStr>::Err: std::string::ToString,
+            <<Pk as MiniscriptKey>::Hash160 as core::str::FromStr>::Err: std::string::ToString,
             $($gen : $gen_con,)*
             $($ext: $trt)?
             {
@@ -118,21 +104,14 @@
             Pk::RawPkHash: core::str::FromStr,
             Pk::Sha256: core::str::FromStr,
             Pk::Hash256: core::str::FromStr,
-<<<<<<< HEAD
+            Pk::Ripemd160: core::str::FromStr,
+            Pk::Hash160: core::str::FromStr,
             <Pk as core::str::FromStr>::Err: std::string::ToString,
             <<Pk as MiniscriptKey>::RawPkHash as core::str::FromStr>::Err: std::string::ToString,
             <<Pk as MiniscriptKey>::Sha256 as core::str::FromStr>::Err: std::string::ToString,
             <<Pk as MiniscriptKey>::Hash256 as core::str::FromStr>::Err: std::string::ToString,
-=======
-            Pk::Ripemd160: core::str::FromStr,
-            Pk::Hash160: core::str::FromStr,
-            <Pk as core::str::FromStr>::Err: $crate::prelude::ToString,
-            <<Pk as MiniscriptKey>::RawPkHash as core::str::FromStr>::Err: $crate::prelude::ToString,
-            <<Pk as MiniscriptKey>::Sha256 as core::str::FromStr>::Err: $crate::prelude::ToString,
-            <<Pk as MiniscriptKey>::Hash256 as core::str::FromStr>::Err: $crate::prelude::ToString,
-            <<Pk as MiniscriptKey>::Ripemd160 as core::str::FromStr>::Err: $crate::prelude::ToString,
-            <<Pk as MiniscriptKey>::Hash160 as core::str::FromStr>::Err: $crate::prelude::ToString,
->>>>>>> f6dc9458
+            <<Pk as MiniscriptKey>::Ripemd160 as core::str::FromStr>::Err: std::string::ToString,
+            <<Pk as MiniscriptKey>::Hash160 as core::str::FromStr>::Err: std::string::ToString,
             $($gen : $gen_con,)*
             $($ext: $trt)?
             {
