use std::{error, fmt, str::FromStr};

use bitcoin::{self, util::bip32, XpubIdentifier};
use {MiniscriptKey, ToPublicKey};

use elements::{
    hashes::hex::FromHex,
    hashes::Hash,
    hashes::HashEngine,
    secp256k1_zkp::{self, Secp256k1, Signing},
};

<<<<<<< HEAD
/// Single public key without any origin or range information
#[derive(Debug, Eq, PartialEq, Clone, Ord, PartialOrd, Hash)]
pub enum SinglePubKey {
    /// FullKey (compressed or uncompressed)
    FullKey(bitcoin::PublicKey),
    /// XOnlyPublicKey
    XOnly(bitcoin::XOnlyPublicKey),
}

/// The MiniscriptKey corresponding to Descriptors. This can
/// either be Single public key or a Xpub
=======
use {MiniscriptKey, ToPublicKey};

/// The descriptor pubkey, either a single pubkey or an xpub.
>>>>>>> 709d641d
#[derive(Debug, Eq, PartialEq, Clone, Ord, PartialOrd, Hash)]
pub enum DescriptorPublicKey {
    /// Single public key.
    Single(SinglePub),
    /// Extended public key (xpub).
    XPub(DescriptorXKey<bip32::ExtendedPubKey>),
}

/// The descriptor secret key, either a single private key or an xprv.
#[derive(Debug)]
pub enum DescriptorSecretKey {
    /// Single private key.
    Single(SinglePriv),
    /// Extended private key (xpriv).
    XPrv(DescriptorXKey<bip32::ExtendedPrivKey>),
}

/// A descriptor [`SinglePubKey`] with optional origin information.
#[derive(Debug, Eq, PartialEq, Clone, Ord, PartialOrd, Hash)]
pub struct SinglePub {
    /// Origin information (fingerprint and derivation path).
    pub origin: Option<(bip32::Fingerprint, bip32::DerivationPath)>,
    /// The public key.
    pub key: SinglePubKey,
}

/// A descriptor [`bitcoin::PrivateKey`] with optional origin information.
#[derive(Debug)]
pub struct SinglePriv {
    /// Origin information (fingerprint and derivation path).
    pub origin: Option<(bip32::Fingerprint, bip32::DerivationPath)>,
    /// The private key.
    pub key: bitcoin::PrivateKey,
}

/// An extended key with origin, derivation path, and wildcard.
#[derive(Debug, Eq, PartialEq, Clone, Ord, PartialOrd, Hash)]
pub struct DescriptorXKey<K: InnerXKey> {
    /// Origin information
    pub origin: Option<(bip32::Fingerprint, bip32::DerivationPath)>,
    /// The extended key
    pub xkey: K,
    /// The derivation path
    pub derivation_path: bip32::DerivationPath,
    /// Whether the descriptor is wildcard
    pub wildcard: Wildcard,
}

/// Single public key without any origin or range information.
#[derive(Debug, Eq, PartialEq, Clone, Ord, PartialOrd, Hash)]
pub enum SinglePubKey {
    /// A bitcoin public key (compressed or uncompressed).
    FullKey(bitcoin::PublicKey),
    /// An xonly public key.
    XOnly(XOnlyPublicKey),
}

impl fmt::Display for DescriptorSecretKey {
    fn fmt(&self, f: &mut fmt::Formatter) -> fmt::Result {
        match self {
            &DescriptorSecretKey::Single(ref sk) => {
                maybe_fmt_master_id(f, &sk.origin)?;
                sk.key.fmt(f)?;
                Ok(())
            }
            &DescriptorSecretKey::XPrv(ref xprv) => {
                maybe_fmt_master_id(f, &xprv.origin)?;
                xprv.xkey.fmt(f)?;
                fmt_derivation_path(f, &xprv.derivation_path)?;
                match xprv.wildcard {
                    Wildcard::None => {}
                    Wildcard::Unhardened => write!(f, "/*")?,
                    Wildcard::Hardened => write!(f, "/*h")?,
                }
                Ok(())
            }
        }
    }
}

/// Trait for "extended key" types like `xpub` and `xprv`. Used internally to generalize parsing and
/// handling of `bip32::ExtendedPubKey` and `bip32::ExtendedPrivKey`.
pub trait InnerXKey: fmt::Display + FromStr {
    /// Returns the fingerprint of the key
    fn xkey_fingerprint<C: Signing>(&self, secp: &Secp256k1<C>) -> bip32::Fingerprint;

    /// Returns whether hardened steps can be derived on the key
    ///
    /// `true` for `bip32::ExtendedPrivKey` and `false` for `bip32::ExtendedPubKey`.
    fn can_derive_hardened() -> bool;
}

impl InnerXKey for bip32::ExtendedPubKey {
    fn xkey_fingerprint<C: Signing>(&self, _secp: &Secp256k1<C>) -> bip32::Fingerprint {
        self.fingerprint()
    }

    fn can_derive_hardened() -> bool {
        false
    }
}

impl InnerXKey for bip32::ExtendedPrivKey {
    fn xkey_fingerprint<C: Signing>(&self, secp: &Secp256k1<C>) -> bip32::Fingerprint {
        self.fingerprint(secp)
    }

    fn can_derive_hardened() -> bool {
        true
    }
}

/// Whether a descriptor has a wildcard in it
#[derive(Copy, Clone, Debug, Eq, PartialEq, Ord, PartialOrd, Hash)]
pub enum Wildcard {
    /// No wildcard
    None,
    /// Unhardened wildcard, e.g. *
    Unhardened,
    /// Unhardened wildcard, e.g. *h
    Hardened,
}

impl SinglePriv {
    /// Returns the public key of this key
    fn as_public<C: Signing>(
        &self,
        secp: &Secp256k1<C>,
    ) -> Result<SinglePub, DescriptorKeyParseError> {
        let pub_key = self.key.public_key(secp);

        Ok(SinglePub {
            origin: self.origin.clone(),
            key: SinglePubKey::FullKey(pub_key),
        })
    }
}

impl DescriptorXKey<bip32::ExtendedPrivKey> {
    /// Returns the public version of this key, applying all the hardened derivation steps on the
    /// private key before turning it into a public key.
    ///
    /// If the key already has an origin, the derivation steps applied will be appended to the path
    /// already present, otherwise this key will be treated as "root" key and an origin will be
    /// added with this key's fingerprint and the derivation steps applied.
    fn as_public<C: Signing>(
        &self,
        secp: &Secp256k1<C>,
    ) -> Result<DescriptorXKey<bip32::ExtendedPubKey>, DescriptorKeyParseError> {
        let path_len = (&self.derivation_path).as_ref().len();
        let public_suffix_len = (&self.derivation_path)
            .into_iter()
            .rev()
            .take_while(|c| c.is_normal())
            .count();

        let derivation_path = &self.derivation_path[(path_len - public_suffix_len)..];
        let deriv_on_hardened = &self.derivation_path[..(path_len - public_suffix_len)];

        let derived_xprv = self
            .xkey
            .derive_priv(&secp, &deriv_on_hardened)
            .map_err(|_| DescriptorKeyParseError("Unable to derive the hardened steps"))?;
        let xpub = bip32::ExtendedPubKey::from_priv(&secp, &derived_xprv);

        let origin = match &self.origin {
            &Some((fingerprint, ref origin_path)) => Some((
                fingerprint,
                origin_path
                    .into_iter()
                    .chain(deriv_on_hardened.into_iter())
                    .cloned()
                    .collect(),
            )),
            &None if !deriv_on_hardened.as_ref().is_empty() => {
                Some((self.xkey.fingerprint(&secp), deriv_on_hardened.into()))
            }
            _ => self.origin.clone(),
        };

        Ok(DescriptorXKey {
            origin,
            xkey: xpub,
            derivation_path: derivation_path.into(),
            wildcard: self.wildcard,
        })
    }
}

/// Descriptor Key parsing errors
// FIXME: replace with error enums
#[derive(Debug, PartialEq, Clone, Copy)]
pub struct DescriptorKeyParseError(&'static str);

impl fmt::Display for DescriptorKeyParseError {
    fn fmt(&self, f: &mut fmt::Formatter) -> fmt::Result {
        f.write_str(self.0)
    }
}

impl error::Error for DescriptorKeyParseError {}

impl fmt::Display for DescriptorPublicKey {
    fn fmt(&self, f: &mut fmt::Formatter) -> fmt::Result {
        match *self {
            DescriptorPublicKey::Single(ref pk) => {
                maybe_fmt_master_id(f, &pk.origin)?;
                match pk.key {
                    SinglePubKey::FullKey(full_key) => full_key.fmt(f),
                    SinglePubKey::XOnly(x_only_key) => x_only_key.fmt(f),
                }?;
                Ok(())
            }
            DescriptorPublicKey::XPub(ref xpub) => {
                maybe_fmt_master_id(f, &xpub.origin)?;
                xpub.xkey.fmt(f)?;
                fmt_derivation_path(f, &xpub.derivation_path)?;
                match xpub.wildcard {
                    Wildcard::None => {}
                    Wildcard::Unhardened => write!(f, "/*")?,
                    Wildcard::Hardened => write!(f, "/*h")?,
                }
                Ok(())
            }
        }
    }
}

impl DescriptorSecretKey {
    /// Return the public version of this key, by applying either
    /// [`SinglePriv::as_public`] or [`DescriptorXKey<bip32::ExtendedPrivKey>::as_public`]
    /// depending on the type of key.
    ///
    /// If the key is an "XPrv", the hardened derivation steps will be applied before converting it
    /// to a public key. See the documentation of [`DescriptorXKey<bip32::ExtendedPrivKey>::as_public`]
    /// for more details.
    pub fn as_public<C: Signing>(
        &self,
        secp: &Secp256k1<C>,
    ) -> Result<DescriptorPublicKey, DescriptorKeyParseError> {
        Ok(match self {
            &DescriptorSecretKey::Single(ref sk) => {
                DescriptorPublicKey::Single(sk.as_public(secp)?)
            }
            &DescriptorSecretKey::XPrv(ref xprv) => {
                DescriptorPublicKey::XPub(xprv.as_public(secp)?)
            }
        })
    }
}

/// Writes the fingerprint of the origin, if there is one.
fn maybe_fmt_master_id(
    f: &mut fmt::Formatter,
    origin: &Option<(bip32::Fingerprint, bip32::DerivationPath)>,
) -> fmt::Result {
    if let Some((ref master_id, ref master_deriv)) = *origin {
        fmt::Formatter::write_str(f, "[")?;
        for byte in master_id.into_bytes().iter() {
            write!(f, "{:02x}", byte)?;
        }
        fmt_derivation_path(f, master_deriv)?;
        fmt::Formatter::write_str(f, "]")?;
    }

    Ok(())
}

/// Writes a derivation path to the formatter, no leading 'm'
fn fmt_derivation_path(f: &mut fmt::Formatter, path: &bip32::DerivationPath) -> fmt::Result {
    for child in path {
        write!(f, "/{}", child)?;
    }
    Ok(())
}

impl FromStr for DescriptorPublicKey {
    type Err = DescriptorKeyParseError;

    fn from_str(s: &str) -> Result<Self, Self::Err> {
        // A "raw" public key without any origin is the least we accept.
        if s.len() < 64 {
            return Err(DescriptorKeyParseError(
                "Key too short (<66 char), doesn't match any format",
            ));
        }

        let (key_part, origin) = DescriptorXKey::<bip32::ExtendedPubKey>::parse_xkey_origin(s)?;

        if key_part.contains("pub") {
            let (xpub, derivation_path, wildcard) =
                DescriptorXKey::<bip32::ExtendedPubKey>::parse_xkey_deriv(key_part)?;

            Ok(DescriptorPublicKey::XPub(DescriptorXKey {
                origin,
                xkey: xpub,
                derivation_path,
                wildcard,
            }))
        } else {
            let key = match key_part.len() {
                64 => {
                    let x_only_key = bitcoin::XOnlyPublicKey::from_str(key_part).map_err(|_| {
                        DescriptorKeyParseError("Error while parsing simple xonly key")
                    })?;
                    SinglePubKey::XOnly(x_only_key)
                }
                66 | 130 => {
                    if !(&key_part[0..2] == "02"
                        || &key_part[0..2] == "03"
                        || &key_part[0..2] == "04")
                    {
                        return Err(DescriptorKeyParseError(
                            "Only publickeys with prefixes 02/03/04 are allowed",
                        ));
                    }
                    let key = bitcoin::PublicKey::from_str(key_part).map_err(|_| {
                        DescriptorKeyParseError("Error while parsing simple public key")
                    })?;
                    SinglePubKey::FullKey(key)
                }
                _ => {
                    return Err(DescriptorKeyParseError(
                        "Public keys must be 64/66/130 characters in size",
                    ))
                }
            };
            Ok(DescriptorPublicKey::Single(SinglePub { key, origin }))
        }
    }
}

/// Descriptor key conversion error
#[derive(Debug, PartialEq, Eq, PartialOrd, Ord, Hash, Clone, Copy)]
pub enum ConversionError {
    /// Attempted to convert a key with a wildcard to a bitcoin public key
    Wildcard,
    /// Attempted to convert a key with hardened derivations to a bitcoin public key
    HardenedChild,
    /// Attempted to convert a key with a hardened wildcard to a bitcoin public key
    HardenedWildcard,
}

impl fmt::Display for ConversionError {
    fn fmt(&self, f: &mut fmt::Formatter) -> fmt::Result {
        f.write_str(match *self {
            ConversionError::Wildcard => "uninstantiated wildcard in bip32 path",
            ConversionError::HardenedChild => "hardened child step in bip32 path",
            ConversionError::HardenedWildcard => {
                "hardened and uninstantiated wildcard in bip32 path"
            }
        })
    }
}

impl error::Error for ConversionError {}

impl DescriptorPublicKey {
    /// The fingerprint of the master key associated with this key, `0x00000000` if none.
    pub fn master_fingerprint(&self) -> bip32::Fingerprint {
        match *self {
            DescriptorPublicKey::XPub(ref xpub) => {
                if let Some((fingerprint, _)) = xpub.origin {
                    fingerprint
                } else {
                    xpub.xkey.fingerprint()
                }
            }
            DescriptorPublicKey::Single(ref single) => {
                if let Some((fingerprint, _)) = single.origin {
                    fingerprint
                } else {
                    let mut engine = XpubIdentifier::engine();
                    match single.key {
                        SinglePubKey::FullKey(pk) => {
                            pk.write_into(&mut engine).expect("engines don't error")
                        }
                        SinglePubKey::XOnly(x_only_pk) => engine.input(&x_only_pk.serialize()),
                    };
                    bip32::Fingerprint::from(&XpubIdentifier::from_engine(engine)[..4])
                }
            }
        }
    }

    /// Full path, from the master key
    ///
    /// For wildcard keys this will return the path up to the wildcard, so you
    /// can get full paths by appending one additional derivation step, according
    /// to the wildcard type (hardened or normal)
    pub fn full_derivation_path(&self) -> bip32::DerivationPath {
        match *self {
            DescriptorPublicKey::XPub(ref xpub) => {
                let origin_path = if let Some((_, ref path)) = xpub.origin {
                    path.clone()
                } else {
                    bip32::DerivationPath::from(vec![])
                };
                origin_path.extend(&xpub.derivation_path)
            }
            DescriptorPublicKey::Single(ref single) => {
                if let Some((_, ref path)) = single.origin {
                    path.clone()
                } else {
                    bip32::DerivationPath::from(vec![])
                }
            }
        }
    }

    /// Whether or not the key has a wildcards
    pub fn is_deriveable(&self) -> bool {
        match *self {
            DescriptorPublicKey::Single(..) => false,
            DescriptorPublicKey::XPub(ref xpub) => xpub.wildcard != Wildcard::None,
        }
    }

    /// If this public key has a wildcard, replace it by the given index
    ///
    /// Panics if given an index ≥ 2^31
    pub fn derive(mut self, index: u32) -> DescriptorPublicKey {
        if let DescriptorPublicKey::XPub(mut xpub) = self {
            match xpub.wildcard {
                Wildcard::None => {}
                Wildcard::Unhardened => {
                    xpub.derivation_path = xpub
                        .derivation_path
                        .into_child(bip32::ChildNumber::from_normal_idx(index).unwrap())
                }
                Wildcard::Hardened => {
                    xpub.derivation_path = xpub
                        .derivation_path
                        .into_child(bip32::ChildNumber::from_hardened_idx(index).unwrap())
                }
            }
            xpub.wildcard = Wildcard::None;
            self = DescriptorPublicKey::XPub(xpub);
        }
        self
    }

    /// Computes the public key corresponding to this descriptor key.
    /// When deriving from an XOnlyPublicKey, it adds the default 0x02 y-coordinate
    /// and returns the obtained full [`bitcoin::PublicKey`]. All BIP32 derivations
    /// always return a compressed key
    ///
    /// Will return an error if the descriptor key has any hardened
    /// derivation steps in its path, or if the key has any wildcards.
    ///
    /// To ensure there are no wildcards, call `.derive(0)` or similar;
    /// to avoid hardened derivation steps, start from a `DescriptorSecretKey`
    /// and call `as_public`, or call `TranslatePk2::translate_pk2` with
    /// some function which has access to secret key data.
    pub fn derive_public_key<C: secp256k1_zkp::Verification>(
        &self,
        secp: &Secp256k1<C>,
    ) -> Result<bitcoin::PublicKey, ConversionError> {
        match *self {
            DescriptorPublicKey::Single(ref pk) => match pk.key {
                SinglePubKey::FullKey(pk) => Ok(pk),
                SinglePubKey::XOnly(xpk) => Ok(xpk.to_public_key()),
            },
            DescriptorPublicKey::XPub(ref xpk) => match xpk.wildcard {
                Wildcard::Unhardened => Err(ConversionError::Wildcard),
                Wildcard::Hardened => Err(ConversionError::HardenedWildcard),
                Wildcard::None => match xpk.xkey.derive_pub(secp, &xpk.derivation_path.as_ref()) {
                    Ok(xpub) => Ok(bitcoin::PublicKey::new(xpub.public_key)),
                    Err(bip32::Error::CannotDeriveFromHardenedKey) => {
                        Err(ConversionError::HardenedChild)
                    }
                    Err(e) => unreachable!("cryptographically unreachable: {}", e),
                },
            },
        }
    }
}

impl FromStr for DescriptorSecretKey {
    type Err = DescriptorKeyParseError;

    fn from_str(s: &str) -> Result<Self, Self::Err> {
        let (key_part, origin) = DescriptorXKey::<bip32::ExtendedPubKey>::parse_xkey_origin(s)?;

        if key_part.len() <= 52 {
            let sk = bitcoin::PrivateKey::from_str(key_part)
                .map_err(|_| DescriptorKeyParseError("Error while parsing a WIF private key"))?;
            Ok(DescriptorSecretKey::Single(SinglePriv {
                key: sk,
                origin: None,
            }))
        } else {
            let (xprv, derivation_path, wildcard) =
                DescriptorXKey::<bip32::ExtendedPrivKey>::parse_xkey_deriv(key_part)?;
            Ok(DescriptorSecretKey::XPrv(DescriptorXKey {
                origin,
                xkey: xprv,
                derivation_path,
                wildcard,
            }))
        }
    }
}

impl<K: InnerXKey> DescriptorXKey<K> {
    fn parse_xkey_origin(
        s: &str,
    ) -> Result<(&str, Option<(bip32::Fingerprint, bip32::DerivationPath)>), DescriptorKeyParseError>
    {
        for ch in s.as_bytes() {
            if *ch < 20 || *ch > 127 {
                return Err(DescriptorKeyParseError(
                    "Encountered an unprintable character",
                ));
            }
        }

        if s.is_empty() {
            return Err(DescriptorKeyParseError("Empty key"));
        }
        let mut parts = s[1..].split(']');

        if let Some('[') = s.chars().next() {
            let mut raw_origin = parts
                .next()
                .ok_or(DescriptorKeyParseError("Unclosed '['"))?
                .split('/');

            let origin_id_hex = raw_origin.next().ok_or(DescriptorKeyParseError(
                "No master fingerprint found after '['",
            ))?;

            if origin_id_hex.len() != 8 {
                return Err(DescriptorKeyParseError(
                    "Master fingerprint should be 8 characters long",
                ));
            }
            let parent_fingerprint = bip32::Fingerprint::from_hex(origin_id_hex).map_err(|_| {
                DescriptorKeyParseError("Malformed master fingerprint, expected 8 hex chars")
            })?;
            let origin_path = raw_origin
                .map(|p| bip32::ChildNumber::from_str(p))
                .collect::<Result<bip32::DerivationPath, bip32::Error>>()
                .map_err(|_| {
                    DescriptorKeyParseError("Error while parsing master derivation path")
                })?;

            let key = parts
                .next()
                .ok_or(DescriptorKeyParseError("No key after origin."))?;

            if parts.next().is_some() {
                Err(DescriptorKeyParseError(
                    "Multiple ']' in Descriptor Public Key",
                ))
            } else {
                Ok((key, Some((parent_fingerprint, origin_path))))
            }
        } else {
            Ok((s, None))
        }
    }

    /// Parse an extended key concatenated to a derivation path.
    fn parse_xkey_deriv(
        key_deriv: &str,
    ) -> Result<(K, bip32::DerivationPath, Wildcard), DescriptorKeyParseError> {
        let mut key_deriv = key_deriv.split('/');
        let xkey_str = key_deriv.next().ok_or(DescriptorKeyParseError(
            "No key found after origin description",
        ))?;
        let xkey = K::from_str(xkey_str)
            .map_err(|_| DescriptorKeyParseError("Error while parsing xkey."))?;

        let mut wildcard = Wildcard::None;
        let derivation_path = key_deriv
            .filter_map(|p| {
                if wildcard == Wildcard::None && p == "*" {
                    wildcard = Wildcard::Unhardened;
                    None
                } else if wildcard == Wildcard::None && (p == "*'" || p == "*h") {
                    wildcard = Wildcard::Hardened;
                    None
                } else if wildcard != Wildcard::None {
                    Some(Err(DescriptorKeyParseError(
                        "'*' may only appear as last element in a derivation path.",
                    )))
                } else {
                    Some(bip32::ChildNumber::from_str(p).map_err(|_| {
                        DescriptorKeyParseError("Error while parsing key derivation path")
                    }))
                }
            })
            .collect::<Result<bip32::DerivationPath, _>>()?;

        Ok((xkey, derivation_path, wildcard))
    }

    /// Compares this key with a `keysource` and returns the matching derivation path, if any.
    ///
    /// For keys that have an origin, the `keysource`'s fingerprint will be compared
    /// with the origin's fingerprint, and the `keysource`'s path will be compared with the concatenation of the
    /// origin's and key's paths.
    ///
    /// If the key `wildcard`, the last item of the `keysource`'s path will be ignored,
    ///
    /// ## Examples
    ///
    /// ```
    /// # extern crate elements_miniscript as miniscript;
    /// # use std::str::FromStr;
    /// # fn body() -> Result<(), Box<dyn std::error::Error>> {
    /// use miniscript::bitcoin::util::bip32;
    /// use miniscript::descriptor::DescriptorPublicKey;
    ///
    /// let ctx = miniscript::elements::secp256k1_zkp::Secp256k1::signing_only();
    ///
    /// let key = DescriptorPublicKey::from_str("[d34db33f/44'/0'/0']xpub6ERApfZwUNrhLCkDtcHTcxd75RbzS1ed54G1LkBUHQVHQKqhMkhgbmJbZRkrgZw4koxb5JaHWkY4ALHY2grBGRjaDMzQLcgJvLJuZZvRcEL/1/*")?;
    /// let xpub = match key {
    ///     DescriptorPublicKey::XPub(xpub) => xpub,
    ///     _ => panic!("Parsing Error"),
    /// };
    ///
    /// assert_eq!(xpub.matches(&(bip32::Fingerprint::from_str("d34db33f")?, bip32::DerivationPath::from_str("m/44'/0'/0'/1/42")?), &ctx), Some(bip32::DerivationPath::from_str("m/44'/0'/0'/1")?));
    /// assert_eq!(xpub.matches(&(bip32::Fingerprint::from_str("ffffffff")?, bip32::DerivationPath::from_str("m/44'/0'/0'/1/42")?), &ctx), None);
    /// assert_eq!(xpub.matches(&(bip32::Fingerprint::from_str("d34db33f")?, bip32::DerivationPath::from_str("m/44'/0'/0'/100/0")?), &ctx), None);
    /// # Ok(())
    /// # }
    /// # body().unwrap()
    /// ```
    pub fn matches<C: Signing>(
        &self,
        keysource: &bip32::KeySource,
        secp: &Secp256k1<C>,
    ) -> Option<bip32::DerivationPath> {
        let (fingerprint, path) = keysource;

        let (compare_fingerprint, compare_path) = match &self.origin {
            &Some((fingerprint, ref path)) => (
                fingerprint,
                path.into_iter()
                    .chain(self.derivation_path.into_iter())
                    .collect(),
            ),
            &None => (
                self.xkey.xkey_fingerprint(secp),
                self.derivation_path.into_iter().collect::<Vec<_>>(),
            ),
        };

        let path_excluding_wildcard = if self.wildcard != Wildcard::None && path.as_ref().len() > 0
        {
            path.into_iter()
                .take(path.as_ref().len() - 1)
                .cloned()
                .collect()
        } else {
            path.clone()
        };

        if &compare_fingerprint == fingerprint
            && compare_path
                .into_iter()
                .eq(path_excluding_wildcard.into_iter())
        {
            Some(path_excluding_wildcard)
        } else {
            None
        }
    }
}

impl MiniscriptKey for DescriptorPublicKey {
    // This allows us to be able to derive public keys even for PkH s
    type Hash = Self;

    fn is_uncompressed(&self) -> bool {
        match self {
            DescriptorPublicKey::Single(SinglePub {
                key: SinglePubKey::FullKey(ref key),
                ..
            }) => key.is_uncompressed(),
            _ => false,
        }
    }

    fn is_x_only_key(&self) -> bool {
        match self {
            DescriptorPublicKey::Single(SinglePub {
                key: SinglePubKey::XOnly(ref _key),
                ..
            }) => true,
            _ => false,
        }
    }

    fn to_pubkeyhash(&self) -> Self {
        self.clone()
    }
}

#[cfg(test)]
mod test {
    use super::{DescriptorKeyParseError, DescriptorPublicKey, DescriptorSecretKey};

    use elements::secp256k1_zkp;

    use std::str::FromStr;

    #[test]
    fn parse_descriptor_key_errors() {
        // And ones with misplaced wildcard
        let desc = "[78412e3a/44'/0'/0']xpub6ERApfZwUNrhLCkDtcHTcxd75RbzS1ed54G1LkBUHQVHQKqhMkhgbmJbZRkrgZw4koxb5JaHWkY4ALHY2grBGRjaDMzQLcgJvLJuZZvRcEL/1/*/44";
        assert_eq!(
            DescriptorPublicKey::from_str(desc),
            Err(DescriptorKeyParseError(
                "\'*\' may only appear as last element in a derivation path."
            ))
        );

        // And ones with invalid fingerprints
        let desc = "[NonHexor]xpub6ERApfZwUNrhLCkDtcHTcxd75RbzS1ed54G1LkBUHQVHQKqhMkhgbmJbZRkrgZw4koxb5JaHWkY4ALHY2grBGRjaDMzQLcgJvLJuZZvRcEL/1/*";
        assert_eq!(
            DescriptorPublicKey::from_str(desc),
            Err(DescriptorKeyParseError(
                "Malformed master fingerprint, expected 8 hex chars"
            ))
        );

        // And ones with invalid xpubs..
        let desc = "[78412e3a]xpub1ed54G1LkBUHQVHQKqhMkhgbmJbZRkrgZw4koxb5JaLcgJvLJuZZvRcEL/1/*";
        assert_eq!(
            DescriptorPublicKey::from_str(desc),
            Err(DescriptorKeyParseError("Error while parsing xkey."))
        );

        // ..or invalid raw keys
        let desc = "[78412e3a]0208a117f3897c3a13c9384b8695eed98dc31bc2500feb19a1af424cd47a5d83/1/*";
        assert_eq!(
            DescriptorPublicKey::from_str(desc),
            Err(DescriptorKeyParseError(
                "Public keys must be 64/66/130 characters in size"
            ))
        );

        // ..or invalid separators
        let desc = "[78412e3a]]03f28773c2d975288bc7d1d205c3748651b075fbc6610e58cddeeddf8f19405aa8";
        assert_eq!(
            DescriptorPublicKey::from_str(desc),
            Err(DescriptorKeyParseError(
                "Multiple \']\' in Descriptor Public Key"
            ))
        );

        // fuzzer errors
        let desc = "[11111f11]033333333333333333333333333333323333333333333333333333333433333333]]333]]3]]101333333333333433333]]]10]333333mmmm";
        assert_eq!(
            DescriptorPublicKey::from_str(desc),
            Err(DescriptorKeyParseError(
                "Multiple \']\' in Descriptor Public Key"
            ))
        );

        // fuzz failure, hybrid keys
        let desc = "0777777777777777777777777777777777777777777777777777777777777777777777777777777777777777777777777777777777777777777777777777777777";
        assert_eq!(
            DescriptorPublicKey::from_str(desc),
            Err(DescriptorKeyParseError(
                "Only publickeys with prefixes 02/03/04 are allowed"
            ))
        );
    }

    #[test]
    fn parse_descriptor_secret_key_error() {
        // Xpubs are invalid
        let secret_key = "xpub6ERApfZwUNrhLCkDtcHTcxd75RbzS1ed54G1LkBUHQVHQKqhMkhgbmJbZRkrgZw4koxb5JaHWkY4ALHY2grBGRjaDMzQLcgJvLJuZZvRcEL";
        assert_eq!(
            DescriptorSecretKey::from_str(secret_key),
            Err(DescriptorKeyParseError("Error while parsing xkey."))
        );

        // And ones with invalid fingerprints
        let desc = "[NonHexor]tprv8ZgxMBicQKsPcwcD4gSnMti126ZiETsuX7qwrtMypr6FBwAP65puFn4v6c3jrN9VwtMRMph6nyT63NrfUL4C3nBzPcduzVSuHD7zbX2JKVc/1/*";
        assert_eq!(
            DescriptorSecretKey::from_str(desc),
            Err(DescriptorKeyParseError(
                "Malformed master fingerprint, expected 8 hex chars"
            ))
        );

        // ..or invalid raw keys
        let desc = "[78412e3a]L32jTfVLei6BYTPUpwpJSkrHx8iL9GZzeErVS8y4Y/1/*";
        assert_eq!(
            DescriptorSecretKey::from_str(desc),
            Err(DescriptorKeyParseError(
                "Error while parsing a WIF private key"
            ))
        );
    }

    #[test]
    fn test_wildcard() {
        let public_key = DescriptorPublicKey::from_str("[abcdef00/0'/1']tpubDBrgjcxBxnXyL575sHdkpKohWu5qHKoQ7TJXKNrYznh5fVEGBv89hA8ENW7A8MFVpFUSvgLqc4Nj1WZcpePX6rrxviVtPowvMuGF5rdT2Vi/2").unwrap();
        assert_eq!(public_key.master_fingerprint().to_string(), "abcdef00");
        assert_eq!(public_key.full_derivation_path().to_string(), "m/0'/1'/2");
        assert_eq!(public_key.is_deriveable(), false);

        let public_key = DescriptorPublicKey::from_str("[abcdef00/0'/1']tpubDBrgjcxBxnXyL575sHdkpKohWu5qHKoQ7TJXKNrYznh5fVEGBv89hA8ENW7A8MFVpFUSvgLqc4Nj1WZcpePX6rrxviVtPowvMuGF5rdT2Vi/*").unwrap();
        assert_eq!(public_key.master_fingerprint().to_string(), "abcdef00");
        assert_eq!(public_key.full_derivation_path().to_string(), "m/0'/1'");
        assert_eq!(public_key.is_deriveable(), true);

        let public_key = DescriptorPublicKey::from_str("[abcdef00/0'/1']tpubDBrgjcxBxnXyL575sHdkpKohWu5qHKoQ7TJXKNrYznh5fVEGBv89hA8ENW7A8MFVpFUSvgLqc4Nj1WZcpePX6rrxviVtPowvMuGF5rdT2Vi/*h").unwrap();
        assert_eq!(public_key.master_fingerprint().to_string(), "abcdef00");
        assert_eq!(public_key.full_derivation_path().to_string(), "m/0'/1'");
        assert_eq!(public_key.is_deriveable(), true);
    }

    #[test]
    fn test_deriv_on_xprv() {
        let secp = secp256k1_zkp::Secp256k1::signing_only();

        let secret_key = DescriptorSecretKey::from_str("tprv8ZgxMBicQKsPcwcD4gSnMti126ZiETsuX7qwrtMypr6FBwAP65puFn4v6c3jrN9VwtMRMph6nyT63NrfUL4C3nBzPcduzVSuHD7zbX2JKVc/0'/1'/2").unwrap();
        let public_key = secret_key.as_public(&secp).unwrap();
        assert_eq!(public_key.to_string(), "[2cbe2a6d/0'/1']tpubDBrgjcxBxnXyL575sHdkpKohWu5qHKoQ7TJXKNrYznh5fVEGBv89hA8ENW7A8MFVpFUSvgLqc4Nj1WZcpePX6rrxviVtPowvMuGF5rdT2Vi/2");
        assert_eq!(public_key.master_fingerprint().to_string(), "2cbe2a6d");
        assert_eq!(public_key.full_derivation_path().to_string(), "m/0'/1'/2");
        assert_eq!(public_key.is_deriveable(), false);

        let secret_key = DescriptorSecretKey::from_str("tprv8ZgxMBicQKsPcwcD4gSnMti126ZiETsuX7qwrtMypr6FBwAP65puFn4v6c3jrN9VwtMRMph6nyT63NrfUL4C3nBzPcduzVSuHD7zbX2JKVc/0'/1'/2'").unwrap();
        let public_key = secret_key.as_public(&secp).unwrap();
        assert_eq!(public_key.to_string(), "[2cbe2a6d/0'/1'/2']tpubDDPuH46rv4dbFtmF6FrEtJEy1CvLZonyBoVxF6xsesHdYDdTBrq2mHhm8AbsPh39sUwL2nZyxd6vo4uWNTU9v4t893CwxjqPnwMoUACLvMV");
        assert_eq!(public_key.master_fingerprint().to_string(), "2cbe2a6d");
        assert_eq!(public_key.full_derivation_path().to_string(), "m/0'/1'/2'");

        let secret_key = DescriptorSecretKey::from_str("tprv8ZgxMBicQKsPcwcD4gSnMti126ZiETsuX7qwrtMypr6FBwAP65puFn4v6c3jrN9VwtMRMph6nyT63NrfUL4C3nBzPcduzVSuHD7zbX2JKVc/0/1/2").unwrap();
        let public_key = secret_key.as_public(&secp).unwrap();
        assert_eq!(public_key.to_string(), "tpubD6NzVbkrYhZ4WQdzxL7NmJN7b85ePo4p6RSj9QQHF7te2RR9iUeVSGgnGkoUsB9LBRosgvNbjRv9bcsJgzgBd7QKuxDm23ZewkTRzNSLEDr/0/1/2");
        assert_eq!(public_key.master_fingerprint().to_string(), "2cbe2a6d");
        assert_eq!(public_key.full_derivation_path().to_string(), "m/0/1/2");

        let secret_key = DescriptorSecretKey::from_str("[aabbccdd]tprv8ZgxMBicQKsPcwcD4gSnMti126ZiETsuX7qwrtMypr6FBwAP65puFn4v6c3jrN9VwtMRMph6nyT63NrfUL4C3nBzPcduzVSuHD7zbX2JKVc/0/1/2").unwrap();
        let public_key = secret_key.as_public(&secp).unwrap();
        assert_eq!(public_key.to_string(), "[aabbccdd]tpubD6NzVbkrYhZ4WQdzxL7NmJN7b85ePo4p6RSj9QQHF7te2RR9iUeVSGgnGkoUsB9LBRosgvNbjRv9bcsJgzgBd7QKuxDm23ZewkTRzNSLEDr/0/1/2");
        assert_eq!(public_key.master_fingerprint().to_string(), "aabbccdd");
        assert_eq!(public_key.full_derivation_path().to_string(), "m/0/1/2");

        let secret_key = DescriptorSecretKey::from_str("[aabbccdd/90']tprv8ZgxMBicQKsPcwcD4gSnMti126ZiETsuX7qwrtMypr6FBwAP65puFn4v6c3jrN9VwtMRMph6nyT63NrfUL4C3nBzPcduzVSuHD7zbX2JKVc/0'/1'/2").unwrap();
        let public_key = secret_key.as_public(&secp).unwrap();
        assert_eq!(public_key.to_string(), "[aabbccdd/90'/0'/1']tpubDBrgjcxBxnXyL575sHdkpKohWu5qHKoQ7TJXKNrYznh5fVEGBv89hA8ENW7A8MFVpFUSvgLqc4Nj1WZcpePX6rrxviVtPowvMuGF5rdT2Vi/2");
        assert_eq!(public_key.master_fingerprint().to_string(), "aabbccdd");
        assert_eq!(
            public_key.full_derivation_path().to_string(),
            "m/90'/0'/1'/2"
        );
    }

    #[test]
    fn test_master_fingerprint() {
        assert_eq!(
            DescriptorPublicKey::from_str(
                "02a489e0ea42b56148d212d325b7c67c6460483ff931c303ea311edfef667c8f35",
            )
            .unwrap()
            .master_fingerprint()
            .as_bytes(),
            b"\xb0\x59\x11\x6a"
        );
    }
}<|MERGE_RESOLUTION|>--- conflicted
+++ resolved
@@ -10,7 +10,6 @@
     secp256k1_zkp::{self, Secp256k1, Signing},
 };
 
-<<<<<<< HEAD
 /// Single public key without any origin or range information
 #[derive(Debug, Eq, PartialEq, Clone, Ord, PartialOrd, Hash)]
 pub enum SinglePubKey {
@@ -22,11 +21,6 @@
 
 /// The MiniscriptKey corresponding to Descriptors. This can
 /// either be Single public key or a Xpub
-=======
-use {MiniscriptKey, ToPublicKey};
-
-/// The descriptor pubkey, either a single pubkey or an xpub.
->>>>>>> 709d641d
 #[derive(Debug, Eq, PartialEq, Clone, Ord, PartialOrd, Hash)]
 pub enum DescriptorPublicKey {
     /// Single public key.
@@ -73,15 +67,6 @@
     pub derivation_path: bip32::DerivationPath,
     /// Whether the descriptor is wildcard
     pub wildcard: Wildcard,
-}
-
-/// Single public key without any origin or range information.
-#[derive(Debug, Eq, PartialEq, Clone, Ord, PartialOrd, Hash)]
-pub enum SinglePubKey {
-    /// A bitcoin public key (compressed or uncompressed).
-    FullKey(bitcoin::PublicKey),
-    /// An xonly public key.
-    XOnly(XOnlyPublicKey),
 }
 
 impl fmt::Display for DescriptorSecretKey {
