--- conflicted
+++ resolved
@@ -29,13 +29,8 @@
 use crate::policy::{semantic, Liftable};
 use crate::util::{varint_len, witness_to_scriptsig};
 use crate::{
-<<<<<<< HEAD
-    elementssig_to_rawsig, BareCtx, Error, ForEach, ForEachKey, Miniscript, MiniscriptKey,
+    elementssig_to_rawsig, BareCtx, Error, ForEachKey, Miniscript, MiniscriptKey,
     Satisfier, ToPublicKey, TranslatePk, Translator,
-=======
-    BareCtx, Error, ForEachKey, Miniscript, MiniscriptKey, Satisfier, ToPublicKey, TranslatePk,
-    Translator,
->>>>>>> 859534b3
 };
 
 /// Create a Bare Descriptor. That is descriptor that is
