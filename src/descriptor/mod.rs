// Miniscript
// Written in 2018 by
//     Andrew Poelstra <apoelstra@wpsoftware.net>
//
// To the extent possible under law, the author(s) have dedicated all
// copyright and related and neighboring rights to this software to
// the public domain worldwide. This software is distributed without
// any warranty.
//
// You should have received a copy of the CC0 Public Domain Dedication
// along with this software.
// If not, see <http://creativecommons.org/publicdomain/zero/1.0/>.
//

//! # Output Descriptors
//!
//! Tools for representing Bitcoin output's scriptPubKeys as abstract spending
//! policies known as "output descriptors". These include a Miniscript which
//! describes the actual signing policy, as well as the blockchain format (P2SH,
//! Segwit v0, etc.)
//!
//! The format represents EC public keys abstractly to allow wallets to replace
//! these with BIP32 paths, pay-to-contract instructions, etc.
//!

use std::collections::HashMap;
use std::fmt;
use std::ops::Range;
use std::str::{self, FromStr};
use std::sync::Arc;

pub mod pegin;

use bitcoin::util::address::WitnessVersion;
use elements::hashes::{hash160, ripemd160, sha256};
use elements::{secp256k1_zkp as secp256k1, secp256k1_zkp, Script, TxIn};
use {bitcoin, elements};

use self::checksum::verify_checksum;
use crate::extensions::{CovExtArgs, ExtParam, ParseableExt};
use crate::miniscript::{Legacy, Miniscript, Segwitv0};
use crate::{
    expression, hash256, miniscript, BareCtx, CovenantExt, Error, ExtTranslator, Extension,
    ForEachKey, MiniscriptKey, NoExt, Satisfier, ToPublicKey, TranslateExt, TranslatePk,
    Translator,
};

mod bare;
mod blinded;
mod csfs_cov;
mod segwitv0;
mod sh;
mod sortedmulti;
mod tr;

// Descriptor Exports
pub use self::bare::{Bare, Pkh};
pub use self::blinded::Blinded;
pub use self::segwitv0::{Wpkh, Wsh, WshInner};
pub use self::sh::{Sh, ShInner};
pub use self::sortedmulti::SortedMultiVec;
mod checksum;
mod key;
pub use self::csfs_cov::{CovError, CovOperations, LegacyCSFSCov, LegacyCovSatisfier};
pub use self::key::{
    ConversionError, DefiniteDescriptorKey, DescriptorKeyParseError, DescriptorPublicKey,
    DescriptorSecretKey, DescriptorXKey, InnerXKey, SinglePriv, SinglePub, SinglePubKey, Wildcard,
};
pub use self::tr::{TapTree, Tr};
/// Alias type for a map of public key to secret key
///
/// This map is returned whenever a descriptor that contains secrets is parsed using
/// [`Descriptor::parse_descriptor`], since the descriptor will always only contain
/// public keys. This map allows looking up the corresponding secret key given a
/// public key from the descriptor.
pub type KeyMap = HashMap<DescriptorPublicKey, DescriptorSecretKey>;

/// Elements Descriptor String Prefix
pub const ELMTS_STR: &str = "el";

/// Descriptor Type of the descriptor
#[derive(Clone, Copy, PartialEq, Eq, PartialOrd, Ord, Hash, Debug)]
pub enum DescriptorType {
    /// Bare descriptor(Contains the native P2pk)
    Bare,
    /// Pure Sh Descriptor. Does not contain nested Wsh/Wpkh
    Sh,
    /// Pkh Descriptor
    Pkh,
    /// Wpkh Descriptor
    Wpkh,
    /// Wsh
    Wsh,
    /// Sh Wrapped Wsh
    ShWsh,
    /// Sh wrapped Wpkh
    ShWpkh,
    /// Sh Sorted Multi
    ShSortedMulti,
    /// Wsh Sorted Multi
    WshSortedMulti,
    /// Sh Wsh Sorted Multi
    ShWshSortedMulti,
    /// Legacy Pegin
    LegacyPegin,
    /// Dynafed Pegin
    Pegin,
    /// Covenant: Only supported in p2wsh context
    Cov,
    /// Tr
    Tr,
}

impl fmt::Display for DescriptorType {
    fn fmt(&self, f: &mut fmt::Formatter<'_>) -> fmt::Result {
        match *self {
            DescriptorType::Bare => write!(f, "bare"),
            DescriptorType::Sh => write!(f, "sh"),
            DescriptorType::Pkh => write!(f, "pkh"),
            DescriptorType::Wpkh => write!(f, "wpkh"),
            DescriptorType::Wsh => write!(f, "wsh"),
            DescriptorType::ShWsh => write!(f, "shwsh"),
            DescriptorType::ShWpkh => write!(f, "shwpkh"),
            DescriptorType::ShSortedMulti => write!(f, "shsortedmulti"),
            DescriptorType::WshSortedMulti => write!(f, "wshsortedmulti"),
            DescriptorType::ShWshSortedMulti => write!(f, "shwshsortedmulti"),
            DescriptorType::LegacyPegin => write!(f, "legacy_pegin"),
            DescriptorType::Pegin => write!(f, "pegin"),
            DescriptorType::Cov => write!(f, "elcovwsh"),
            DescriptorType::Tr => write!(f, "tr"),
        }
    }
}
impl FromStr for DescriptorType {
    type Err = Error;

    /// Does not check if the Descriptor is well formed or not.
    /// Such errors would be caught later while parsing the descriptor
    fn from_str(s: &str) -> Result<Self, Self::Err> {
        if s.len() >= 12 && &s[0..12] == "legacy_pegin" {
            Ok(DescriptorType::LegacyPegin)
        } else if s.len() >= 5 && &s[0..5] == "pegin" {
            Ok(DescriptorType::Pegin)
        } else if s.len() >= 3 && &s[0..3] == "pkh" {
            Ok(DescriptorType::Pkh)
        } else if s.len() >= 4 && &s[0..4] == "wpkh" {
            Ok(DescriptorType::Wpkh)
        } else if s.len() >= 6 && &s[0..6] == "sh(wsh" {
            Ok(DescriptorType::ShWsh)
        } else if s.len() >= 7 && &s[0..7] == "sh(wpkh" {
            Ok(DescriptorType::ShWpkh)
        } else if s.len() >= 14 && &s[0..14] == "sh(sortedmulti" {
            Ok(DescriptorType::ShSortedMulti)
        } else if s.len() >= 18 && &s[0..18] == "sh(wsh(sortedmulti" {
            Ok(DescriptorType::ShWshSortedMulti)
        } else if s.len() >= 2 && &s[0..2] == "sh" {
            Ok(DescriptorType::Sh)
        } else if s.len() >= 15 && &s[0..15] == "wsh(sortedmulti" {
            Ok(DescriptorType::WshSortedMulti)
        } else if s.len() >= 3 && &s[0..3] == "wsh" {
            Ok(DescriptorType::Wsh)
        } else if s.len() >= 6 && &s[0..6] == "covwsh" {
            Ok(DescriptorType::Cov)
        } else {
            Ok(DescriptorType::Bare)
        }
    }
}
/// Method for determining Type of descriptor when parsing from String
pub enum DescriptorInfo {
    /// Bitcoin Descriptor
    Btc {
        /// Whether descriptor has secret keys
        has_secret: bool,
        /// The type of descriptor
        ty: DescriptorType,
    },
    /// Elements Descriptor
    Elements {
        /// Whether descriptor has secret keys
        has_secret: bool,
        /// The type of descriptor
        ty: DescriptorType,
    },
    /// Pegin descriptor
    /// Only provides information about the bitcoin side of descriptor
    /// Use [DescriptorTrait::user_desc] method to obtain the user descriptor
    /// and call DescriptorType method on it on to find information about
    /// the user claim descriptor.
    Pegin {
        /// Whether the user descriptor has secret
        has_secret: bool,
        /// The type of descriptor
        ty: DescriptorType,
    },
}

impl DescriptorInfo {
    /// Compute the [DescriptorInfo] for the given descriptor string
    /// This method should when the user is unsure whether they are parsing
    /// Bitcoin Descriptor, Elements Descriptor or Pegin Descriptors.
    /// This also returns information whether the descriptor contains any secrets
    /// of the type [DescriptorSecretKey]. If the descriptor contains secret, users
    /// should use the method [DescriptorPublicKey::parse_descriptor] to obtain the
    /// Descriptor and a secret key to public key mapping
    pub fn from_desc_str<T: Extension>(s: &str) -> Result<Self, Error> {
        // Parse as a string descriptor
        let descriptor = Descriptor::<String, T>::from_str(s)?;
        let has_secret = descriptor.for_any_key(|pk| DescriptorSecretKey::from_str(pk).is_ok());
        let ty = DescriptorType::from_str(s)?;
        let is_pegin = match ty {
            DescriptorType::Pegin | DescriptorType::LegacyPegin => true,
            _ => false,
        };
        // Todo: add elements later
        if is_pegin {
            Ok(DescriptorInfo::Pegin { has_secret, ty })
        } else {
            Ok(DescriptorInfo::Btc { has_secret, ty })
        }
    }
}

/// Script descriptor
#[derive(Clone, PartialEq, Eq, PartialOrd, Ord)]
pub enum Descriptor<Pk: MiniscriptKey, T: Extension = CovenantExt<CovExtArgs>> {
    /// A raw scriptpubkey (including pay-to-pubkey) under Legacy context
    Bare(Bare<Pk>),
    /// Pay-to-PubKey-Hash
    Pkh(Pkh<Pk>),
    /// Pay-to-Witness-PubKey-Hash
    Wpkh(Wpkh<Pk>),
    /// Pay-to-ScriptHash(includes nested wsh/wpkh/sorted multi)
    Sh(Sh<Pk>),
    /// Pay-to-Witness-ScriptHash with Segwitv0 context
    Wsh(Wsh<Pk>),
    /// Pay-to-Taproot
    Tr(Tr<Pk, NoExt>),
    /// Pay-to-Taproot
    TrExt(Tr<Pk, T>),
    /// Covenant descriptor with all known extensions
    /// Downstream implementations of extensions should implement directly use descriptor API
    LegacyCSFSCov(LegacyCSFSCov<Pk, T>),
}

impl<Pk: MiniscriptKey, Ext: Extension> From<Bare<Pk>> for Descriptor<Pk, Ext> {
    #[inline]
    fn from(inner: Bare<Pk>) -> Self {
        Descriptor::Bare(inner)
    }
}

impl<Pk: MiniscriptKey, Ext: Extension> From<Pkh<Pk>> for Descriptor<Pk, Ext> {
    #[inline]
    fn from(inner: Pkh<Pk>) -> Self {
        Descriptor::Pkh(inner)
    }
}

impl<Pk: MiniscriptKey, Ext: Extension> From<Wpkh<Pk>> for Descriptor<Pk, Ext> {
    #[inline]
    fn from(inner: Wpkh<Pk>) -> Self {
        Descriptor::Wpkh(inner)
    }
}

impl<Pk: MiniscriptKey, Ext: Extension> From<Sh<Pk>> for Descriptor<Pk, Ext> {
    #[inline]
    fn from(inner: Sh<Pk>) -> Self {
        Descriptor::Sh(inner)
    }
}

impl<Pk: MiniscriptKey, Ext: Extension> From<Wsh<Pk>> for Descriptor<Pk, Ext> {
    #[inline]
    fn from(inner: Wsh<Pk>) -> Self {
        Descriptor::Wsh(inner)
    }
}

impl<Pk: MiniscriptKey, Ext: Extension> From<Tr<Pk, NoExt>> for Descriptor<Pk, Ext> {
    #[inline]
    fn from(inner: Tr<Pk, NoExt>) -> Self {
        Descriptor::Tr(inner)
    }
}

impl<Pk: MiniscriptKey, Arg: ExtParam> From<LegacyCSFSCov<Pk, CovenantExt<Arg>>>
    for Descriptor<Pk, CovenantExt<Arg>>
{
    #[inline]
    fn from(inner: LegacyCSFSCov<Pk, CovenantExt<Arg>>) -> Self {
        Descriptor::LegacyCSFSCov(inner)
    }
}

impl DescriptorType {
    /// Returns the segwit version implied by the descriptor type.
    ///
    /// This will return `Some(WitnessVersion::V0)` whether it is "native" segwitv0 or "wrapped" p2sh segwit.
    pub fn segwit_version(&self) -> Option<WitnessVersion> {
        use self::DescriptorType::*;
        match self {
            Tr => Some(WitnessVersion::V1),
            Wpkh | ShWpkh | Wsh | ShWsh | ShWshSortedMulti | WshSortedMulti => {
                Some(WitnessVersion::V0)
            }
            Bare | Sh | Pkh | ShSortedMulti => None,
            LegacyPegin => Some(WitnessVersion::V1),
            Pegin => None, // Can have any witness version
            Cov => None,   // Can have any witness version
        }
    }
}

impl<Pk: MiniscriptKey, Ext: Extension> Descriptor<Pk, Ext> {
    // Keys

    /// Create a new pk descriptor
    pub fn new_pk(pk: Pk) -> Self {
        // roundabout way to constuct `c:pk_k(pk)`
        let ms: Miniscript<Pk, BareCtx> =
            Miniscript::from_ast(miniscript::decode::Terminal::Check(Arc::new(
                Miniscript::from_ast(miniscript::decode::Terminal::PkK(pk))
                    .expect("Type check cannot fail"),
            )))
            .expect("Type check cannot fail");
        Descriptor::Bare(Bare::new(ms).expect("Context checks cannot fail for p2pk"))
    }

    /// Create a new PkH descriptor
    pub fn new_pkh(pk: Pk) -> Self {
        Descriptor::Pkh(Pkh::new(pk))
    }

    /// Create a new Wpkh descriptor
    /// Will return Err if uncompressed key is used
    pub fn new_wpkh(pk: Pk) -> Result<Self, Error> {
        Ok(Descriptor::Wpkh(Wpkh::new(pk)?))
    }

    /// Create a new sh wrapped wpkh from `Pk`.
    /// Errors when uncompressed keys are supplied
    pub fn new_sh_wpkh(pk: Pk) -> Result<Self, Error> {
        Ok(Descriptor::Sh(Sh::new_wpkh(pk)?))
    }

    // Miniscripts

    /// Create a new sh for a given redeem script
    /// Errors when miniscript exceeds resource limits under p2sh context
    /// or does not type check at the top level
    pub fn new_sh(ms: Miniscript<Pk, Legacy>) -> Result<Self, Error> {
        Ok(Descriptor::Sh(Sh::new(ms)?))
    }

    /// Create a new wsh descriptor from witness script
    /// Errors when miniscript exceeds resource limits under p2sh context
    /// or does not type check at the top level
    pub fn new_wsh(ms: Miniscript<Pk, Segwitv0>) -> Result<Self, Error> {
        Ok(Descriptor::Wsh(Wsh::new(ms)?))
    }

    /// Create a new sh wrapped wsh descriptor with witness script
    /// Errors when miniscript exceeds resource limits under wsh context
    /// or does not type check at the top level
    pub fn new_sh_wsh(ms: Miniscript<Pk, Segwitv0>) -> Result<Self, Error> {
        Ok(Descriptor::Sh(Sh::new_wsh(ms)?))
    }

    /// Create a new bare descriptor from witness script
    /// Errors when miniscript exceeds resource limits under bare context
    /// or does not type check at the top level
    pub fn new_bare(ms: Miniscript<Pk, BareCtx>) -> Result<Self, Error> {
        Ok(Descriptor::Bare(Bare::new(ms)?))
    }

    // Wrap with sh

    /// Create a new sh wrapper for the given wpkh descriptor
    pub fn new_sh_with_wpkh(wpkh: Wpkh<Pk>) -> Self {
        Descriptor::Sh(Sh::new_with_wpkh(wpkh))
    }

    /// Create a new sh wrapper for the given wsh descriptor
    pub fn new_sh_with_wsh(wsh: Wsh<Pk>) -> Self {
        Descriptor::Sh(Sh::new_with_wsh(wsh))
    }

    // sorted multi

    /// Create a new sh sortedmulti descriptor with threshold `k`
    /// and Vec of `pks`.
    /// Errors when miniscript exceeds resource limits under p2sh context
    pub fn new_sh_sortedmulti(k: usize, pks: Vec<Pk>) -> Result<Self, Error> {
        Ok(Descriptor::Sh(Sh::new_sortedmulti(k, pks)?))
    }

    /// Create a new sh wrapped wsh sortedmulti descriptor from threshold
    /// `k` and Vec of `pks`
    /// Errors when miniscript exceeds resource limits under segwit context
    pub fn new_sh_wsh_sortedmulti(k: usize, pks: Vec<Pk>) -> Result<Self, Error> {
        Ok(Descriptor::Sh(Sh::new_wsh_sortedmulti(k, pks)?))
    }

    /// Create a new wsh sorted multi descriptor
    /// Errors when miniscript exceeds resource limits under p2sh context
    pub fn new_wsh_sortedmulti(k: usize, pks: Vec<Pk>) -> Result<Self, Error> {
        Ok(Descriptor::Wsh(Wsh::new_sortedmulti(k, pks)?))
    }

    /// Create new tr descriptor
    /// Errors when miniscript exceeds resource limits under Tap context
    pub fn new_tr(key: Pk, script: Option<tr::TapTree<Pk, NoExt>>) -> Result<Self, Error> {
        Ok(Descriptor::Tr(Tr::new(key, script)?))
    }

    /// Create new tr descriptor
    /// Errors when miniscript exceeds resource limits under Tap context
    pub fn new_tr_ext(key: Pk, script: Option<tr::TapTree<Pk, Ext>>) -> Result<Self, Error> {
        Ok(Descriptor::TrExt(Tr::new(key, script)?))
    }

    /// Get the [DescriptorType] of [Descriptor]
    pub fn desc_type(&self) -> DescriptorType {
        match *self {
            Descriptor::Bare(ref _bare) => DescriptorType::Bare,
            Descriptor::Pkh(ref _pkh) => DescriptorType::Pkh,
            Descriptor::Wpkh(ref _wpkh) => DescriptorType::Wpkh,
            Descriptor::Sh(ref sh) => match sh.as_inner() {
                ShInner::Wsh(ref wsh) => match wsh.as_inner() {
                    WshInner::SortedMulti(ref _smv) => DescriptorType::ShWshSortedMulti,
                    WshInner::Ms(ref _ms) => DescriptorType::ShWsh,
                },
                ShInner::Wpkh(ref _wpkh) => DescriptorType::ShWpkh,
                ShInner::SortedMulti(ref _smv) => DescriptorType::ShSortedMulti,
                ShInner::Ms(ref _ms) => DescriptorType::Sh,
            },
            Descriptor::Wsh(ref wsh) => match wsh.as_inner() {
                WshInner::SortedMulti(ref _smv) => DescriptorType::WshSortedMulti,
                WshInner::Ms(ref _ms) => DescriptorType::Wsh,
            },
            Descriptor::LegacyCSFSCov(ref _cov) => DescriptorType::Cov,
            Descriptor::Tr(ref _tr) => DescriptorType::Tr,
            Descriptor::TrExt(ref _tr) => DescriptorType::Cov,
        }
    }

    /// Return a string without the checksum
    pub fn to_string_no_chksum(&self) -> String {
        format!("{:?}", self)
    }
    /// Checks whether the descriptor is safe.
    ///
    /// Checks whether all the spend paths in the descriptor are possible on the
    /// bitcoin network under the current standardness and consensus rules. Also
    /// checks whether the descriptor requires signatures on all spend paths and
    /// whether the script is malleable.
    ///
    /// In general, all the guarantees of miniscript hold only for safe scripts.
    /// The signer may not be able to find satisfactions even if one exists.
    pub fn sanity_check(&self) -> Result<(), Error> {
        match *self {
            Descriptor::Bare(ref bare) => bare.sanity_check(),
            Descriptor::Pkh(_) => Ok(()),
            Descriptor::Wpkh(ref wpkh) => wpkh.sanity_check(),
            Descriptor::Wsh(ref wsh) => wsh.sanity_check(),
            Descriptor::Sh(ref sh) => sh.sanity_check(),
            Descriptor::LegacyCSFSCov(ref cov) => cov.sanity_check(),
            Descriptor::Tr(ref tr) => tr.sanity_check(),
            Descriptor::TrExt(ref tr) => tr.sanity_check(),
        }
    }

    /// Computes an upper bound on the weight of a satisfying witness to the
    /// transaction.
    ///
    /// Assumes all ec-signatures are 73 bytes, including push opcode and
    /// sighash suffix. Includes the weight of the VarInts encoding the
    /// scriptSig and witness stack length.
    ///
    /// # Errors
    /// When the descriptor is impossible to safisfy (ex: sh(OP_FALSE)).
    pub fn max_satisfaction_weight(&self) -> Result<usize, Error> {
        let weight = match *self {
            Descriptor::Bare(ref bare) => bare.max_satisfaction_weight()?,
            Descriptor::Pkh(ref pkh) => pkh.max_satisfaction_weight(),
            Descriptor::Wpkh(ref wpkh) => wpkh.max_satisfaction_weight(),
            Descriptor::Wsh(ref wsh) => wsh.max_satisfaction_weight()?,
            Descriptor::Sh(ref sh) => sh.max_satisfaction_weight()?,
            Descriptor::LegacyCSFSCov(ref cov) => cov.max_satisfaction_weight()?,
            Descriptor::Tr(ref tr) => tr.max_satisfaction_weight()?,
            Descriptor::TrExt(ref tr) => tr.max_satisfaction_weight()?,
        };
        Ok(weight)
    }
}

impl<Pk: MiniscriptKey, Arg: ExtParam> Descriptor<Pk, CovenantExt<Arg>> {
    /// Create a new covenant descriptor
    // All extensions are supported in wsh descriptor
    pub fn new_cov_wsh(
        pk: Pk,
        ms: Miniscript<Pk, Segwitv0, CovenantExt<Arg>>,
    ) -> Result<Self, Error> {
        let cov = LegacyCSFSCov::new(pk, ms)?;
        Ok(Descriptor::LegacyCSFSCov(cov))
    }

    /// Tries to convert descriptor as a covenant descriptor
    pub fn as_cov(&self) -> Result<&LegacyCSFSCov<Pk, CovenantExt<Arg>>, Error> {
        if let Descriptor::LegacyCSFSCov(cov) = self {
            Ok(cov)
        } else {
            Err(Error::CovError(CovError::BadCovDescriptor))
        }
    }
}

impl<Pk: MiniscriptKey + ToPublicKey, Ext: Extension + ParseableExt> Descriptor<Pk, Ext> {
    ///
    /// Obtains the blinded address for this descriptor
    ///
    /// # Errors
    /// For raw/bare descriptors that don't have an address.
    //
    // Note: The address kept is kept without the blinder to avoid more conflicts with upstream
    pub fn blinded_address(
        &self,
        blinder: secp256k1_zkp::PublicKey,
        params: &'static elements::AddressParams,
    ) -> Result<elements::Address, Error>
    where
        Pk: ToPublicKey,
    {
        match *self {
            Descriptor::Bare(_) => Err(Error::BareDescriptorAddr),
            Descriptor::Pkh(ref pkh) => Ok(pkh.address(Some(blinder), params)),
            Descriptor::Wpkh(ref wpkh) => Ok(wpkh.address(Some(blinder), params)),
            Descriptor::Wsh(ref wsh) => Ok(wsh.address(Some(blinder), params)),
            Descriptor::Sh(ref sh) => Ok(sh.address(Some(blinder), params)),
            Descriptor::LegacyCSFSCov(ref cov) => Ok(cov.address(Some(blinder), params)),
            Descriptor::Tr(ref tr) => Ok(tr.address(Some(blinder), params)),
            Descriptor::TrExt(ref tr) => Ok(tr.address(Some(blinder), params)),
        }
    }

    /// Obtains an address for this descriptor. For blinding see [`Descriptor::blinded_address`]
    pub fn address(
        &self,
        params: &'static elements::AddressParams,
    ) -> Result<elements::Address, Error>
    where
        Pk: ToPublicKey,
    {
        match *self {
            Descriptor::Bare(_) => Err(Error::BareDescriptorAddr),
            Descriptor::Pkh(ref pkh) => Ok(pkh.address(None, params)),
            Descriptor::Wpkh(ref wpkh) => Ok(wpkh.address(None, params)),
            Descriptor::Wsh(ref wsh) => Ok(wsh.address(None, params)),
            Descriptor::Sh(ref sh) => Ok(sh.address(None, params)),
            Descriptor::LegacyCSFSCov(ref cov) => Ok(cov.address(None, params)),
            Descriptor::Tr(ref tr) => Ok(tr.address(None, params)),
            Descriptor::TrExt(ref tr) => Ok(tr.address(None, params)),
        }
    }

    /// Computes the scriptpubkey of the descriptor.
    pub fn script_pubkey(&self) -> Script {
        match *self {
            Descriptor::Bare(ref bare) => bare.script_pubkey(),
            Descriptor::Pkh(ref pkh) => pkh.script_pubkey(),
            Descriptor::Wpkh(ref wpkh) => wpkh.script_pubkey(),
            Descriptor::Wsh(ref wsh) => wsh.script_pubkey(),
            Descriptor::Sh(ref sh) => sh.script_pubkey(),
            Descriptor::LegacyCSFSCov(ref cov) => cov.script_pubkey(),
            Descriptor::Tr(ref tr) => tr.script_pubkey(),
            Descriptor::TrExt(ref tr) => tr.script_pubkey(),
        }
    }

    /// Computes the scriptSig that will be in place for an unsigned input
    /// spending an output with this descriptor. For pre-segwit descriptors,
    /// which use the scriptSig for signatures, this returns the empty script.
    ///
    /// This is used in Segwit transactions to produce an unsigned transaction
    /// whose txid will not change during signing (since only the witness data
    /// will change).
    pub fn unsigned_script_sig(&self) -> Script {
        match *self {
            Descriptor::Bare(_) => Script::new(),
            Descriptor::Pkh(_) => Script::new(),
            Descriptor::Wpkh(_) => Script::new(),
            Descriptor::Wsh(_) => Script::new(),
            Descriptor::Sh(ref sh) => sh.unsigned_script_sig(),
            Descriptor::LegacyCSFSCov(_) => Script::new(),
            Descriptor::Tr(_) => Script::new(),
            Descriptor::TrExt(_) => Script::new(),
        }
    }

    /// Computes the the underlying script before any hashing is done. For
    /// `Bare`, `Pkh` and `Wpkh` this is the scriptPubkey; for `ShWpkh` and `Sh`
    /// this is the redeemScript; for the others it is the witness script.
    ///
    /// # Errors
    /// If the descriptor is a taproot descriptor.
    pub fn explicit_script(&self) -> Result<Script, Error> {
        match *self {
            Descriptor::Bare(ref bare) => Ok(bare.script_pubkey()),
            Descriptor::Pkh(ref pkh) => Ok(pkh.script_pubkey()),
            Descriptor::Wpkh(ref wpkh) => Ok(wpkh.script_pubkey()),
            Descriptor::Wsh(ref wsh) => Ok(wsh.inner_script()),
            Descriptor::Sh(ref sh) => Ok(sh.inner_script()),
            Descriptor::Tr(_) => Err(Error::TrNoScriptCode),
            Descriptor::TrExt(_) => Err(Error::TrNoScriptCode),
            Descriptor::LegacyCSFSCov(ref cov) => Ok(cov.inner_script()),
        }
    }

    /// Computes the `scriptCode` of a transaction output.
    ///
    /// The `scriptCode` is the Script of the previous transaction output being
    /// serialized in the sighash when evaluating a `CHECKSIG` & co. OP code.
    ///
    /// # Errors
    /// If the descriptor is a taproot descriptor.
    pub fn script_code(&self) -> Result<Script, Error> {
        match *self {
            Descriptor::Bare(ref bare) => Ok(bare.ecdsa_sighash_script_code()),
            Descriptor::Pkh(ref pkh) => Ok(pkh.ecdsa_sighash_script_code()),
            Descriptor::Wpkh(ref wpkh) => Ok(wpkh.ecdsa_sighash_script_code()),
            Descriptor::Wsh(ref wsh) => Ok(wsh.ecdsa_sighash_script_code()),
            Descriptor::Sh(ref sh) => Ok(sh.ecdsa_sighash_script_code()),
            Descriptor::LegacyCSFSCov(ref cov) => Ok(cov.ecdsa_sighash_script_code()),
            Descriptor::Tr(_) => Err(Error::TrNoScriptCode),
            Descriptor::TrExt(_) => Err(Error::TrNoScriptCode),
        }
    }

    /// Returns satisfying non-malleable witness and scriptSig to spend an
    /// output controlled by the given descriptor if it possible to
    /// construct one using the satisfier S.
    pub fn get_satisfaction<S>(&self, satisfier: S) -> Result<(Vec<Vec<u8>>, Script), Error>
    where
        S: Satisfier<Pk>,
    {
        match *self {
            Descriptor::Bare(ref bare) => bare.get_satisfaction(satisfier),
            Descriptor::Pkh(ref pkh) => pkh.get_satisfaction(satisfier),
            Descriptor::Wpkh(ref wpkh) => wpkh.get_satisfaction(satisfier),
            Descriptor::Wsh(ref wsh) => wsh.get_satisfaction(satisfier),
            Descriptor::Sh(ref sh) => sh.get_satisfaction(satisfier),
            Descriptor::LegacyCSFSCov(ref cov) => cov.get_satisfaction(satisfier),
            Descriptor::Tr(ref tr) => tr.get_satisfaction(satisfier),
            Descriptor::TrExt(ref tr) => tr.get_satisfaction(satisfier),
        }
    }

    /// Returns a possilbly mallable satisfying non-malleable witness and scriptSig to spend an
    /// output controlled by the given descriptor if it possible to
    /// construct one using the satisfier S.
    pub fn get_satisfaction_mall<S>(&self, satisfier: S) -> Result<(Vec<Vec<u8>>, Script), Error>
    where
        S: Satisfier<Pk>,
    {
        match *self {
            Descriptor::Bare(ref bare) => bare.get_satisfaction_mall(satisfier),
            Descriptor::Pkh(ref pkh) => pkh.get_satisfaction_mall(satisfier),
            Descriptor::Wpkh(ref wpkh) => wpkh.get_satisfaction_mall(satisfier),
            Descriptor::Wsh(ref wsh) => wsh.get_satisfaction_mall(satisfier),
            Descriptor::Sh(ref sh) => sh.get_satisfaction_mall(satisfier),
            Descriptor::LegacyCSFSCov(ref cov) => cov.get_satisfaction_mall(satisfier),
            Descriptor::Tr(ref tr) => tr.get_satisfaction_mall(satisfier),
            Descriptor::TrExt(ref tr) => tr.get_satisfaction_mall(satisfier),
        }
    }

    /// Attempts to produce a non-malleable satisfying witness and scriptSig to spend an
    /// output controlled by the given descriptor; add the data to a given
    /// `TxIn` output.
    pub fn satisfy<S>(&self, txin: &mut TxIn, satisfier: S) -> Result<(), Error>
    where
        S: Satisfier<Pk>,
    {
        let (witness, script_sig) = self.get_satisfaction(satisfier)?;
        txin.witness.script_witness = witness;
        txin.script_sig = script_sig;
        Ok(())
    }
}

impl<P, Q, Ext> TranslatePk<P, Q> for Descriptor<P, Ext>
where
    P: MiniscriptKey,
    Q: MiniscriptKey,
    Ext: Extension,
{
    type Output = Descriptor<Q, Ext>;

    /// Converts a descriptor using abstract keys to one using specific keys.
    fn translate_pk<T, E>(&self, t: &mut T) -> Result<Self::Output, E>
    where
        T: Translator<P, Q, E>,
    {
        let desc = match *self {
            Descriptor::Bare(ref bare) => Descriptor::Bare(bare.translate_pk(t)?),
            Descriptor::Pkh(ref pk) => Descriptor::Pkh(pk.translate_pk(t)?),
            Descriptor::Wpkh(ref pk) => Descriptor::Wpkh(pk.translate_pk(t)?),
            Descriptor::Sh(ref sh) => Descriptor::Sh(sh.translate_pk(t)?),
            Descriptor::Wsh(ref wsh) => Descriptor::Wsh(wsh.translate_pk(t)?),
            Descriptor::Tr(ref tr) => Descriptor::Tr(tr.translate_pk(t)?),
            Descriptor::TrExt(ref tr) => Descriptor::TrExt(tr.translate_pk(t)?),
            Descriptor::LegacyCSFSCov(ref cov) => Descriptor::LegacyCSFSCov(cov.translate_pk(t)?),
        };
        Ok(desc)
    }
}

impl<PExt, QExt, Pk> TranslateExt<PExt, QExt> for Descriptor<Pk, PExt>
where
    PExt: Extension + TranslateExt<PExt, QExt, Output = QExt>,
    QExt: Extension,
    Pk: MiniscriptKey,
{
    type Output = Descriptor<Pk, QExt>;

    /// Converts a descriptor using abstract keys to one using specific keys.
    #[rustfmt::skip]
    fn translate_ext<T, E>(&self, t: &mut T) -> Result<Self::Output, E>
    where
        T: ExtTranslator<PExt, QExt, E>,
    {
        let desc = match *self {
            Descriptor::Bare(ref bare) => Descriptor::Bare(bare.clone()),
            Descriptor::Pkh(ref pk) => Descriptor::Pkh(pk.clone()),
            Descriptor::Wpkh(ref pk) => Descriptor::Wpkh(pk.clone()),
            Descriptor::Sh(ref sh) => Descriptor::Sh(sh.clone()),
            Descriptor::Wsh(ref wsh) => Descriptor::Wsh(wsh.clone()),
            Descriptor::Tr(ref tr) => Descriptor::Tr(tr.clone()),
            Descriptor::TrExt(ref tr) => Descriptor::TrExt(
                TranslateExt::<PExt, QExt>::translate_ext(tr, t)?,
            ),
            Descriptor::LegacyCSFSCov(ref cov) => {
                Descriptor::LegacyCSFSCov(TranslateExt::<PExt, QExt>::translate_ext(
                    cov, t,
                )?)
            }
        };
        Ok(desc)
    }
}

impl<Pk: MiniscriptKey, T: Extension> ForEachKey<Pk> for Descriptor<Pk, T> {
    fn for_each_key<'a, F: FnMut(&'a Pk) -> bool>(&'a self, pred: F) -> bool
    where
        Pk: 'a,
        Pk::RawPkHash: 'a,
    {
        match *self {
            Descriptor::Bare(ref bare) => bare.for_each_key(pred),
            Descriptor::Pkh(ref pkh) => pkh.for_each_key(pred),
            Descriptor::Wpkh(ref wpkh) => wpkh.for_each_key(pred),
            Descriptor::Wsh(ref wsh) => wsh.for_each_key(pred),
            Descriptor::Sh(ref sh) => sh.for_each_key(pred),
            Descriptor::LegacyCSFSCov(ref cov) => cov.for_any_key(pred),
            Descriptor::Tr(ref tr) => tr.for_each_key(pred),
            Descriptor::TrExt(ref tr) => tr.for_each_key(pred),
        }
    }
}

impl<Ext: Extension + ParseableExt> Descriptor<DescriptorPublicKey, Ext> {
    /// Whether or not the descriptor has any wildcards
    #[deprecated(note = "use has_wildcards instead")]
    pub fn is_deriveable(&self) -> bool {
        self.has_wildcard()
    }

    /// Whether or not the descriptor has any wildcards i.e. `/*`.
    pub fn has_wildcard(&self) -> bool {
        self.for_any_key(|key| key.has_wildcard())
    }

    /// Replaces all wildcards (i.e. `/*`) in the descriptor with a particular derivation index,
    /// turning it into a *definite* descriptor.
    ///
    /// # Panics
    ///
<<<<<<< HEAD
    /// In most cases, you would want to use [`Self::derived_descriptor`] directly to obtain
    /// a [`Descriptor<bitcoin::PublicKey>`]
    pub fn derive(&self, index: u32) -> Descriptor<DerivedDescriptorKey, Ext> {
        struct Derivator(u32);

        impl Translator<DescriptorPublicKey, DerivedDescriptorKey, ()> for Derivator {
            fn pk(&mut self, pk: &DescriptorPublicKey) -> Result<DerivedDescriptorKey, ()> {
                Ok(pk.clone().derive(self.0))
=======
    /// If index ≥ 2^31
    pub fn at_derivation_index(&self, index: u32) -> Descriptor<DefiniteDescriptorKey> {
        struct Derivator(u32);

        impl PkTranslator<DescriptorPublicKey, DefiniteDescriptorKey, ()> for Derivator {
            fn pk(&mut self, pk: &DescriptorPublicKey) -> Result<DefiniteDescriptorKey, ()> {
                Ok(pk.clone().at_derivation_index(self.0))
>>>>>>> c7c39f1e
            }

            fn pkh(&mut self, pkh: &DescriptorPublicKey) -> Result<DefiniteDescriptorKey, ()> {
                Ok(pkh.clone().at_derivation_index(self.0))
            }

            fn sha256(&mut self, sha256: &sha256::Hash) -> Result<sha256::Hash, ()> {
                Ok(*sha256)
            }

            fn hash256(&mut self, hash256: &hash256::Hash) -> Result<hash256::Hash, ()> {
                Ok(*hash256)
            }

            fn ripemd160(&mut self, ripemd160: &ripemd160::Hash) -> Result<ripemd160::Hash, ()> {
                Ok(*ripemd160)
            }

            fn hash160(&mut self, hash160: &hash160::Hash) -> Result<hash160::Hash, ()> {
                Ok(*hash160)
            }
        }
        self.translate_pk(&mut Derivator(index))
            .expect("BIP 32 key index substitution cannot fail")
    }

    #[deprecated(note = "use at_derivation_index instead")]
    /// Deprecated name for [`at_derivation_index`].
    pub fn derive(&self, index: u32) -> Descriptor<DefiniteDescriptorKey> {
        self.at_derivation_index(index)
    }

    /// Convert all the public keys in the descriptor to [`bitcoin::PublicKey`] by deriving them or
    /// otherwise converting them. All [`bitcoin::XOnlyPublicKey`]s are converted to by adding a
    /// default(0x02) y-coordinate.
    ///
    /// This is a shorthand for:
    ///
    /// ```
<<<<<<< HEAD
    /// use elements_miniscript::descriptor::{Descriptor, DescriptorPublicKey};
    /// use elements_miniscript::bitcoin::secp256k1;
    /// use std::str::FromStr;
    ///
    /// // test from bip 86
    /// let secp = secp256k1::Secp256k1::verification_only();
    /// let descriptor = Descriptor::<DescriptorPublicKey>::from_str("eltr(xpub6BgBgsespWvERF3LHQu6CnqdvfEvtMcQjYrcRzx53QJjSxarj2afYWcLteoGVky7D3UKDP9QyrLprQ3VCECoY49yfdDEHGCtMMj92pReUsQ/0/*)")
    ///     .expect("Valid ranged descriptor");
    /// let result = descriptor.derived_descriptor(&secp, 0).expect("Non-hardened derivation");
    /// assert_eq!(result.to_string(), "eltr(03cc8a4bc64d897bddc5fbc2f670f7a8ba0b386779106cf1223c6fc5d7cd6fc115)#hr5pt2wj");
=======
    /// # use miniscript::{Descriptor, DescriptorPublicKey, bitcoin::secp256k1::Secp256k1};
    /// # use core::str::FromStr;
    /// # let descriptor = Descriptor::<DescriptorPublicKey>::from_str("tr(xpub6BgBgsespWvERF3LHQu6CnqdvfEvtMcQjYrcRzx53QJjSxarj2afYWcLteoGVky7D3UKDP9QyrLprQ3VCECoY49yfdDEHGCtMMj92pReUsQ/0/*)")
    ///     .expect("Valid ranged descriptor");
    /// # let index = 42;
    /// # let secp = Secp256k1::verification_only();
    /// let derived_descriptor = descriptor.at_derivation_index(index).derived_descriptor(&secp);
    /// # assert_eq!(descriptor.derived_descriptor(&secp, index), derived_descriptor);
>>>>>>> c7c39f1e
    /// ```
    ///
    /// and is only here really here for backwards compatbility.
    /// See [`at_derivation_index`] and `[derived_descriptor`] for more documentation.
    ///
    /// [`at_derivation_index`]: Self::at_derivation_index
    /// [`derived_descriptor`]: crate::DerivedDescriptor::derived_descriptor
    ///
    /// # Errors
    ///
    /// This function will return an error if hardened derivation is attempted.
    pub fn derived_descriptor<C: secp256k1_zkp::Verification>(
        &self,
        secp: &secp256k1_zkp::Secp256k1<C>,
        index: u32,
<<<<<<< HEAD
    ) -> Result<Descriptor<bitcoin::PublicKey, Ext>, ConversionError> {
        struct Derivator<'a, C: secp256k1::Verification>(&'a secp256k1::Secp256k1<C>);

        impl<'a, C: secp256k1::Verification>
            Translator<DerivedDescriptorKey, bitcoin::PublicKey, ConversionError>
            for Derivator<'a, C>
        {
            fn pk(
                &mut self,
                pk: &DerivedDescriptorKey,
            ) -> Result<bitcoin::PublicKey, ConversionError> {
                pk.derive_public_key(&self.0)
            }

            fn pkh(
                &mut self,
                pkh: &DerivedDescriptorKey,
            ) -> Result<bitcoin::hashes::hash160::Hash, ConversionError> {
                Ok(pkh.derive_public_key(&self.0)?.to_pubkeyhash())
            }

            fn sha256(&mut self, sha256: &sha256::Hash) -> Result<sha256::Hash, ConversionError> {
                Ok(*sha256)
            }

            fn hash256(&mut self, hash256: &hash256::Hash) -> Result<hash256::Hash, ConversionError> {
                Ok(*hash256)
            }

            fn ripemd160(&mut self, ripemd160: &ripemd160::Hash) -> Result<ripemd160::Hash, ConversionError> {
                Ok(*ripemd160)
            }

            fn hash160(&mut self, hash160: &hash160::Hash) -> Result<hash160::Hash, ConversionError> {
                Ok(*hash160)
            }
        }

        let derived = self.derive(index).translate_pk(&mut Derivator(secp))?;
        Ok(derived)
=======
    ) -> Result<Descriptor<bitcoin::PublicKey>, ConversionError> {
        self.at_derivation_index(index).derived_descriptor(&secp)
>>>>>>> c7c39f1e
    }

    /// Parse a descriptor that may contain secret keys
    ///
    /// Internally turns every secret key found into the corresponding public key and then returns a
    /// a descriptor that only contains public keys and a map to lookup the secret key given a public key.
    pub fn parse_descriptor<C: secp256k1_zkp::Signing>(
        secp: &secp256k1_zkp::Secp256k1<C>,
        s: &str,
    ) -> Result<(Descriptor<DescriptorPublicKey, Ext>, KeyMap), Error> {
        fn parse_key<C: secp256k1::Signing>(
            s: &String,
            key_map: &mut KeyMap,
            secp: &secp256k1::Secp256k1<C>,
        ) -> Result<DescriptorPublicKey, Error> {
            let (public_key, secret_key) = match DescriptorSecretKey::from_str(s) {
                Ok(sk) => (
                    sk.to_public(secp)
                        .map_err(|e| Error::Unexpected(e.to_string()))?,
                    Some(sk),
                ),
                Err(_) => (
                    DescriptorPublicKey::from_str(s)
                        .map_err(|e| Error::Unexpected(e.to_string()))?,
                    None,
                ),
            };

            if let Some(secret_key) = secret_key {
                key_map.insert(public_key.clone(), secret_key);
            }

            Ok(public_key)
        }

        let mut keymap_pk = KeyMapWrapper(HashMap::new(), secp);

        struct KeyMapWrapper<'a, C: secp256k1::Signing>(KeyMap, &'a secp256k1::Secp256k1<C>);

        impl<'a, C: secp256k1::Signing> Translator<String, DescriptorPublicKey, Error>
            for KeyMapWrapper<'a, C>
        {
            fn pk(&mut self, pk: &String) -> Result<DescriptorPublicKey, Error> {
                parse_key(pk, &mut self.0, self.1)
            }

            fn pkh(&mut self, pkh: &String) -> Result<DescriptorPublicKey, Error> {
                parse_key(pkh, &mut self.0, self.1)
            }

            fn sha256(&mut self, sha256: &String) -> Result<sha256::Hash, Error> {
                let hash =
                    sha256::Hash::from_str(sha256).map_err(|e| Error::Unexpected(e.to_string()))?;
                Ok(hash)
            }

            fn hash256(&mut self, hash256: &String) -> Result<hash256::Hash, Error> {
                let hash = hash256::Hash::from_str(hash256)
                    .map_err(|e| Error::Unexpected(e.to_string()))?;
                Ok(hash)
            }

            fn ripemd160(&mut self, ripemd160: &String) -> Result<ripemd160::Hash, Error> {
                let hash = ripemd160::Hash::from_str(ripemd160)
                    .map_err(|e| Error::Unexpected(e.to_string()))?;
                Ok(hash)
            }

            fn hash160(&mut self, hash160: &String) -> Result<hash160::Hash, Error> {
                let hash = hash160::Hash::from_str(hash160)
                    .map_err(|e| Error::Unexpected(e.to_string()))?;
                Ok(hash)
            }
        }

        let descriptor = Descriptor::<String, Ext>::from_str(s)?;
        let descriptor = descriptor
            .translate_pk(&mut keymap_pk)
            .map_err(|e| Error::Unexpected(e.to_string()))?;

        Ok((descriptor, keymap_pk.0))
    }

    /// Serialize a descriptor to string with its secret keys
    pub fn to_string_with_secret(&self, key_map: &KeyMap) -> String {
        struct KeyMapLookUp<'a>(&'a KeyMap);

        impl<'a> Translator<DescriptorPublicKey, String, ()> for KeyMapLookUp<'a> {
            fn pk(&mut self, pk: &DescriptorPublicKey) -> Result<String, ()> {
                key_to_string(pk, self.0)
            }

            fn pkh(&mut self, pkh: &DescriptorPublicKey) -> Result<String, ()> {
                key_to_string(pkh, self.0)
            }

            fn sha256(&mut self, sha256: &sha256::Hash) -> Result<String, ()> {
                Ok(sha256.to_string())
            }

            fn hash256(&mut self, hash256: &hash256::Hash) -> Result<String, ()> {
                Ok(hash256.to_string())
            }

            fn ripemd160(&mut self, ripemd160: &ripemd160::Hash) -> Result<String, ()> {
                Ok(ripemd160.to_string())
            }

            fn hash160(&mut self, hash160: &hash160::Hash) -> Result<String, ()> {
                Ok(hash160.to_string())
            }
        }

        fn key_to_string(pk: &DescriptorPublicKey, key_map: &KeyMap) -> Result<String, ()> {
            Ok(match key_map.get(pk) {
                Some(secret) => secret.to_string(),
                None => pk.to_string(),
            })
        }

        let descriptor = self
            .translate_pk(&mut KeyMapLookUp(key_map))
            .expect("Translation to string cannot fail");

        descriptor.to_string()
    }
}

impl<Ext: Extension + ParseableExt> Descriptor<DescriptorPublicKey, Ext> {
    /// Utility method for deriving the descriptor at each index in a range to find one matching
    /// `script_pubkey`.
    ///
    /// If it finds a match then it returns the index it was derived at and the concrete
    /// descriptor at that index. If the descriptor is non-derivable then it will simply check the
    /// script pubkey against the descriptor and return it if it matches (in this case the index
    /// returned will be meaningless).
    pub fn find_derivation_index_for_spk<C: secp256k1_zkp::Verification>(
        &self,
        secp: &secp256k1_zkp::Secp256k1<C>,
        script_pubkey: &Script,
        range: Range<u32>,
<<<<<<< HEAD
    ) -> Result<Option<(u32, Descriptor<bitcoin::PublicKey, Ext>)>, ConversionError> {
        let range = if self.is_deriveable() { range } else { 0..1 };
=======
    ) -> Result<Option<(u32, Descriptor<bitcoin::PublicKey>)>, ConversionError> {
        let range = if self.has_wildcard() { range } else { 0..1 };
>>>>>>> c7c39f1e

        for i in range {
            let concrete = self.derived_descriptor(secp, i)?;
            if &concrete.script_pubkey() == script_pubkey {
                return Ok(Some((i, concrete)));
            }
        }

        Ok(None)
    }
}

impl Descriptor<DefiniteDescriptorKey> {
    /// Convert all the public keys in the descriptor to [`bitcoin::PublicKey`] by deriving them or
    /// otherwise converting them. All [`bitcoin::XOnlyPublicKey`]s are converted to by adding a
    /// default(0x02) y-coordinate.
    ///
    /// # Examples
    ///
    /// ```
    /// use miniscript::descriptor::{Descriptor, DescriptorPublicKey};
    /// use miniscript::bitcoin::secp256k1;
    /// use std::str::FromStr;
    ///
    /// // test from bip 86
    /// let secp = secp256k1::Secp256k1::verification_only();
    /// let descriptor = Descriptor::<DescriptorPublicKey>::from_str("tr(xpub6BgBgsespWvERF3LHQu6CnqdvfEvtMcQjYrcRzx53QJjSxarj2afYWcLteoGVky7D3UKDP9QyrLprQ3VCECoY49yfdDEHGCtMMj92pReUsQ/0/*)")
    ///     .expect("Valid ranged descriptor");
    /// let result = descriptor.at_derivation_index(0).derived_descriptor(&secp).expect("Non-hardened derivation");
    /// assert_eq!(result.to_string(), "tr(03cc8a4bc64d897bddc5fbc2f670f7a8ba0b386779106cf1223c6fc5d7cd6fc115)#6qm9h8ym");
    /// ```
    ///
    /// # Errors
    ///
    /// This function will return an error if hardened derivation is attempted.
    pub fn derived_descriptor<C: secp256k1::Verification>(
        &self,
        secp: &secp256k1::Secp256k1<C>,
    ) -> Result<Descriptor<bitcoin::PublicKey>, ConversionError> {
        struct Derivator<'a, C: secp256k1::Verification>(&'a secp256k1::Secp256k1<C>);

        impl<'a, C: secp256k1::Verification>
            PkTranslator<DefiniteDescriptorKey, bitcoin::PublicKey, ConversionError>
            for Derivator<'a, C>
        {
            fn pk(
                &mut self,
                pk: &DefiniteDescriptorKey,
            ) -> Result<bitcoin::PublicKey, ConversionError> {
                pk.derive_public_key(&self.0)
            }

            fn pkh(
                &mut self,
                pkh: &DefiniteDescriptorKey,
            ) -> Result<bitcoin::hashes::hash160::Hash, ConversionError> {
                Ok(pkh.derive_public_key(&self.0)?.to_pubkeyhash())
            }
        }

        let derived = self.translate_pk(&mut Derivator(secp))?;
        Ok(derived)
    }
}

impl_from_tree!(
    ;T; Extension,
    Descriptor<Pk, T>,
    /// Parse an expression tree into a descriptor.
    fn from_tree(top: &expression::Tree) -> Result<Descriptor<Pk, T>, Error> {
        Ok(match (top.name, top.args.len() as u32) {
            ("elpkh", 1) => Descriptor::Pkh(Pkh::from_tree(top)?),
            ("elwpkh", 1) => Descriptor::Wpkh(Wpkh::from_tree(top)?),
            ("elsh", 1) => Descriptor::Sh(Sh::from_tree(top)?),
            ("elcovwsh", 2) => Descriptor::LegacyCSFSCov(LegacyCSFSCov::from_tree(top)?),
            ("elwsh", 1) => Descriptor::Wsh(Wsh::from_tree(top)?),
            ("eltr", _) => Descriptor::Tr(Tr::from_tree(top)?),
            _ => Descriptor::Bare(Bare::from_tree(top)?),
        })
    }
);

impl_from_str!(
    ;T; Extension,
    Descriptor<Pk, T>,
    type Err = Error;,
    fn from_str(s: &str) -> Result<Descriptor<Pk, T>, Error> {
        if !s.starts_with(ELMTS_STR) {
            return Err(Error::BadDescriptor(String::from(
                "Not an Elements Descriptor",
            )));
        }
        // tr tree parsing has special code
        // Tr::from_str will check the checksum
        // match "tr(" to handle more extensibly
        if s.starts_with(&format!("{}tr", ELMTS_STR)) {
            // First try parsing without extensions
            match Tr::<Pk, NoExt>::from_str(s) {
                Ok(tr) => Ok(Descriptor::Tr(tr)),
                Err(_) => {
                    // Try parsing with extensions
                    let tr = Tr::<Pk, T>::from_str(s)?;
                    Ok(Descriptor::TrExt(tr))
                }
            }
        } else {
            let desc_str = verify_checksum(s)?;
            let top = expression::Tree::from_str(desc_str)?;
            expression::FromTree::from_tree(&top)
        }
    }
);

impl<Pk: MiniscriptKey, T: Extension> fmt::Debug for Descriptor<Pk, T> {
    fn fmt(&self, f: &mut fmt::Formatter<'_>) -> fmt::Result {
        match *self {
            Descriptor::Bare(ref sub) => write!(f, "{:?}", sub),
            Descriptor::Pkh(ref pkh) => write!(f, "{:?}", pkh),
            Descriptor::Wpkh(ref wpkh) => write!(f, "{:?}", wpkh),
            Descriptor::Sh(ref sub) => write!(f, "{:?}", sub),
            Descriptor::Wsh(ref sub) => write!(f, "{:?}", sub),
            Descriptor::LegacyCSFSCov(ref cov) => write!(f, "{:?}", cov),
            Descriptor::Tr(ref tr) => write!(f, "{:?}", tr),
            Descriptor::TrExt(ref tr) => write!(f, "{:?}", tr),
        }
    }
}

impl<Pk: MiniscriptKey, T: Extension> fmt::Display for Descriptor<Pk, T> {
    fn fmt(&self, f: &mut fmt::Formatter<'_>) -> fmt::Result {
        match *self {
            Descriptor::Bare(ref sub) => write!(f, "{}", sub),
            Descriptor::Pkh(ref pkh) => write!(f, "{}", pkh),
            Descriptor::Wpkh(ref wpkh) => write!(f, "{}", wpkh),
            Descriptor::Sh(ref sub) => write!(f, "{}", sub),
            Descriptor::Wsh(ref sub) => write!(f, "{}", sub),
            Descriptor::LegacyCSFSCov(ref cov) => write!(f, "{}", cov),
            Descriptor::Tr(ref tr) => write!(f, "{}", tr),
            Descriptor::TrExt(ref tr) => write!(f, "{}", tr),
        }
    }
}

serde_string_impl_pk!(Descriptor, "a script descriptor", T; Extension);

#[cfg(test)]
mod tests {
    use std::cmp;
    use std::collections::HashMap;
    use std::str::FromStr;

    use bitcoin;
    use bitcoin::util::bip32;
    use bitcoin::PublicKey;
    use elements::hashes::hex::{FromHex, ToHex};
    use elements::hashes::{hash160, sha256};
    use elements::opcodes::all::{OP_CLTV, OP_CSV};
    use elements::script::Instruction;
    use elements::{opcodes, script};

    use super::checksum::desc_checksum;
    use super::tr::Tr;
    use super::*;
    use crate::descriptor::key::Wildcard;
    use crate::descriptor::{DescriptorPublicKey, DescriptorSecretKey, DescriptorXKey};
    use crate::miniscript::satisfy::ElementsSig;
    #[cfg(feature = "compiler")]
    use crate::policy;
    use crate::{hex_script, Descriptor, DummyKey, Error, Miniscript, Satisfier};

    type StdDescriptor = Descriptor<PublicKey, CovenantExt<CovExtArgs>>;
    const TEST_PK: &'static str =
        "elpk(020000000000000000000000000000000000000000000000000000000000000002)";

    impl cmp::PartialEq for DescriptorSecretKey {
        fn eq(&self, other: &Self) -> bool {
            match (self, other) {
                (&DescriptorSecretKey::Single(ref a), &DescriptorSecretKey::Single(ref b)) => {
                    a.origin == b.origin && a.key == b.key
                }
                (&DescriptorSecretKey::XPrv(ref a), &DescriptorSecretKey::XPrv(ref b)) => {
                    a.origin == b.origin
                        && a.xkey == b.xkey
                        && a.derivation_path == b.derivation_path
                        && a.wildcard == b.wildcard
                }
                _ => false,
            }
        }
    }

    fn roundtrip_descriptor(s: &str) {
        let desc = Descriptor::<DummyKey>::from_str(&s).unwrap();
        let output = desc.to_string();
        let normalize_aliases = s.replace("c:pk_k(", "pk(").replace("c:pk_h(", "pkh(");
        assert_eq!(
            format!(
                "{}#{}",
                &normalize_aliases,
                desc_checksum(&normalize_aliases).unwrap()
            ),
            output
        );
    }

    // helper function to create elements txin from scriptsig and witness
    fn elements_txin(script_sig: Script, witness: Vec<Vec<u8>>) -> elements::TxIn {
        let mut txin_witness = elements::TxInWitness::default();
        txin_witness.script_witness = witness;
        elements::TxIn {
            previous_output: elements::OutPoint::default(),
            script_sig: script_sig,
            sequence: 100,
            is_pegin: false,
            has_issuance: false,
            asset_issuance: elements::AssetIssuance::default(),
            witness: txin_witness,
        }
    }

    #[test]
    fn desc_rtt_tests() {
        roundtrip_descriptor("elc:pk_k()");
        roundtrip_descriptor("elwsh(pk())");
        roundtrip_descriptor("elwsh(c:pk_k())");
        roundtrip_descriptor("elc:pk_h()");
    }
    #[test]
    fn parse_descriptor() {
        StdDescriptor::from_str("(").unwrap_err();
        StdDescriptor::from_str("(x()").unwrap_err();
        StdDescriptor::from_str("(\u{7f}()3").unwrap_err();
        StdDescriptor::from_str("pk()").unwrap_err();
        StdDescriptor::from_str("nl:0").unwrap_err(); //issue 63
        let compressed_pk = DummyKey.to_string();
        assert_eq!(
            StdDescriptor::from_str("elsh(sortedmulti)")
                .unwrap_err()
                .to_string(),
            "unexpected «no arguments given for sortedmulti»"
        ); //issue 202
        assert_eq!(
            StdDescriptor::from_str(&format!("elsh(sortedmulti(2,{}))", compressed_pk))
                .unwrap_err()
                .to_string(),
            "unexpected «higher threshold than there were keys in sortedmulti»"
        ); //issue 202

        StdDescriptor::from_str(TEST_PK).unwrap();
        // fuzzer
        StdDescriptor::from_str("slip77").unwrap_err();

        let uncompressed_pk =
        "0414fc03b8df87cd7b872996810db8458d61da8448e531569c8517b469a119d267be5645686309c6e6736dbd93940707cc9143d3cf29f1b877ff340e2cb2d259cf";

        // Context tests
        StdDescriptor::from_str(&format!("elpk({})", uncompressed_pk)).unwrap();
        StdDescriptor::from_str(&format!("elpkh({})", uncompressed_pk)).unwrap();
        StdDescriptor::from_str(&format!("elsh(pk({}))", uncompressed_pk)).unwrap();
        StdDescriptor::from_str(&format!("elwpkh({})", uncompressed_pk)).unwrap_err();
        StdDescriptor::from_str(&format!("elsh(wpkh({}))", uncompressed_pk)).unwrap_err();
        StdDescriptor::from_str(&format!("elwsh(pk{})", uncompressed_pk)).unwrap_err();
        StdDescriptor::from_str(&format!("elsh(wsh(pk{}))", uncompressed_pk)).unwrap_err();
        StdDescriptor::from_str(&format!(
            "elor_i(pk({}),pk({}))",
            uncompressed_pk, uncompressed_pk
        ))
        .unwrap_err();
    }

    #[test]
    pub fn script_pubkey() {
        let bare = StdDescriptor::from_str(&format!(
            "elmulti(1,020000000000000000000000000000000000000000000000000000000000000002)"
        ))
        .unwrap();
        assert_eq!(
            bare.script_pubkey(),
            hex_script(
                "512102000000000000000000000000000000000000000000000000000000000000000251ae"
            )
        );
        assert_eq!(
            bare.address(&elements::AddressParams::ELEMENTS)
                .unwrap_err()
                .to_string(),
            "Bare descriptors don't have address"
        );

        let pk = StdDescriptor::from_str(TEST_PK).unwrap();
        assert_eq!(
            pk.script_pubkey(),
            elements::Script::from(vec![
                0x21, 0x02, 0x00, 0x00, 0x00, 0x00, 0x00, 0x00, 0x00, 0x00, 0x00, 0x00, 0x00, 0x00,
                0x00, 0x00, 0x00, 0x00, 0x00, 0x00, 0x00, 0x00, 0x00, 0x00, 0x00, 0x00, 0x00, 0x00,
                0x00, 0x00, 0x00, 0x00, 0x00, 0x02, 0xac,
            ])
        );

        let pkh = StdDescriptor::from_str(
            "elpkh(\
             020000000000000000000000000000000000000000000000000000000000000002\
             )",
        )
        .unwrap();
        assert_eq!(
            pkh.script_pubkey(),
            script::Builder::new()
                .push_opcode(opcodes::all::OP_DUP)
                .push_opcode(opcodes::all::OP_HASH160)
                .push_slice(
                    &hash160::Hash::from_hex("84e9ed95a38613f0527ff685a9928abe2d4754d4",).unwrap()
                        [..]
                )
                .push_opcode(opcodes::all::OP_EQUALVERIFY)
                .push_opcode(opcodes::all::OP_CHECKSIG)
                .into_script()
        );
        assert_eq!(
            pkh.address(&elements::AddressParams::ELEMENTS,)
                .unwrap()
                .to_string(),
            "2dmYXpSu8YP6aLcJYhHfB1C19mdzSx2GPB9"
        );

        let wpkh = StdDescriptor::from_str(
            "elwpkh(\
             020000000000000000000000000000000000000000000000000000000000000002\
             )",
        )
        .unwrap();
        assert_eq!(
            wpkh.script_pubkey(),
            script::Builder::new()
                .push_opcode(opcodes::all::OP_PUSHBYTES_0)
                .push_slice(
                    &hash160::Hash::from_hex("84e9ed95a38613f0527ff685a9928abe2d4754d4",).unwrap()
                        [..]
                )
                .into_script()
        );
        assert_eq!(
            wpkh.address(&elements::AddressParams::ELEMENTS,)
                .unwrap()
                .to_string(),
            "ert1qsn57m9drscflq5nl76z6ny52hck5w4x57m69k3"
        );

        let shwpkh = StdDescriptor::from_str(
            "elsh(wpkh(\
             020000000000000000000000000000000000000000000000000000000000000002\
             ))",
        )
        .unwrap();
        assert_eq!(
            shwpkh.script_pubkey(),
            script::Builder::new()
                .push_opcode(opcodes::all::OP_HASH160)
                .push_slice(
                    &hash160::Hash::from_hex("f1c3b9a431134cb90a500ec06e0067cfa9b8bba7",).unwrap()
                        [..]
                )
                .push_opcode(opcodes::all::OP_EQUAL)
                .into_script()
        );
        assert_eq!(
            shwpkh
                .address(&elements::AddressParams::ELEMENTS,)
                .unwrap()
                .to_string(),
            "XZPaAbg6M83Fq5NqvbEGZ5kwy9RKSTke2s"
        );

        let sh = StdDescriptor::from_str(
            "elsh(c:pk_k(\
             020000000000000000000000000000000000000000000000000000000000000002\
             ))",
        )
        .unwrap();
        assert_eq!(
            sh.script_pubkey(),
            script::Builder::new()
                .push_opcode(opcodes::all::OP_HASH160)
                .push_slice(
                    &hash160::Hash::from_hex("aa5282151694d3f2f32ace7d00ad38f927a33ac8",).unwrap()
                        [..]
                )
                .push_opcode(opcodes::all::OP_EQUAL)
                .into_script()
        );
        assert_eq!(
            sh.address(&elements::AddressParams::ELEMENTS,)
                .unwrap()
                .to_string(),
            "XSspZXDJu2XVh8AKC7qF3L7x79Qy67JhQb"
        );

        let wsh = StdDescriptor::from_str(
            "elwsh(c:pk_k(\
             020000000000000000000000000000000000000000000000000000000000000002\
             ))",
        )
        .unwrap();
        assert_eq!(
            wsh.script_pubkey(),
            script::Builder::new()
                .push_opcode(opcodes::all::OP_PUSHBYTES_0)
                .push_slice(
                    &sha256::Hash::from_hex(
                        "\
                         f9379edc8983152dc781747830075bd5\
                         3896e4b0ce5bff73777fd77d124ba085\
                         "
                    )
                    .unwrap()[..]
                )
                .into_script()
        );
        assert_eq!(
            wsh.address(&elements::AddressParams::ELEMENTS,)
                .unwrap()
                .to_string(),
            "ert1qlymeahyfsv2jm3upw3urqp6m65ufde9seedl7umh0lth6yjt5zzsan9u2t"
        );

        let shwsh = StdDescriptor::from_str(
            "elsh(wsh(c:pk_k(\
             020000000000000000000000000000000000000000000000000000000000000002\
             )))",
        )
        .unwrap();
        assert_eq!(
            shwsh.script_pubkey(),
            script::Builder::new()
                .push_opcode(opcodes::all::OP_HASH160)
                .push_slice(
                    &hash160::Hash::from_hex("4bec5d7feeed99e1d0a23fe32a4afe126a7ff07e",).unwrap()
                        [..]
                )
                .push_opcode(opcodes::all::OP_EQUAL)
                .into_script()
        );
        assert_eq!(
            shwsh
                .address(&elements::AddressParams::ELEMENTS,)
                .unwrap()
                .to_string(),
            "XJGggUb965TvGF2VCxp9EQGmZTxMeDjwQQ"
        );
    }

    #[test]
    fn satisfy() {
        let secp = secp256k1_zkp::Secp256k1::new();
        let sk =
            secp256k1_zkp::SecretKey::from_slice(&b"sally was a secret key, she said"[..]).unwrap();
        let pk = bitcoin::PublicKey {
            inner: secp256k1_zkp::PublicKey::from_secret_key(&secp, &sk),
            compressed: true,
        };
        let msg = secp256k1_zkp::Message::from_slice(&b"michael was a message, amusingly"[..])
            .expect("32 bytes");
        let sig = secp.sign_ecdsa(&msg, &sk);
        let mut sigser = sig.serialize_der().to_vec();
        sigser.push(0x01); // sighash_all

        struct SimpleSat {
            sig: secp256k1_zkp::ecdsa::Signature,
            pk: bitcoin::PublicKey,
        }

        impl Satisfier<bitcoin::PublicKey> for SimpleSat {
            fn lookup_ecdsa_sig(&self, pk: &bitcoin::PublicKey) -> Option<ElementsSig> {
                if *pk == self.pk {
                    Some((self.sig, elements::EcdsaSigHashType::All))
                } else {
                    None
                }
            }
        }

        let satisfier = SimpleSat { sig, pk };
        let ms = ms_str!("c:pk_k({})", pk);

        let mut txin = elements::TxIn {
            previous_output: elements::OutPoint::default(),
            script_sig: Script::new(),
            sequence: 100,
            is_pegin: false,
            has_issuance: false,
            asset_issuance: elements::AssetIssuance::default(),
            witness: elements::TxInWitness::default(),
        };
        let bare: Descriptor<_, NoExt> = Descriptor::new_bare(ms.clone()).unwrap();

        bare.satisfy(&mut txin, &satisfier).expect("satisfaction");
        assert_eq!(
            txin,
            elements_txin(
                script::Builder::new().push_slice(&sigser[..]).into_script(),
                vec![]
            ),
        );
        assert_eq!(bare.unsigned_script_sig(), elements::Script::new());

        let pkh: Descriptor<_, NoExt> = Descriptor::new_pkh(pk);
        pkh.satisfy(&mut txin, &satisfier).expect("satisfaction");
        assert_eq!(
            txin,
            elements_txin(
                script::Builder::new()
                    .push_slice(&sigser[..])
                    .push_key(&pk)
                    .into_script(),
                vec![]
            )
        );
        assert_eq!(pkh.unsigned_script_sig(), elements::Script::new());

        let wpkh: Descriptor<_, NoExt> = Descriptor::new_wpkh(pk).unwrap();
        wpkh.satisfy(&mut txin, &satisfier).expect("satisfaction");
        assert_eq!(
            txin,
            elements_txin(Script::new(), vec![sigser.clone(), pk.to_bytes(),])
        );
        assert_eq!(wpkh.unsigned_script_sig(), elements::Script::new());

        let shwpkh: Descriptor<_, NoExt> = Descriptor::new_sh_wpkh(pk).unwrap();
        shwpkh.satisfy(&mut txin, &satisfier).expect("satisfaction");
        let redeem_script = script::Builder::new()
            .push_opcode(opcodes::all::OP_PUSHBYTES_0)
            .push_slice(
                &hash160::Hash::from_hex("d1b2a1faf62e73460af885c687dee3b7189cd8ab").unwrap()[..],
            )
            .into_script();
        let expected_ssig = script::Builder::new()
            .push_slice(&redeem_script[..])
            .into_script();
        assert_eq!(
            txin,
            elements_txin(expected_ssig.clone(), vec![sigser.clone(), pk.to_bytes()])
        );
        assert_eq!(shwpkh.unsigned_script_sig(), expected_ssig);

        let ms = ms_str!("c:pk_k({})", pk);
        let sh: Descriptor<_, NoExt> = Descriptor::new_sh(ms.clone()).unwrap();
        sh.satisfy(&mut txin, &satisfier).expect("satisfaction");
        let expected_ssig = script::Builder::new()
            .push_slice(&sigser[..])
            .push_slice(&ms.encode()[..])
            .into_script();
        assert_eq!(txin, elements_txin(expected_ssig, vec![]));
        assert_eq!(sh.unsigned_script_sig(), Script::new());

        let ms = ms_str!("c:pk_k({})", pk);

        let wsh: Descriptor<_, NoExt> = Descriptor::new_wsh(ms.clone()).unwrap();
        wsh.satisfy(&mut txin, &satisfier).expect("satisfaction");
        assert_eq!(
            txin,
            elements_txin(
                Script::new(),
                vec![sigser.clone(), ms.encode().into_bytes()]
            )
        );
        assert_eq!(wsh.unsigned_script_sig(), Script::new());

        let shwsh: Descriptor<_, NoExt> = Descriptor::new_sh_wsh(ms.clone()).unwrap();
        shwsh.satisfy(&mut txin, &satisfier).expect("satisfaction");
        let expected_ssig = script::Builder::new()
            .push_slice(&ms.encode().to_v0_p2wsh()[..])
            .into_script();
        assert_eq!(
            txin,
            elements_txin(
                expected_ssig.clone(),
                vec![sigser.clone(), ms.encode().into_bytes(),]
            )
        );
        assert_eq!(shwsh.unsigned_script_sig(), expected_ssig);
    }

    #[test]
    fn after_is_cltv() {
        let descriptor = Descriptor::<bitcoin::PublicKey>::from_str("elwsh(after(1000))").unwrap();
        let script = descriptor.explicit_script().unwrap();

        let actual_instructions: Vec<_> = script.instructions().collect();
        let check = actual_instructions.last().unwrap();

        assert_eq!(check, &Ok(Instruction::Op(OP_CLTV)))
    }

    #[test]
    fn older_is_csv() {
        let descriptor = Descriptor::<bitcoin::PublicKey>::from_str("elwsh(older(1000))").unwrap();
        let script = descriptor.explicit_script().unwrap();

        let actual_instructions: Vec<_> = script.instructions().collect();
        let check = actual_instructions.last().unwrap();

        assert_eq!(check, &Ok(Instruction::Op(OP_CSV)))
    }

    #[test]
    fn tr_roundtrip_key() {
        let script = Tr::<DummyKey>::from_str("eltr()").unwrap().to_string();
        assert_eq!(script, format!("eltr()#sux3r82e"))
    }

    #[test]
    fn tr_roundtrip_script() {
        let descriptor = Tr::<DummyKey>::from_str("eltr(,{pk(),pk()})")
            .unwrap()
            .to_string();

        assert_eq!(descriptor, "eltr(,{pk(),pk()})#lxgcxh02");

        let descriptor = Descriptor::<String>::from_str("eltr(A,{pk(B),pk(C)})")
            .unwrap()
            .to_string();
        assert_eq!(descriptor, "eltr(A,{pk(B),pk(C)})#cx98s50f");
    }

    #[test]
    fn tr_roundtrip_tree() {
        let p1 = "020000000000000000000000000000000000000000000000000000000000000001";
        let p2 = "020000000000000000000000000000000000000000000000000000000000000002";
        let p3 = "020000000000000000000000000000000000000000000000000000000000000003";
        let p4 = "020000000000000000000000000000000000000000000000000000000000000004";
        let p5 = "03f8551772d66557da28c1de858124f365a8eb30ce6ad79c10e0f4c546d0ab0f82";
        let descriptor = Tr::<PublicKey>::from_str(&format!(
            "eltr({},{{pk({}),{{pk({}),or_d(pk({}),pkh({}))}}}})",
            p1, p2, p3, p4, p5
        ))
        .unwrap()
        .to_string();

        // p5.to_pubkeyhash() = 516ca378e588a7ed71336147e2a72848b20aca1a
        assert_eq!(
            descriptor,
            format!(
                "eltr({},{{pk({}),{{pk({}),or_d(pk({}),pkh(516ca378e588a7ed71336147e2a72848b20aca1a))}}}})#3cw4zduf",
                p1, p2, p3, p4,
            )
        )
    }

    #[test]
    fn tr_script_pubkey() {
        let key = Descriptor::<bitcoin::PublicKey>::from_str(
            "eltr(02e20e746af365e86647826397ba1c0e0d5cb685752976fe2f326ab76bdc4d6ee9)",
        )
        .unwrap();
        assert_eq!(
            key.script_pubkey().to_hex(),
            "51203f48e7c6203a75722733e3d9d06638da38d946066159c64684caf1622b2b0e33"
        )
    }

    #[test]
    fn roundtrip_tests() {
        let descriptor = Descriptor::<bitcoin::PublicKey>::from_str("elmulti");
        assert_eq!(
            descriptor.unwrap_err().to_string(),
            "unexpected «no arguments given»"
        )
    }

    #[test]
    fn empty_thresh() {
        let descriptor = Descriptor::<bitcoin::PublicKey>::from_str("elthresh");
        assert_eq!(
            descriptor.unwrap_err().to_string(),
            "unexpected «no arguments given»"
        )
    }

    #[test]
    fn witness_stack_for_andv_is_arranged_in_correct_order() {
        // arrange
        let a = bitcoin::PublicKey::from_str(
            "02937402303919b3a2ee5edd5009f4236f069bf75667b8e6ecf8e5464e20116a0e",
        )
        .unwrap();
        let sig_a = secp256k1_zkp::ecdsa::Signature::from_str("3045022100a7acc3719e9559a59d60d7b2837f9842df30e7edcd754e63227e6168cec72c5d022066c2feba4671c3d99ea75d9976b4da6c86968dbf3bab47b1061e7a1966b1778c").unwrap();

        let b = bitcoin::PublicKey::from_str(
            "02eb64639a17f7334bb5a1a3aad857d6fec65faef439db3de72f85c88bc2906ad3",
        )
        .unwrap();
        let sig_b = secp256k1_zkp::ecdsa::Signature::from_str("3044022075b7b65a7e6cd386132c5883c9db15f9a849a0f32bc680e9986398879a57c276022056d94d12255a4424f51c700ac75122cb354895c9f2f88f0cbb47ba05c9c589ba").unwrap();

        let descriptor = Descriptor::<bitcoin::PublicKey>::from_str(&format!(
            "elwsh(and_v(v:pk({A}),pk({B})))",
            A = a,
            B = b
        ))
        .unwrap();

        let mut txin = elements_txin(Script::new(), vec![]);
        let satisfier = {
            let mut satisfier = HashMap::with_capacity(2);

            satisfier.insert(a, (sig_a.clone(), ::elements::EcdsaSigHashType::All));
            satisfier.insert(b, (sig_b.clone(), ::elements::EcdsaSigHashType::All));

            satisfier
        };

        // act
        descriptor.satisfy(&mut txin, &satisfier).unwrap();

        // assert
        let witness0 = &txin.witness.script_witness[0];
        let witness1 = &txin.witness.script_witness[1];

        let sig0 =
            secp256k1_zkp::ecdsa::Signature::from_der(&witness0[..witness0.len() - 1]).unwrap();
        let sig1 =
            secp256k1_zkp::ecdsa::Signature::from_der(&witness1[..witness1.len() - 1]).unwrap();

        // why are we asserting this way?
        // The witness stack is evaluated from top to bottom. Given an `and` instruction, the left arm of the and is going to evaluate first,
        // meaning the next witness element (on a three element stack, that is the middle one) needs to be the signature for the left side of the `and`.
        // The left side of the `and` performs a CHECKSIG against public key `a` so `sig1` needs to be `sig_a` and `sig0` needs to be `sig_b`.
        assert_eq!(sig1, sig_a);
        assert_eq!(sig0, sig_b);
    }

    #[test]
    fn test_scriptcode() {
        // P2WPKH (from bip143 test vectors)
        let descriptor = Descriptor::<PublicKey>::from_str(
            "elwpkh(025476c2e83188368da1ff3e292e7acafcdb3566bb0ad253f62fc70f07aeee6357)",
        )
        .unwrap();
        assert_eq!(
            *descriptor.script_code().unwrap().as_bytes(),
            Vec::<u8>::from_hex("76a9141d0f172a0ecb48aee1be1f2687d2963ae33f71a188ac").unwrap()[..]
        );

        // P2SH-P2WPKH (from bip143 test vectors)
        let descriptor = Descriptor::<PublicKey>::from_str(
            "elsh(wpkh(03ad1d8e89212f0b92c74d23bb710c00662ad1470198ac48c43f7d6f93a2a26873))",
        )
        .unwrap();
        assert_eq!(
            *descriptor.script_code().unwrap().as_bytes(),
            Vec::<u8>::from_hex("76a91479091972186c449eb1ded22b78e40d009bdf008988ac").unwrap()[..]
        );

        // P2WSH (from bitcoind's `createmultisig`)
        let descriptor = Descriptor::<PublicKey>::from_str(
            "elwsh(multi(2,03789ed0bb717d88f7d321a368d905e7430207ebbd82bd342cf11ae157a7ace5fd,03dbc6764b8884a92e871274b87583e6d5c2a58819473e17e107ef3f6aa5a61626))",
        )
        .unwrap();
        assert_eq!(
            *descriptor
                .script_code().unwrap()
                .as_bytes(),
            Vec::<u8>::from_hex("522103789ed0bb717d88f7d321a368d905e7430207ebbd82bd342cf11ae157a7ace5fd2103dbc6764b8884a92e871274b87583e6d5c2a58819473e17e107ef3f6aa5a6162652ae").unwrap()[..]
        );

        // P2SH-P2WSH (from bitcoind's `createmultisig`)
        let descriptor = Descriptor::<PublicKey>::from_str("elsh(wsh(multi(2,03789ed0bb717d88f7d321a368d905e7430207ebbd82bd342cf11ae157a7ace5fd,03dbc6764b8884a92e871274b87583e6d5c2a58819473e17e107ef3f6aa5a61626)))").unwrap();
        assert_eq!(
            *descriptor
                .script_code().unwrap()
                .as_bytes(),
            Vec::<u8>::from_hex("522103789ed0bb717d88f7d321a368d905e7430207ebbd82bd342cf11ae157a7ace5fd2103dbc6764b8884a92e871274b87583e6d5c2a58819473e17e107ef3f6aa5a6162652ae")
                .unwrap()[..]
        );
    }

    #[test]
    fn parse_descriptor_key() {
        // With a wildcard
        let key = "[78412e3a/44'/0'/0']xpub6ERApfZwUNrhLCkDtcHTcxd75RbzS1ed54G1LkBUHQVHQKqhMkhgbmJbZRkrgZw4koxb5JaHWkY4ALHY2grBGRjaDMzQLcgJvLJuZZvRcEL/1/*";
        let expected = DescriptorPublicKey::XPub(DescriptorXKey {
            origin: Some((
                bip32::Fingerprint::from(&[0x78, 0x41, 0x2e, 0x3a][..]),
                (&[
                    bip32::ChildNumber::from_hardened_idx(44).unwrap(),
                    bip32::ChildNumber::from_hardened_idx(0).unwrap(),
                    bip32::ChildNumber::from_hardened_idx(0).unwrap(),
                ][..])
                .into(),
            )),
            xkey: bip32::ExtendedPubKey::from_str("xpub6ERApfZwUNrhLCkDtcHTcxd75RbzS1ed54G1LkBUHQVHQKqhMkhgbmJbZRkrgZw4koxb5JaHWkY4ALHY2grBGRjaDMzQLcgJvLJuZZvRcEL").unwrap(),
            derivation_path: (&[bip32::ChildNumber::from_normal_idx(1).unwrap()][..]).into(),
            wildcard: Wildcard::Unhardened,
        });
        assert_eq!(expected, key.parse().unwrap());
        assert_eq!(format!("{}", expected), key);

        // Without origin
        let key = "xpub6ERApfZwUNrhLCkDtcHTcxd75RbzS1ed54G1LkBUHQVHQKqhMkhgbmJbZRkrgZw4koxb5JaHWkY4ALHY2grBGRjaDMzQLcgJvLJuZZvRcEL/1";
        let expected = DescriptorPublicKey::XPub(DescriptorXKey {
            origin: None,
            xkey: bip32::ExtendedPubKey::from_str("xpub6ERApfZwUNrhLCkDtcHTcxd75RbzS1ed54G1LkBUHQVHQKqhMkhgbmJbZRkrgZw4koxb5JaHWkY4ALHY2grBGRjaDMzQLcgJvLJuZZvRcEL").unwrap(),
            derivation_path: (&[bip32::ChildNumber::from_normal_idx(1).unwrap()][..]).into(),
            wildcard: Wildcard::None,
        });
        assert_eq!(expected, key.parse().unwrap());
        assert_eq!(format!("{}", expected), key);

        // Testnet tpub
        let key = "tpubD6NzVbkrYhZ4YqYr3amYH15zjxHvBkUUeadieW8AxTZC7aY2L8aPSk3tpW6yW1QnWzXAB7zoiaNMfwXPPz9S68ZCV4yWvkVXjdeksLskCed/1";
        let expected = DescriptorPublicKey::XPub(DescriptorXKey {
            origin: None,
            xkey: bip32::ExtendedPubKey::from_str("tpubD6NzVbkrYhZ4YqYr3amYH15zjxHvBkUUeadieW8AxTZC7aY2L8aPSk3tpW6yW1QnWzXAB7zoiaNMfwXPPz9S68ZCV4yWvkVXjdeksLskCed").unwrap(),
            derivation_path: (&[bip32::ChildNumber::from_normal_idx(1).unwrap()][..]).into(),
            wildcard: Wildcard::None,
        });
        assert_eq!(expected, key.parse().unwrap());
        assert_eq!(format!("{}", expected), key);

        // Without derivation path
        let key = "xpub6ERApfZwUNrhLCkDtcHTcxd75RbzS1ed54G1LkBUHQVHQKqhMkhgbmJbZRkrgZw4koxb5JaHWkY4ALHY2grBGRjaDMzQLcgJvLJuZZvRcEL";
        let expected = DescriptorPublicKey::XPub(DescriptorXKey {
            origin: None,
            xkey: bip32::ExtendedPubKey::from_str("xpub6ERApfZwUNrhLCkDtcHTcxd75RbzS1ed54G1LkBUHQVHQKqhMkhgbmJbZRkrgZw4koxb5JaHWkY4ALHY2grBGRjaDMzQLcgJvLJuZZvRcEL").unwrap(),
            derivation_path: bip32::DerivationPath::from(&[][..]),
            wildcard: Wildcard::None,
        });
        assert_eq!(expected, key.parse().unwrap());
        assert_eq!(format!("{}", expected), key);

        // Raw (compressed) pubkey
        let key = "03f28773c2d975288bc7d1d205c3748651b075fbc6610e58cddeeddf8f19405aa8";
        let expected = DescriptorPublicKey::Single(SinglePub {
            key: SinglePubKey::FullKey(
                bitcoin::PublicKey::from_str(
                    "03f28773c2d975288bc7d1d205c3748651b075fbc6610e58cddeeddf8f19405aa8",
                )
                .unwrap(),
            ),
            origin: None,
        });
        assert_eq!(expected, key.parse().unwrap());
        assert_eq!(format!("{}", expected), key);

        // Raw (uncompressed) pubkey
        let key = "04f5eeb2b10c944c6b9fbcfff94c35bdeecd93df977882babc7f3a2cf7f5c81d3b09a68db7f0e04f21de5d4230e75e6dbe7ad16eefe0d4325a62067dc6f369446a";
        let expected = DescriptorPublicKey::Single(SinglePub {
            key: SinglePubKey::FullKey(bitcoin::PublicKey::from_str(
                "04f5eeb2b10c944c6b9fbcfff94c35bdeecd93df977882babc7f3a2cf7f5c81d3b09a68db7f0e04f21de5d4230e75e6dbe7ad16eefe0d4325a62067dc6f369446a",
            )
            .unwrap()),
            origin: None,
        });
        assert_eq!(expected, key.parse().unwrap());
        assert_eq!(format!("{}", expected), key);

        // Raw pubkey with origin
        let desc =
            "[78412e3a/0'/42/0']0231c7d3fc85c148717848033ce276ae2b464a4e2c367ed33886cc428b8af48ff8";
        let expected = DescriptorPublicKey::Single(SinglePub {
            key: SinglePubKey::FullKey(
                bitcoin::PublicKey::from_str(
                    "0231c7d3fc85c148717848033ce276ae2b464a4e2c367ed33886cc428b8af48ff8",
                )
                .unwrap(),
            ),
            origin: Some((
                bip32::Fingerprint::from(&[0x78, 0x41, 0x2e, 0x3a][..]),
                (&[
                    bip32::ChildNumber::from_hardened_idx(0).unwrap(),
                    bip32::ChildNumber::from_normal_idx(42).unwrap(),
                    bip32::ChildNumber::from_hardened_idx(0).unwrap(),
                ][..])
                    .into(),
            )),
        });
        assert_eq!(expected, desc.parse().expect("Parsing desc"));
        assert_eq!(format!("{}", expected), desc);
    }

    #[test]
    fn test_sortedmulti() {
        fn _test_sortedmulti(raw_desc_one: &str, raw_desc_two: &str, raw_addr_expected: &str) {
            let secp_ctx = secp256k1_zkp::Secp256k1::verification_only();
            let index = 5;

            // Parse descriptor
            let desc_one = Descriptor::<DescriptorPublicKey>::from_str(raw_desc_one).unwrap();
            let desc_two = Descriptor::<DescriptorPublicKey>::from_str(raw_desc_two).unwrap();

            // Same string formatting
            assert_eq!(desc_one.to_string(), raw_desc_one);
            assert_eq!(desc_two.to_string(), raw_desc_two);

            // Same address
            let addr_one = desc_one
                .at_derivation_index(index)
                .derived_descriptor(&secp_ctx)
                .unwrap()
                .address(&elements::AddressParams::ELEMENTS)
                .unwrap();
            let addr_two = desc_two
                .at_derivation_index(index)
                .derived_descriptor(&secp_ctx)
                .unwrap()
                .address(&elements::AddressParams::ELEMENTS)
                .unwrap();
            let addr_expected = elements::Address::from_str(raw_addr_expected).unwrap();
            assert_eq!(addr_one, addr_expected);
            assert_eq!(addr_two, addr_expected);
        }

        // P2SH and pubkeys
        _test_sortedmulti(
            "elsh(sortedmulti(1,03fff97bd5755eeea420453a14355235d382f6472f8568a18b2f057a1460297556,0250863ad64a87ae8a2fe83c1af1a8403cb53f53e486d8511dad8a04887e5b2352))#tse3qz98",
            "elsh(sortedmulti(1,0250863ad64a87ae8a2fe83c1af1a8403cb53f53e486d8511dad8a04887e5b2352,03fff97bd5755eeea420453a14355235d382f6472f8568a18b2f057a1460297556))#ptnf05qc",
            "XUDXJZnP2GXsKRKdxSLKzJM1iZ4gbbyrGh",
        );

        // P2WSH and single-xpub descriptor
        _test_sortedmulti(
            "elwsh(sortedmulti(1,xpub661MyMwAqRbcFW31YEwpkMuc5THy2PSt5bDMsktWQcFF8syAmRUapSCGu8ED9W6oDMSgv6Zz8idoc4a6mr8BDzTJY47LJhkJ8UB7WEGuduB,xpub69H7F5d8KSRgmmdJg2KhpAK8SR3DjMwAdkxj3ZuxV27CprR9LgpeyGmXUbC6wb7ERfvrnKZjXoUmmDznezpbZb7ap6r1D3tgFxHmwMkQTPH))#a8h2v83d",
            "elwsh(sortedmulti(1,xpub69H7F5d8KSRgmmdJg2KhpAK8SR3DjMwAdkxj3ZuxV27CprR9LgpeyGmXUbC6wb7ERfvrnKZjXoUmmDznezpbZb7ap6r1D3tgFxHmwMkQTPH,xpub661MyMwAqRbcFW31YEwpkMuc5THy2PSt5bDMsktWQcFF8syAmRUapSCGu8ED9W6oDMSgv6Zz8idoc4a6mr8BDzTJY47LJhkJ8UB7WEGuduB))#qfcn7ujk",
            "ert1qpq2cfgz5lktxzr5zqv7nrzz46hsvq3492ump9pz8rzcl8wqtwqcs2yqnuv",
        );

        // P2WSH-P2SH and ranged descriptor
        _test_sortedmulti(
            "elsh(wsh(sortedmulti(1,xpub661MyMwAqRbcFW31YEwpkMuc5THy2PSt5bDMsktWQcFF8syAmRUapSCGu8ED9W6oDMSgv6Zz8idoc4a6mr8BDzTJY47LJhkJ8UB7WEGuduB/1/0/*,xpub69H7F5d8KSRgmmdJg2KhpAK8SR3DjMwAdkxj3ZuxV27CprR9LgpeyGmXUbC6wb7ERfvrnKZjXoUmmDznezpbZb7ap6r1D3tgFxHmwMkQTPH/0/0/*)))#l7qy253t",
            "elsh(wsh(sortedmulti(1,xpub69H7F5d8KSRgmmdJg2KhpAK8SR3DjMwAdkxj3ZuxV27CprR9LgpeyGmXUbC6wb7ERfvrnKZjXoUmmDznezpbZb7ap6r1D3tgFxHmwMkQTPH/0/0/*,xpub661MyMwAqRbcFW31YEwpkMuc5THy2PSt5bDMsktWQcFF8syAmRUapSCGu8ED9W6oDMSgv6Zz8idoc4a6mr8BDzTJY47LJhkJ8UB7WEGuduB/1/0/*)))#0gpee5cl",
            "XBkDY63XnRTz6BbwzJi3ifGhBwLTomEzkq",
        );
    }

    #[test]
    fn test_parse_descriptor() {
        let secp = &secp256k1_zkp::Secp256k1::signing_only();
        let (descriptor, key_map) = Descriptor::<_, NoExt>::parse_descriptor(secp, "elwpkh(tprv8ZgxMBicQKsPcwcD4gSnMti126ZiETsuX7qwrtMypr6FBwAP65puFn4v6c3jrN9VwtMRMph6nyT63NrfUL4C3nBzPcduzVSuHD7zbX2JKVc/44'/0'/0'/0/*)").unwrap();
        assert_eq!(descriptor.to_string(), "elwpkh([2cbe2a6d/44'/0'/0']tpubDCvNhURocXGZsLNqWcqD3syHTqPXrMSTwi8feKVwAcpi29oYKsDD3Vex7x2TDneKMVN23RbLprfxB69v94iYqdaYHsVz3kPR37NQXeqouVz/0/*)#pznhhta9");
        assert_eq!(key_map.len(), 1);

        // https://github.com/bitcoin/bitcoin/blob/7ae86b3c6845873ca96650fc69beb4ae5285c801/src/test/descriptor_tests.cpp#L355-L360
        macro_rules! check_invalid_checksum {
            ($secp: ident,$($desc: expr),*) => {
                $(
                    match Descriptor::<_, NoExt>::parse_descriptor($secp, $desc) {
                        Err(Error::BadDescriptor(_)) => {},
                        Err(e) => panic!("Expected bad checksum for {}, got '{}'", $desc, e),
                        _ => panic!("Invalid checksum treated as valid: {}", $desc),
                    };
                )*
            };
        }
        check_invalid_checksum!(secp,
            "elsh(multi(2,[00000000/111'/222]xprvA1RpRA33e1JQ7ifknakTFpgNXPmW2YvmhqLQYMmrj4xJXXWYpDPS3xz7iAxn8L39njGVyuoseXzU6rcxFLJ8HFsTjSyQbLYnMpCqE2VbFWc,xprv9uPDJpEQgRQfDcW7BkF7eTya6RPxXeJCqCJGHuCJ4GiRVLzkTXBAJMu2qaMWPrS7AANYqdq6vcBcBUdJCVVFceUvJFjaPdGZ2y9WACViL4L/0))#",
            "elsh(multi(2,[00000000/111'/222]xpub6ERApfZwUNrhLCkDtcHTcxd75RbzS1ed54G1LkBUHQVHQKqhMkhgbmJbZRkrgZw4koxb5JaHWkY4ALHY2grBGRjaDMzQLcgJvLJuZZvRcEL,xpub68NZiKmJWnxxS6aaHmn81bvJeTESw724CRDs6HbuccFQN9Ku14VQrADWgqbhhTHBaohPX4CjNLf9fq9MYo6oDaPPLPxSb7gwQN3ih19Zm4Y/0))#",
            "elsh(multi(2,[00000000/111'/222]xprvA1RpRA33e1JQ7ifknakTFpgNXPmW2YvmhqLQYMmrj4xJXXWYpDPS3xz7iAxn8L39njGVyuoseXzU6rcxFLJ8HFsTjSyQbLYnMpCqE2VbFWc,xprv9uPDJpEQgRQfDcW7BkF7eTya6RPxXeJCqCJGHuCJ4GiRVLzkTXBAJMu2qaMWPrS7AANYqdq6vcBcBUdJCVVFceUvJFjaPdGZ2y9WACViL4L/0))#ggrsrxf",
            "elsh(multi(2,[00000000/111'/222]xpub6ERApfZwUNrhLCkDtcHTcxd75RbzS1ed54G1LkBUHQVHQKqhMkhgbmJbZRkrgZw4koxb5JaHWkY4ALHY2grBGRjaDMzQLcgJvLJuZZvRcEL,xpub68NZiKmJWnxxS6aaHmn81bvJeTESw724CRDs6HbuccFQN9Ku14VQrADWgqbhhTHBaohPX4CjNLf9fq9MYo6oDaPPLPxSb7gwQN3ih19Zm4Y/0))#tjg09x5tq",
            "elsh(multi(2,[00000000/111'/222]xprvA1RpRA33e1JQ7ifknakTFpgNXPmW2YvmhqLQYMmrj4xJXXWYpDPS3xz7iAxn8L39njGVyuoseXzU6rcxFLJ8HFsTjSyQbLYnMpCqE2VbFWc,xprv9uPDJpEQgRQfDcW7BkF7eTya6RPxXeJCqCJGHuCJ4GiRVLzkTXBAJMu2qaMWPrS7AANYqdq6vcBcBUdJCVVFceUvJFjaPdGZ2y9WACViL4L/0))#ggrsrxf",
            "elsh(multi(2,[00000000/111'/222]xpub6ERApfZwUNrhLCkDtcHTcxd75RbzS1ed54G1LkBUHQVHQKqhMkhgbmJbZRkrgZw4koxb5JaHWkY4ALHY2grBGRjaDMzQLcgJvLJuZZvRcEL,xpub68NZiKmJWnxxS6aaHmn81bvJeTESw724CRDs6HbuccFQN9Ku14VQrADWgqbhhTHBaohPX4CjNLf9fq9MYo6oDaPPLPxSb7gwQN3ih19Zm4Y/0))#tjg09x5",
            "elsh(multi(3,[00000000/111'/222]xprvA1RpRA33e1JQ7ifknakTFpgNXPmW2YvmhqLQYMmrj4xJXXWYpDPS3xz7iAxn8L39njGVyuoseXzU6rcxFLJ8HFsTjSyQbLYnMpCqE2VbFWc,xprv9uPDJpEQgRQfDcW7BkF7eTya6RPxXeJCqCJGHuCJ4GiRVLzkTXBAJMu2qaMWPrS7AANYqdq6vcBcBUdJCVVFceUvJFjaPdGZ2y9WACViL4L/0))#ggrsrxfy",
            "elsh(multi(3,[00000000/111'/222]xpub6ERApfZwUNrhLCkDtcHTcxd75RbzS1ed54G1LkBUHQVHQKqhMkhgbmJbZRkrgZw4koxb5JaHWkY4ALHY2grBGRjaDMzQLcgJvLJuZZvRcEL,xpub68NZiKmJWnxxS6aaHmn81bvJeTESw724CRDs6HbuccFQN9Ku14VQrADWgqbhhTHBaohPX4CjNLf9fq9MYo6oDaPPLPxSb7gwQN3ih19Zm4Y/0))#tjg09x5t",
            "elsh(multi(2,[00000000/111'/222]xpub6ERApfZwUNrhLCkDtcHTcxd75RbzS1ed54G1LkBUHQVHQKqhMkhgbmJbZRkrgZw4koxb5JaHWkY4ALHY2grBGRjaDMzQLcgJvLJuZZvRcEL,xpub68NZiKmJWnxxS6aaHmn81bvJeTESw724CRDs6HbuccFQN9Ku14VQrADWgqbhhTHBaohPX4CjNLf9fq9MYo6oDaPPLPxSb7gwQN3ih19Zm4Y/0))#tjq09x4t",
            "elsh(multi(2,[00000000/111'/222]xprvA1RpRA33e1JQ7ifknakTFpgNXPmW2YvmhqLQYMmrj4xJXXWYpDPS3xz7iAxn8L39njGVyuoseXzU6rcxFLJ8HFsTjSyQbLYnMpCqE2VbFWc,xprv9uPDJpEQgRQfDcW7BkF7eTya6RPxXeJCqCJGHuCJ4GiRVLzkTXBAJMu2qaMWPrS7AANYqdq6vcBcBUdJCVVFceUvJFjaPdGZ2y9WACViL4L/0))##ggssrxfy",
            "elsh(multi(2,[00000000/111'/222]xpub6ERApfZwUNrhLCkDtcHTcxd75RbzS1ed54G1LkBUHQVHQKqhMkhgbmJbZRkrgZw4koxb5JaHWkY4ALHY2grBGRjaDMzQLcgJvLJuZZvRcEL,xpub68NZiKmJWnxxS6aaHmn81bvJeTESw724CRDs6HbuccFQN9Ku14VQrADWgqbhhTHBaohPX4CjNLf9fq9MYo6oDaPPLPxSb7gwQN3ih19Zm4Y/0))##tjq09x4t"
        );

        Descriptor::<_, NoExt>::parse_descriptor(&secp, "elsh(multi(2,[00000000/111'/222]xprvA1RpRA33e1JQ7ifknakTFpgNXPmW2YvmhqLQYMmrj4xJXXWYpDPS3xz7iAxn8L39njGVyuoseXzU6rcxFLJ8HFsTjSyQbLYnMpCqE2VbFWc,xprv9uPDJpEQgRQfDcW7BkF7eTya6RPxXeJCqCJGHuCJ4GiRVLzkTXBAJMu2qaMWPrS7AANYqdq6vcBcBUdJCVVFceUvJFjaPdGZ2y9WACViL4L/0))#9s2ngs7u").expect("Valid descriptor with checksum");
        Descriptor::<_, NoExt>::parse_descriptor(&secp, "elsh(multi(2,[00000000/111'/222]xpub6ERApfZwUNrhLCkDtcHTcxd75RbzS1ed54G1LkBUHQVHQKqhMkhgbmJbZRkrgZw4koxb5JaHWkY4ALHY2grBGRjaDMzQLcgJvLJuZZvRcEL,xpub68NZiKmJWnxxS6aaHmn81bvJeTESw724CRDs6HbuccFQN9Ku14VQrADWgqbhhTHBaohPX4CjNLf9fq9MYo6oDaPPLPxSb7gwQN3ih19Zm4Y/0))#uklept69").expect("Valid descriptor with checksum");
    }

    #[test]
    #[cfg(feature = "compiler")]
    fn parse_and_derive() {
        let descriptor_str = "thresh(2,\
pk([d34db33f/44'/0'/0']xpub6ERApfZwUNrhLCkDtcHTcxd75RbzS1ed54G1LkBUHQVHQKqhMkhgbmJbZRkrgZw4koxb5JaHWkY4ALHY2grBGRjaDMzQLcgJvLJuZZvRcEL/1/*),\
pk(xpub6ERApfZwUNrhLCkDtcHTcxd75RbzS1ed54G1LkBUHQVHQKqhMkhgbmJbZRkrgZw4koxb5JaHWkY4ALHY2grBGRjaDMzQLcgJvLJuZZvRcEL/1),\
pk(03f28773c2d975288bc7d1d205c3748651b075fbc6610e58cddeeddf8f19405aa8))";
        let policy: policy::concrete::Policy<DescriptorPublicKey> = descriptor_str.parse().unwrap();
<<<<<<< HEAD
        let descriptor = Descriptor::<_, NoExt>::new_sh(policy.compile().unwrap()).unwrap();
        let derived_descriptor = descriptor.derive(42);
=======
        let descriptor = Descriptor::new_sh(policy.compile().unwrap()).unwrap();
        let definite_descriptor = descriptor.at_derivation_index(42);
>>>>>>> c7c39f1e

        let res_descriptor_str = "thresh(2,\
pk([d34db33f/44'/0'/0']xpub6ERApfZwUNrhLCkDtcHTcxd75RbzS1ed54G1LkBUHQVHQKqhMkhgbmJbZRkrgZw4koxb5JaHWkY4ALHY2grBGRjaDMzQLcgJvLJuZZvRcEL/1/42),\
pk(xpub6ERApfZwUNrhLCkDtcHTcxd75RbzS1ed54G1LkBUHQVHQKqhMkhgbmJbZRkrgZw4koxb5JaHWkY4ALHY2grBGRjaDMzQLcgJvLJuZZvRcEL/1),\
pk(03f28773c2d975288bc7d1d205c3748651b075fbc6610e58cddeeddf8f19405aa8))";
        let res_policy: policy::concrete::Policy<DescriptorPublicKey> =
            res_descriptor_str.parse().unwrap();
        let res_descriptor =
            Descriptor::<DescriptorPublicKey, NoExt>::new_sh(res_policy.compile().unwrap())
                .unwrap();

        assert_eq!(res_descriptor.to_string(), definite_descriptor.to_string());
    }

    #[test]
    fn parse_with_secrets() {
        let secp = &secp256k1_zkp::Secp256k1::signing_only();
        let descriptor_str = "elwpkh(xprv9s21ZrQH143K4CTb63EaMxja1YiTnSEWKMbn23uoEnAzxjdUJRQkazCAtzxGm4LSoTSVTptoV9RbchnKPW9HxKtZumdyxyikZFDLhogJ5Uj/44'/0'/0'/0/*)#xldrpn5u";
        let (descriptor, keymap) =
            Descriptor::<DescriptorPublicKey>::parse_descriptor(&secp, descriptor_str).unwrap();

        let expected = "elwpkh([a12b02f4/44'/0'/0']xpub6BzhLAQUDcBUfHRQHZxDF2AbcJqp4Kaeq6bzJpXrjrWuK26ymTFwkEFbxPra2bJ7yeZKbDjfDeFwxe93JMqpo5SsPJH6dZdvV9kMzJkAZ69/0/*)#20ufqv7z";
        assert_eq!(expected, descriptor.to_string());
        assert_eq!(keymap.len(), 1);

        // try to turn it back into a string with the secrets
        assert_eq!(descriptor_str, descriptor.to_string_with_secret(&keymap));
    }

    #[test]
    fn checksum_for_nested_sh() {
        let descriptor_str = "elsh(wpkh(xpub6ERApfZwUNrhLCkDtcHTcxd75RbzS1ed54G1LkBUHQVHQKqhMkhgbmJbZRkrgZw4koxb5JaHWkY4ALHY2grBGRjaDMzQLcgJvLJuZZvRcEL))";
        let descriptor: Descriptor<DescriptorPublicKey> = descriptor_str.parse().unwrap();
        assert_eq!(descriptor.to_string(), "elsh(wpkh(xpub6ERApfZwUNrhLCkDtcHTcxd75RbzS1ed54G1LkBUHQVHQKqhMkhgbmJbZRkrgZw4koxb5JaHWkY4ALHY2grBGRjaDMzQLcgJvLJuZZvRcEL))#2040pn7l");

        let descriptor_str = "elsh(wsh(pk(xpub6ERApfZwUNrhLCkDtcHTcxd75RbzS1ed54G1LkBUHQVHQKqhMkhgbmJbZRkrgZw4koxb5JaHWkY4ALHY2grBGRjaDMzQLcgJvLJuZZvRcEL)))";
        let descriptor: Descriptor<DescriptorPublicKey> = descriptor_str.parse().unwrap();
        assert_eq!(descriptor.to_string(), "elsh(wsh(pk(xpub6ERApfZwUNrhLCkDtcHTcxd75RbzS1ed54G1LkBUHQVHQKqhMkhgbmJbZRkrgZw4koxb5JaHWkY4ALHY2grBGRjaDMzQLcgJvLJuZZvRcEL)))#pqs0de7e");
    }

    #[test]
    fn test_xonly_keys() {
        let comp_key = "0308c0fcf8895f4361b4fc77afe2ad53b0bd27dcebfd863421b2b246dc283d4103";
        let x_only_key = "08c0fcf8895f4361b4fc77afe2ad53b0bd27dcebfd863421b2b246dc283d4103";

        // Both x-only keys and comp keys allowed in tr
        Descriptor::<DescriptorPublicKey>::from_str(&format!("eltr({})", comp_key)).unwrap();
        Descriptor::<DescriptorPublicKey>::from_str(&format!("eltr({})", x_only_key)).unwrap();

        // Only compressed keys allowed in wsh
        Descriptor::<DescriptorPublicKey>::from_str(&format!("elwsh(pk({}))", comp_key)).unwrap();
        Descriptor::<DescriptorPublicKey>::from_str(&format!("elwsh(pk({}))", x_only_key))
            .unwrap_err();
    }

    #[test]
    fn test_find_derivation_index_for_spk() {
        let secp = secp256k1_zkp::Secp256k1::verification_only();
        let descriptor = Descriptor::<_, NoExt>::from_str("eltr([73c5da0a/86'/0'/0']xpub6BgBgsespWvERF3LHQu6CnqdvfEvtMcQjYrcRzx53QJjSxarj2afYWcLteoGVky7D3UKDP9QyrLprQ3VCECoY49yfdDEHGCtMMj92pReUsQ/0/*)").unwrap();
        let script_at_0_1 = Script::from_str(
            "5120c73ac1b7a518499b9642aed8cfa15d5401e5bd85ad760b937b69521c297722f0",
        )
        .unwrap();
        let expected_concrete = Descriptor::from_str(
            "eltr(0283dfe85a3151d2517290da461fe2815591ef69f2b18a2ce63f01697a8b313145)",
        )
        .unwrap();

        assert_eq!(
            descriptor.find_derivation_index_for_spk(&secp, &script_at_0_1, 0..1),
            Ok(None)
        );
        assert_eq!(
            descriptor.find_derivation_index_for_spk(&secp, &script_at_0_1, 0..2),
            Ok(Some((1, expected_concrete.clone())))
        );
        assert_eq!(
            descriptor.find_derivation_index_for_spk(&secp, &script_at_0_1, 0..10),
            Ok(Some((1, expected_concrete)))
        );
    }
}<|MERGE_RESOLUTION|>--- conflicted
+++ resolved
@@ -787,24 +787,13 @@
     ///
     /// # Panics
     ///
-<<<<<<< HEAD
-    /// In most cases, you would want to use [`Self::derived_descriptor`] directly to obtain
-    /// a [`Descriptor<bitcoin::PublicKey>`]
-    pub fn derive(&self, index: u32) -> Descriptor<DerivedDescriptorKey, Ext> {
+    /// If index ≥ 2^31
+    pub fn at_derivation_index(&self, index: u32) -> Descriptor<DefiniteDescriptorKey, Ext> {
         struct Derivator(u32);
 
-        impl Translator<DescriptorPublicKey, DerivedDescriptorKey, ()> for Derivator {
-            fn pk(&mut self, pk: &DescriptorPublicKey) -> Result<DerivedDescriptorKey, ()> {
-                Ok(pk.clone().derive(self.0))
-=======
-    /// If index ≥ 2^31
-    pub fn at_derivation_index(&self, index: u32) -> Descriptor<DefiniteDescriptorKey> {
-        struct Derivator(u32);
-
-        impl PkTranslator<DescriptorPublicKey, DefiniteDescriptorKey, ()> for Derivator {
+        impl Translator<DescriptorPublicKey, DefiniteDescriptorKey, ()> for Derivator {
             fn pk(&mut self, pk: &DescriptorPublicKey) -> Result<DefiniteDescriptorKey, ()> {
                 Ok(pk.clone().at_derivation_index(self.0))
->>>>>>> c7c39f1e
             }
 
             fn pkh(&mut self, pkh: &DescriptorPublicKey) -> Result<DefiniteDescriptorKey, ()> {
@@ -833,7 +822,7 @@
 
     #[deprecated(note = "use at_derivation_index instead")]
     /// Deprecated name for [`at_derivation_index`].
-    pub fn derive(&self, index: u32) -> Descriptor<DefiniteDescriptorKey> {
+    pub fn derive(&self, index: u32) -> Descriptor<DefiniteDescriptorKey, Ext> {
         self.at_derivation_index(index)
     }
 
@@ -844,27 +833,14 @@
     /// This is a shorthand for:
     ///
     /// ```
-<<<<<<< HEAD
-    /// use elements_miniscript::descriptor::{Descriptor, DescriptorPublicKey};
-    /// use elements_miniscript::bitcoin::secp256k1;
-    /// use std::str::FromStr;
-    ///
-    /// // test from bip 86
-    /// let secp = secp256k1::Secp256k1::verification_only();
-    /// let descriptor = Descriptor::<DescriptorPublicKey>::from_str("eltr(xpub6BgBgsespWvERF3LHQu6CnqdvfEvtMcQjYrcRzx53QJjSxarj2afYWcLteoGVky7D3UKDP9QyrLprQ3VCECoY49yfdDEHGCtMMj92pReUsQ/0/*)")
-    ///     .expect("Valid ranged descriptor");
-    /// let result = descriptor.derived_descriptor(&secp, 0).expect("Non-hardened derivation");
-    /// assert_eq!(result.to_string(), "eltr(03cc8a4bc64d897bddc5fbc2f670f7a8ba0b386779106cf1223c6fc5d7cd6fc115)#hr5pt2wj");
-=======
-    /// # use miniscript::{Descriptor, DescriptorPublicKey, bitcoin::secp256k1::Secp256k1};
+    /// # use elements_miniscript::{Descriptor, DescriptorPublicKey, bitcoin::secp256k1::Secp256k1};
     /// # use core::str::FromStr;
-    /// # let descriptor = Descriptor::<DescriptorPublicKey>::from_str("tr(xpub6BgBgsespWvERF3LHQu6CnqdvfEvtMcQjYrcRzx53QJjSxarj2afYWcLteoGVky7D3UKDP9QyrLprQ3VCECoY49yfdDEHGCtMMj92pReUsQ/0/*)")
+    /// # let descriptor = Descriptor::<DescriptorPublicKey>::from_str("eltr(xpub6BgBgsespWvERF3LHQu6CnqdvfEvtMcQjYrcRzx53QJjSxarj2afYWcLteoGVky7D3UKDP9QyrLprQ3VCECoY49yfdDEHGCtMMj92pReUsQ/0/*)")
     ///     .expect("Valid ranged descriptor");
     /// # let index = 42;
     /// # let secp = Secp256k1::verification_only();
     /// let derived_descriptor = descriptor.at_derivation_index(index).derived_descriptor(&secp);
     /// # assert_eq!(descriptor.derived_descriptor(&secp, index), derived_descriptor);
->>>>>>> c7c39f1e
     /// ```
     ///
     /// and is only here really here for backwards compatbility.
@@ -880,51 +856,8 @@
         &self,
         secp: &secp256k1_zkp::Secp256k1<C>,
         index: u32,
-<<<<<<< HEAD
     ) -> Result<Descriptor<bitcoin::PublicKey, Ext>, ConversionError> {
-        struct Derivator<'a, C: secp256k1::Verification>(&'a secp256k1::Secp256k1<C>);
-
-        impl<'a, C: secp256k1::Verification>
-            Translator<DerivedDescriptorKey, bitcoin::PublicKey, ConversionError>
-            for Derivator<'a, C>
-        {
-            fn pk(
-                &mut self,
-                pk: &DerivedDescriptorKey,
-            ) -> Result<bitcoin::PublicKey, ConversionError> {
-                pk.derive_public_key(&self.0)
-            }
-
-            fn pkh(
-                &mut self,
-                pkh: &DerivedDescriptorKey,
-            ) -> Result<bitcoin::hashes::hash160::Hash, ConversionError> {
-                Ok(pkh.derive_public_key(&self.0)?.to_pubkeyhash())
-            }
-
-            fn sha256(&mut self, sha256: &sha256::Hash) -> Result<sha256::Hash, ConversionError> {
-                Ok(*sha256)
-            }
-
-            fn hash256(&mut self, hash256: &hash256::Hash) -> Result<hash256::Hash, ConversionError> {
-                Ok(*hash256)
-            }
-
-            fn ripemd160(&mut self, ripemd160: &ripemd160::Hash) -> Result<ripemd160::Hash, ConversionError> {
-                Ok(*ripemd160)
-            }
-
-            fn hash160(&mut self, hash160: &hash160::Hash) -> Result<hash160::Hash, ConversionError> {
-                Ok(*hash160)
-            }
-        }
-
-        let derived = self.derive(index).translate_pk(&mut Derivator(secp))?;
-        Ok(derived)
-=======
-    ) -> Result<Descriptor<bitcoin::PublicKey>, ConversionError> {
         self.at_derivation_index(index).derived_descriptor(&secp)
->>>>>>> c7c39f1e
     }
 
     /// Parse a descriptor that may contain secret keys
@@ -1066,13 +999,8 @@
         secp: &secp256k1_zkp::Secp256k1<C>,
         script_pubkey: &Script,
         range: Range<u32>,
-<<<<<<< HEAD
     ) -> Result<Option<(u32, Descriptor<bitcoin::PublicKey, Ext>)>, ConversionError> {
-        let range = if self.is_deriveable() { range } else { 0..1 };
-=======
-    ) -> Result<Option<(u32, Descriptor<bitcoin::PublicKey>)>, ConversionError> {
         let range = if self.has_wildcard() { range } else { 0..1 };
->>>>>>> c7c39f1e
 
         for i in range {
             let concrete = self.derived_descriptor(secp, i)?;
@@ -1085,7 +1013,7 @@
     }
 }
 
-impl Descriptor<DefiniteDescriptorKey> {
+impl<Ext: Extension> Descriptor<DefiniteDescriptorKey, Ext> {
     /// Convert all the public keys in the descriptor to [`bitcoin::PublicKey`] by deriving them or
     /// otherwise converting them. All [`bitcoin::XOnlyPublicKey`]s are converted to by adding a
     /// default(0x02) y-coordinate.
@@ -1093,16 +1021,17 @@
     /// # Examples
     ///
     /// ```
+    /// # extern crate elements_miniscript as miniscript;
     /// use miniscript::descriptor::{Descriptor, DescriptorPublicKey};
     /// use miniscript::bitcoin::secp256k1;
     /// use std::str::FromStr;
     ///
     /// // test from bip 86
     /// let secp = secp256k1::Secp256k1::verification_only();
-    /// let descriptor = Descriptor::<DescriptorPublicKey>::from_str("tr(xpub6BgBgsespWvERF3LHQu6CnqdvfEvtMcQjYrcRzx53QJjSxarj2afYWcLteoGVky7D3UKDP9QyrLprQ3VCECoY49yfdDEHGCtMMj92pReUsQ/0/*)")
+    /// let descriptor = Descriptor::<DescriptorPublicKey>::from_str("eltr(xpub6BgBgsespWvERF3LHQu6CnqdvfEvtMcQjYrcRzx53QJjSxarj2afYWcLteoGVky7D3UKDP9QyrLprQ3VCECoY49yfdDEHGCtMMj92pReUsQ/0/*)")
     ///     .expect("Valid ranged descriptor");
     /// let result = descriptor.at_derivation_index(0).derived_descriptor(&secp).expect("Non-hardened derivation");
-    /// assert_eq!(result.to_string(), "tr(03cc8a4bc64d897bddc5fbc2f670f7a8ba0b386779106cf1223c6fc5d7cd6fc115)#6qm9h8ym");
+    /// assert_eq!(result.to_string(), "eltr(03cc8a4bc64d897bddc5fbc2f670f7a8ba0b386779106cf1223c6fc5d7cd6fc115)#hr5pt2wj");
     /// ```
     ///
     /// # Errors
@@ -1111,11 +1040,11 @@
     pub fn derived_descriptor<C: secp256k1::Verification>(
         &self,
         secp: &secp256k1::Secp256k1<C>,
-    ) -> Result<Descriptor<bitcoin::PublicKey>, ConversionError> {
+    ) -> Result<Descriptor<bitcoin::PublicKey, Ext>, ConversionError> {
         struct Derivator<'a, C: secp256k1::Verification>(&'a secp256k1::Secp256k1<C>);
 
         impl<'a, C: secp256k1::Verification>
-            PkTranslator<DefiniteDescriptorKey, bitcoin::PublicKey, ConversionError>
+            Translator<DefiniteDescriptorKey, bitcoin::PublicKey, ConversionError>
             for Derivator<'a, C>
         {
             fn pk(
@@ -1130,6 +1059,22 @@
                 pkh: &DefiniteDescriptorKey,
             ) -> Result<bitcoin::hashes::hash160::Hash, ConversionError> {
                 Ok(pkh.derive_public_key(&self.0)?.to_pubkeyhash())
+            }
+
+            fn sha256(&mut self, sha256: &sha256::Hash) -> Result<sha256::Hash, ConversionError> {
+                Ok(*sha256)
+            }
+
+            fn hash256(&mut self, hash256: &hash256::Hash) -> Result<hash256::Hash, ConversionError> {
+                Ok(*hash256)
+            }
+
+            fn ripemd160(&mut self, ripemd160: &ripemd160::Hash) -> Result<ripemd160::Hash, ConversionError> {
+                Ok(*ripemd160)
+            }
+
+            fn hash160(&mut self, hash160: &hash160::Hash) -> Result<hash160::Hash, ConversionError> {
+                Ok(*hash160)
             }
         }
 
@@ -2051,13 +1996,8 @@
 pk(xpub6ERApfZwUNrhLCkDtcHTcxd75RbzS1ed54G1LkBUHQVHQKqhMkhgbmJbZRkrgZw4koxb5JaHWkY4ALHY2grBGRjaDMzQLcgJvLJuZZvRcEL/1),\
 pk(03f28773c2d975288bc7d1d205c3748651b075fbc6610e58cddeeddf8f19405aa8))";
         let policy: policy::concrete::Policy<DescriptorPublicKey> = descriptor_str.parse().unwrap();
-<<<<<<< HEAD
         let descriptor = Descriptor::<_, NoExt>::new_sh(policy.compile().unwrap()).unwrap();
-        let derived_descriptor = descriptor.derive(42);
-=======
-        let descriptor = Descriptor::new_sh(policy.compile().unwrap()).unwrap();
         let definite_descriptor = descriptor.at_derivation_index(42);
->>>>>>> c7c39f1e
 
         let res_descriptor_str = "thresh(2,\
 pk([d34db33f/44'/0'/0']xpub6ERApfZwUNrhLCkDtcHTcxd75RbzS1ed54G1LkBUHQVHQKqhMkhgbmJbZRkrgZw4koxb5JaHWkY4ALHY2grBGRjaDMzQLcgJvLJuZZvRcEL/1/42),\
