--- conflicted
+++ resolved
@@ -845,13 +845,8 @@
         &self,
         secp: &secp256k1_zkp::Secp256k1<C>,
         index: u32,
-<<<<<<< HEAD
     ) -> Result<Descriptor<bitcoin::PublicKey, Ext>, ConversionError> {
-        self.at_derivation_index(index)?.derived_descriptor(&secp)
-=======
-    ) -> Result<Descriptor<bitcoin::PublicKey>, ConversionError> {
         self.at_derivation_index(index)?.derived_descriptor(secp)
->>>>>>> b0cd8c14
     }
 
     /// Parse a descriptor that may contain secret keys
@@ -1256,20 +1251,12 @@
     use crate::policy;
     use crate::{hex_script, Descriptor, Error, Miniscript, NoExt, Satisfier};
 
-<<<<<<< HEAD
     type StdDescriptor = Descriptor<PublicKey, CovenantExt<CovExtArgs>>;
     const TEST_PK: &'static str =
         "elpk(020000000000000000000000000000000000000000000000000000000000000002)";
 
     fn roundtrip_descriptor(s: &str) {
-        let desc = Descriptor::<String>::from_str(&s).unwrap();
-=======
-    type StdDescriptor = Descriptor<PublicKey>;
-    const TEST_PK: &str = "pk(020000000000000000000000000000000000000000000000000000000000000002)";
-
-    fn roundtrip_descriptor(s: &str) {
-        let desc = Descriptor::<DummyKey>::from_str(s).unwrap();
->>>>>>> b0cd8c14
+        let desc = Descriptor::<String>::from_str(s).unwrap();
         let output = desc.to_string();
         let normalize_aliases = s.replace("c:pk_k(", "pk(").replace("c:pk_h(", "pkh(");
         assert_eq!(
@@ -1348,15 +1335,9 @@
 
     #[test]
     pub fn script_pubkey() {
-<<<<<<< HEAD
-        let bare = StdDescriptor::from_str(&format!(
-            "elmulti(1,020000000000000000000000000000000000000000000000000000000000000002)"
-        ))
-=======
         let bare = StdDescriptor::from_str(
-            "multi(1,020000000000000000000000000000000000000000000000000000000000000002)",
-        )
->>>>>>> b0cd8c14
+            "elmulti(1,020000000000000000000000000000000000000000000000000000000000000002)",
+        )
         .unwrap();
         assert_eq!(
             bare.script_pubkey(),
@@ -1574,11 +1555,7 @@
             asset_issuance: elements::AssetIssuance::default(),
             witness: elements::TxInWitness::default(),
         };
-<<<<<<< HEAD
-        let bare: Descriptor<_, NoExt> = Descriptor::new_bare(ms.clone()).unwrap();
-=======
-        let bare = Descriptor::new_bare(ms).unwrap();
->>>>>>> b0cd8c14
+        let bare: Descriptor<_, NoExt> = Descriptor::new_bare(ms).unwrap();
 
         bare.satisfy(&mut txin, &satisfier).expect("satisfaction");
         assert_eq!(
@@ -2053,13 +2030,8 @@
             "elsh(multi(2,[00000000/111'/222]xpub6ERApfZwUNrhLCkDtcHTcxd75RbzS1ed54G1LkBUHQVHQKqhMkhgbmJbZRkrgZw4koxb5JaHWkY4ALHY2grBGRjaDMzQLcgJvLJuZZvRcEL,xpub68NZiKmJWnxxS6aaHmn81bvJeTESw724CRDs6HbuccFQN9Ku14VQrADWgqbhhTHBaohPX4CjNLf9fq9MYo6oDaPPLPxSb7gwQN3ih19Zm4Y/0))##tjq09x4t"
         );
 
-<<<<<<< HEAD
-        Descriptor::<_, NoExt>::parse_descriptor(&secp, "elsh(multi(2,[00000000/111'/222]xprvA1RpRA33e1JQ7ifknakTFpgNXPmW2YvmhqLQYMmrj4xJXXWYpDPS3xz7iAxn8L39njGVyuoseXzU6rcxFLJ8HFsTjSyQbLYnMpCqE2VbFWc,xprv9uPDJpEQgRQfDcW7BkF7eTya6RPxXeJCqCJGHuCJ4GiRVLzkTXBAJMu2qaMWPrS7AANYqdq6vcBcBUdJCVVFceUvJFjaPdGZ2y9WACViL4L/0))#9s2ngs7u").expect("Valid descriptor with checksum");
-        Descriptor::<_, NoExt>::parse_descriptor(&secp, "elsh(multi(2,[00000000/111'/222]xpub6ERApfZwUNrhLCkDtcHTcxd75RbzS1ed54G1LkBUHQVHQKqhMkhgbmJbZRkrgZw4koxb5JaHWkY4ALHY2grBGRjaDMzQLcgJvLJuZZvRcEL,xpub68NZiKmJWnxxS6aaHmn81bvJeTESw724CRDs6HbuccFQN9Ku14VQrADWgqbhhTHBaohPX4CjNLf9fq9MYo6oDaPPLPxSb7gwQN3ih19Zm4Y/0))#uklept69").expect("Valid descriptor with checksum");
-=======
-        Descriptor::parse_descriptor(secp, "sh(multi(2,[00000000/111'/222]xprvA1RpRA33e1JQ7ifknakTFpgNXPmW2YvmhqLQYMmrj4xJXXWYpDPS3xz7iAxn8L39njGVyuoseXzU6rcxFLJ8HFsTjSyQbLYnMpCqE2VbFWc,xprv9uPDJpEQgRQfDcW7BkF7eTya6RPxXeJCqCJGHuCJ4GiRVLzkTXBAJMu2qaMWPrS7AANYqdq6vcBcBUdJCVVFceUvJFjaPdGZ2y9WACViL4L/0))#ggrsrxfy").expect("Valid descriptor with checksum");
-        Descriptor::parse_descriptor(secp, "sh(multi(2,[00000000/111'/222]xpub6ERApfZwUNrhLCkDtcHTcxd75RbzS1ed54G1LkBUHQVHQKqhMkhgbmJbZRkrgZw4koxb5JaHWkY4ALHY2grBGRjaDMzQLcgJvLJuZZvRcEL,xpub68NZiKmJWnxxS6aaHmn81bvJeTESw724CRDs6HbuccFQN9Ku14VQrADWgqbhhTHBaohPX4CjNLf9fq9MYo6oDaPPLPxSb7gwQN3ih19Zm4Y/0))#tjg09x5t").expect("Valid descriptor with checksum");
->>>>>>> b0cd8c14
+        Descriptor::<_, NoExt>::parse_descriptor(secp, "elsh(multi(2,[00000000/111'/222]xprvA1RpRA33e1JQ7ifknakTFpgNXPmW2YvmhqLQYMmrj4xJXXWYpDPS3xz7iAxn8L39njGVyuoseXzU6rcxFLJ8HFsTjSyQbLYnMpCqE2VbFWc,xprv9uPDJpEQgRQfDcW7BkF7eTya6RPxXeJCqCJGHuCJ4GiRVLzkTXBAJMu2qaMWPrS7AANYqdq6vcBcBUdJCVVFceUvJFjaPdGZ2y9WACViL4L/0))#9s2ngs7u").expect("Valid descriptor with checksum");
+        Descriptor::<_, NoExt>::parse_descriptor(secp, "elsh(multi(2,[00000000/111'/222]xpub6ERApfZwUNrhLCkDtcHTcxd75RbzS1ed54G1LkBUHQVHQKqhMkhgbmJbZRkrgZw4koxb5JaHWkY4ALHY2grBGRjaDMzQLcgJvLJuZZvRcEL,xpub68NZiKmJWnxxS6aaHmn81bvJeTESw724CRDs6HbuccFQN9Ku14VQrADWgqbhhTHBaohPX4CjNLf9fq9MYo6oDaPPLPxSb7gwQN3ih19Zm4Y/0))#uklept69").expect("Valid descriptor with checksum");
     }
 
     #[test]
