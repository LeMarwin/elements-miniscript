// Miniscript
// Written in 2020 by
//     Sanket Kanjular and Andrew Poelstra
//
// To the extent possible under law, the author(s) have dedicated all
// copyright and related and neighboring rights to this software to
// the public domain worldwide. This software is distributed without
// any warranty.
//
// You should have received a copy of the CC0 Public Domain Dedication
// along with this software.
// If not, see <http://creativecommons.org/publicdomain/zero/1.0/>.
//

//! Interpreter stack

use std::ops::Index;

use bitcoin;
use elements::hashes::{hash160, ripemd160, sha256, sha256d, Hash};
use elements::{self, opcodes, script};

use super::error::PkEvalErrInner;
use super::{
    verify_sersig, BitcoinKey, Error, HashLockType, KeySigPair, SatisfiedConstraint, TypedHash160,
};
use crate::Extension;
/// Definition of Stack Element of the Stack used for interpretation of Miniscript.
/// All stack elements with vec![] go to Dissatisfied and vec![1] are marked to Satisfied.
/// Others are directly pushed as witness
#[derive(Copy, Clone, PartialEq, Eq, PartialOrd, Ord, Debug, Hash)]
pub enum Element<'txin> {
    /// Result of a satisfied Miniscript fragment
    /// Translated from `vec![1]` from input stack
    Satisfied,
    /// Result of a dissatisfied Miniscript fragment
    /// Translated from `vec![]` from input stack
    Dissatisfied,
    /// Input from the witness stack
    Push(&'txin [u8]),
}

impl<'txin> From<&'txin Vec<u8>> for Element<'txin> {
    fn from(v: &'txin Vec<u8>) -> Element<'txin> {
        From::from(&v[..])
    }
}

impl<'txin> From<&'txin [u8]> for Element<'txin> {
    fn from(v: &'txin [u8]) -> Element<'txin> {
        if *v == [1] {
            Element::Satisfied
        } else if v.is_empty() {
            Element::Dissatisfied
        } else {
            Element::Push(v)
        }
    }
}

impl<'txin> Element<'txin> {
    /// Converts a Bitcoin `script::Instruction` to a stack element
    ///
    /// Supports `OP_1` but no other numbers since these are not used by Miniscript
    pub fn from_instruction(
        ins: Result<script::Instruction<'txin>, elements::script::Error>,
    ) -> Result<Self, Error> {
        match ins {
            //Also covers the dissatisfied case as PushBytes0
            Ok(script::Instruction::PushBytes(v)) => Ok(Element::from(v)),
            Ok(script::Instruction::Op(opcodes::all::OP_PUSHNUM_1)) => Ok(Element::Satisfied),
            _ => Err(Error::ExpectedPush),
        }
    }

    /// Errs when the element is not a push
    pub(crate) fn try_push(&self) -> Result<&[u8], Error> {
        match self {
            Element::Push(x) => Ok(x),
            _ => Err(Error::ExpectedPush),
        }
    }

    /// Convert element into slice
    pub(crate) fn into_slice(self) -> &'txin [u8] {
        match self {
            Element::Satisfied => &[1],
            Element::Dissatisfied => &[],
            Element::Push(v) => v,
        }
    }

    // Get push element as slice, returning UnexpectedBool otherwise
    pub(super) fn as_push(&self) -> Result<&[u8], Error> {
        if let Element::Push(sl) = *self {
            Ok(sl)
        } else {
            Err(Error::UnexpectedStackBoolean)
        }
    }
}

/// Stack Data structure representing the stack input to Miniscript. This Stack
/// is created from the combination of ScriptSig and Witness stack.
#[derive(Clone, PartialEq, Eq, PartialOrd, Ord, Debug, Hash, Default)]
pub struct Stack<'txin>(pub(super) Vec<Element<'txin>>);

impl<'txin> From<Vec<Element<'txin>>> for Stack<'txin> {
    fn from(v: Vec<Element<'txin>>) -> Self {
        Stack(v)
    }
}

impl<'txin> Index<usize> for Stack<'txin> {
    type Output = Element<'txin>;

    fn index(&self, index: usize) -> &Self::Output {
        &self.0[index]
    }
}

impl<'txin> Stack<'txin> {
    /// Whether the stack is empty
    pub fn is_empty(&self) -> bool {
        self.0.is_empty()
    }

    /// Number of elements on the stack
    pub fn len(&self) -> usize {
        self.0.len()
    }

    /// Removes the top stack element, if the stack is nonempty
    pub fn pop(&mut self) -> Option<Element<'txin>> {
        self.0.pop()
    }

    /// Pushes an element onto the top of the stack
    pub fn push(&mut self, elem: Element<'txin>) {
        self.0.push(elem);
    }

    /// Returns a new stack representing the top `k` elements of the stack,
    /// removing these elements from the original
    pub fn split_off(&mut self, k: usize) -> Vec<Element<'txin>> {
        self.0.split_off(k)
    }

    /// Returns a reference to the top stack element, if the stack is nonempty
    pub fn last(&self) -> Option<&Element<'txin>> {
        self.0.last()
    }

    /// Helper function to evaluate a Pk Node which takes the
    /// top of the stack as input signature and validates it.
    /// Sat: If the signature witness is correct, 1 is pushed
    /// Unsat: For empty witness a 0 is pushed
    /// Err: All of other witness result in errors.
    /// `pk` CHECKSIG
    pub(super) fn evaluate_pk<'intp, Ext: Extension<BitcoinKey>>(
        &mut self,
        verify_sig: &mut Box<dyn FnMut(&KeySigPair) -> bool + 'intp>,
        pk: &'intp BitcoinKey,
    ) -> Option<Result<SatisfiedConstraint<Ext>, Error>> {
        if let Some(sigser) = self.pop() {
            match sigser {
                Element::Dissatisfied => {
                    self.push(Element::Dissatisfied);
                    None
                }
                Element::Push(sigser) => {
                    let key_sig = verify_sersig(verify_sig, pk, sigser);
                    match key_sig {
                        Ok(key_sig) => {
                            self.push(Element::Satisfied);
                            Some(Ok(SatisfiedConstraint::PublicKey { key_sig }))
                        }
                        Err(e) => Some(Err(e)),
                    }
                }
                Element::Satisfied => {
                    Some(Err(Error::PkEvaluationError(PkEvalErrInner::from(*pk))))
                }
            }
        } else {
            Some(Err(Error::UnexpectedStackEnd))
        }
    }

    /// Helper function to evaluate a Pkh Node. Takes input as pubkey and sig
    /// from the top of the stack and outputs Sat if the pubkey, sig is valid
    /// Sat: If the pubkey hash matches and signature witness is correct,
    /// Unsat: For an empty witness
    /// Err: All of other witness result in errors.
    /// `DUP HASH160 <keyhash> EQUALVERIY CHECKSIG`
    pub(super) fn evaluate_pkh<'intp, Ext: Extension<BitcoinKey>>(
        &mut self,
        verify_sig: &mut Box<dyn FnMut(&KeySigPair) -> bool + 'intp>,
        pkh: &'intp TypedHash160,
    ) -> Option<Result<SatisfiedConstraint<Ext>, Error>> {
        // Parse a bitcoin key from witness data slice depending on hash context
        // when we encounter a pkh(hash)
        // Depending on the tag of hash, we parse the as full key or x-only-key
        // TODO: All keys parse errors are currently captured in a single BadPubErr
        // We don't really store information about which key error.
        fn bitcoin_key_from_slice(sl: &[u8], tag: TypedHash160) -> Option<BitcoinKey> {
            let key: BitcoinKey = match tag {
                TypedHash160::XonlyKey(_) => bitcoin::XOnlyPublicKey::from_slice(sl).ok()?.into(),
                TypedHash160::FullKey(_) => bitcoin::PublicKey::from_slice(sl).ok()?.into(),
            };
            Some(key)
        }
        if let Some(Element::Push(pk)) = self.pop() {
            let pk_hash = hash160::Hash::hash(pk);
            if pk_hash != pkh.hash160() {
                return Some(Err(Error::PkHashVerifyFail(pkh.hash160())));
            }
            match bitcoin_key_from_slice(pk, *pkh) {
                Some(pk) => {
                    if let Some(sigser) = self.pop() {
                        match sigser {
                            Element::Dissatisfied => {
                                self.push(Element::Dissatisfied);
                                None
                            }
                            Element::Push(sigser) => {
                                let key_sig = verify_sersig(verify_sig, &pk, sigser);
                                match key_sig {
                                    Ok(key_sig) => {
                                        self.push(Element::Satisfied);
                                        Some(Ok(SatisfiedConstraint::PublicKeyHash {
                                            keyhash: pkh.hash160(),
                                            key_sig,
                                        }))
                                    }
                                    Err(e) => Some(Err(e)),
                                }
                            }
                            Element::Satisfied => Some(Err(Error::PkEvaluationError(pk.into()))),
                        }
                    } else {
                        Some(Err(Error::UnexpectedStackEnd))
                    }
                }
                None => Some(Err(Error::PubkeyParseError)),
            }
        } else {
            Some(Err(Error::UnexpectedStackEnd))
        }
    }

    /// Helper function to evaluate a After Node. Takes no argument from stack
    /// `n CHECKLOCKTIMEVERIFY 0NOTEQUAL` and `n CHECKLOCKTIMEVERIFY`
    /// Ideally this should return int value as n: build_scriptint(t as i64)),
    /// The reason we don't need to copy the Script semantics is that
    /// Miniscript never evaluates integers and it is safe to treat them as
    /// booleans
    pub(super) fn evaluate_after<Ext: Extension<BitcoinKey>>(
        &mut self,
        n: &u32,
<<<<<<< HEAD
        age: u32,
    ) -> Option<Result<SatisfiedConstraint<Ext>, Error>> {
        if age >= *n {
=======
        lock_time: u32,
    ) -> Option<Result<SatisfiedConstraint, Error>> {
        if lock_time >= *n {
>>>>>>> c80aa7c9
            self.push(Element::Satisfied);
            Some(Ok(SatisfiedConstraint::AbsoluteTimelock { time: *n }))
        } else {
            Some(Err(Error::AbsoluteLocktimeNotMet(*n)))
        }
    }

    /// Helper function to evaluate a Older Node. Takes no argument from stack
    /// `n CHECKSEQUENCEVERIFY 0NOTEQUAL` and `n CHECKSEQUENCEVERIFY`
    /// Ideally this should return int value as n: build_scriptint(t as i64)),
    /// The reason we don't need to copy the Script semantics is that
    /// Miniscript never evaluates integers and it is safe to treat them as
    /// booleans
    pub(super) fn evaluate_older<Ext: Extension<BitcoinKey>>(
        &mut self,
        n: &u32,
<<<<<<< HEAD
        height: u32,
    ) -> Option<Result<SatisfiedConstraint<Ext>, Error>> {
        if height >= *n {
=======
        age: u32,
    ) -> Option<Result<SatisfiedConstraint, Error>> {
        if age >= *n {
>>>>>>> c80aa7c9
            self.push(Element::Satisfied);
            Some(Ok(SatisfiedConstraint::RelativeTimelock { time: *n }))
        } else {
            Some(Err(Error::RelativeLocktimeNotMet(*n)))
        }
    }

    /// Helper function to evaluate a Sha256 Node.
    /// `SIZE 32 EQUALVERIFY SHA256 h EQUAL`
    pub(super) fn evaluate_sha256<Ext: Extension<BitcoinKey>>(
        &mut self,
        hash: &sha256::Hash,
    ) -> Option<Result<SatisfiedConstraint<Ext>, Error>> {
        if let Some(Element::Push(preimage)) = self.pop() {
            if preimage.len() != 32 {
                return Some(Err(Error::HashPreimageLengthMismatch));
            }
            if sha256::Hash::hash(preimage) == *hash {
                self.push(Element::Satisfied);
                Some(Ok(SatisfiedConstraint::HashLock {
                    hash: HashLockType::Sha256(*hash),
                    preimage: preimage_from_sl(preimage),
                }))
            } else {
                self.push(Element::Dissatisfied);
                None
            }
        } else {
            Some(Err(Error::UnexpectedStackEnd))
        }
    }

    /// Helper function to evaluate a Hash256 Node.
    /// `SIZE 32 EQUALVERIFY HASH256 h EQUAL`
    pub(super) fn evaluate_hash256<Ext: Extension<BitcoinKey>>(
        &mut self,
        hash: &sha256d::Hash,
    ) -> Option<Result<SatisfiedConstraint<Ext>, Error>> {
        if let Some(Element::Push(preimage)) = self.pop() {
            if preimage.len() != 32 {
                return Some(Err(Error::HashPreimageLengthMismatch));
            }
            if sha256d::Hash::hash(preimage) == *hash {
                self.push(Element::Satisfied);
                Some(Ok(SatisfiedConstraint::HashLock {
                    hash: HashLockType::Hash256(*hash),
                    preimage: preimage_from_sl(preimage),
                }))
            } else {
                self.push(Element::Dissatisfied);
                None
            }
        } else {
            Some(Err(Error::UnexpectedStackEnd))
        }
    }

    /// Helper function to evaluate a Hash160 Node.
    /// `SIZE 32 EQUALVERIFY HASH160 h EQUAL`
    pub(super) fn evaluate_hash160<Ext: Extension<BitcoinKey>>(
        &mut self,
        hash: &hash160::Hash,
    ) -> Option<Result<SatisfiedConstraint<Ext>, Error>> {
        if let Some(Element::Push(preimage)) = self.pop() {
            if preimage.len() != 32 {
                return Some(Err(Error::HashPreimageLengthMismatch));
            }
            if hash160::Hash::hash(preimage) == *hash {
                self.push(Element::Satisfied);
                Some(Ok(SatisfiedConstraint::HashLock {
                    hash: HashLockType::Hash160(*hash),
                    preimage: preimage_from_sl(preimage),
                }))
            } else {
                self.push(Element::Dissatisfied);
                None
            }
        } else {
            Some(Err(Error::UnexpectedStackEnd))
        }
    }

    /// Helper function to evaluate a RipeMd160 Node.
    /// `SIZE 32 EQUALVERIFY RIPEMD160 h EQUAL`
    pub(super) fn evaluate_ripemd160<Ext: Extension<BitcoinKey>>(
        &mut self,
        hash: &ripemd160::Hash,
    ) -> Option<Result<SatisfiedConstraint<Ext>, Error>> {
        if let Some(Element::Push(preimage)) = self.pop() {
            if preimage.len() != 32 {
                return Some(Err(Error::HashPreimageLengthMismatch));
            }
            if ripemd160::Hash::hash(preimage) == *hash {
                self.push(Element::Satisfied);
                Some(Ok(SatisfiedConstraint::HashLock {
                    hash: HashLockType::Ripemd160(*hash),
                    preimage: preimage_from_sl(preimage),
                }))
            } else {
                self.push(Element::Dissatisfied);
                None
            }
        } else {
            Some(Err(Error::UnexpectedStackEnd))
        }
    }

    /// Helper function to evaluate a checkmultisig which takes the top of the
    /// stack as input signatures and validates it in order of pubkeys.
    /// For example, if the first signature is satisfied by second public key,
    /// other signatures are not checked against the first pubkey.
    /// `multi(2,pk1,pk2)` would be satisfied by `[0 sig2 sig1]` and Err on
    /// `[0 sig2 sig1]`
    pub(super) fn evaluate_multi<'intp, Ext: Extension<BitcoinKey>>(
        &mut self,
        verify_sig: &mut Box<dyn FnMut(&KeySigPair) -> bool + 'intp>,
        pk: &'intp BitcoinKey,
    ) -> Option<Result<SatisfiedConstraint<Ext>, Error>> {
        if let Some(witness_sig) = self.pop() {
            if let Element::Push(sigser) = witness_sig {
                let key_sig = verify_sersig(verify_sig, pk, sigser);
                match key_sig {
                    Ok(key_sig) => Some(Ok(SatisfiedConstraint::PublicKey { key_sig })),
                    Err(..) => {
                        self.push(witness_sig);
                        None
                    }
                }
            } else {
                Some(Err(Error::UnexpectedStackBoolean))
            }
        } else {
            Some(Err(Error::UnexpectedStackEnd))
        }
    }
}

// Helper function to compute preimage from slice
fn preimage_from_sl(sl: &[u8]) -> [u8; 32] {
    if sl.len() != 32 {
        unreachable!("Internal: Preimage length checked to be 32")
    } else {
        let mut preimage = [0u8; 32];
        preimage.copy_from_slice(sl);
        preimage
    }
}<|MERGE_RESOLUTION|>--- conflicted
+++ resolved
@@ -258,15 +258,9 @@
     pub(super) fn evaluate_after<Ext: Extension<BitcoinKey>>(
         &mut self,
         n: &u32,
-<<<<<<< HEAD
-        age: u32,
-    ) -> Option<Result<SatisfiedConstraint<Ext>, Error>> {
-        if age >= *n {
-=======
         lock_time: u32,
-    ) -> Option<Result<SatisfiedConstraint, Error>> {
+    ) -> Option<Result<SatisfiedConstraint<Ext>, Error>> {
         if lock_time >= *n {
->>>>>>> c80aa7c9
             self.push(Element::Satisfied);
             Some(Ok(SatisfiedConstraint::AbsoluteTimelock { time: *n }))
         } else {
@@ -283,15 +277,9 @@
     pub(super) fn evaluate_older<Ext: Extension<BitcoinKey>>(
         &mut self,
         n: &u32,
-<<<<<<< HEAD
-        height: u32,
-    ) -> Option<Result<SatisfiedConstraint<Ext>, Error>> {
-        if height >= *n {
-=======
         age: u32,
-    ) -> Option<Result<SatisfiedConstraint, Error>> {
+    ) -> Option<Result<SatisfiedConstraint<Ext>, Error>> {
         if age >= *n {
->>>>>>> c80aa7c9
             self.push(Element::Satisfied);
             Some(Ok(SatisfiedConstraint::RelativeTimelock { time: *n }))
         } else {
