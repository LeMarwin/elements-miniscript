--- conflicted
+++ resolved
@@ -16,22 +16,13 @@
 
 use std::ops::Index;
 
-use bitcoin;
 use elements::hashes::{hash160, ripemd160, sha256, Hash};
 use elements::{self, opcodes, script, LockTime, Sequence};
 
 use super::error::PkEvalErrInner;
-<<<<<<< HEAD
-use super::{
-    verify_sersig, BitcoinKey, Error, HashLockType, KeySigPair, SatisfiedConstraint, TypedHash160,
-};
+use super::{verify_sersig, BitcoinKey, Error, HashLockType, KeySigPair, SatisfiedConstraint};
+use crate::miniscript::context::SigType;
 use crate::{hash256, Extension};
-=======
-use super::{verify_sersig, BitcoinKey, Error, HashLockType, KeySigPair, SatisfiedConstraint};
-use crate::hash256;
-use crate::miniscript::context::SigType;
-use crate::prelude::*;
->>>>>>> d5615acd
 
 /// Definition of Stack Element of the Stack used for interpretation of Miniscript.
 /// All stack elements with vec![] go to Dissatisfied and vec![1] are marked to Satisfied.
@@ -202,14 +193,9 @@
     pub(super) fn evaluate_pkh<'intp, Ext: Extension>(
         &mut self,
         verify_sig: &mut Box<dyn FnMut(&KeySigPair) -> bool + 'intp>,
-<<<<<<< HEAD
-        pkh: TypedHash160,
-    ) -> Option<Result<SatisfiedConstraint<Ext>, Error>> {
-=======
         pkh: hash160::Hash,
         sig_type: SigType,
-    ) -> Option<Result<SatisfiedConstraint, Error>> {
->>>>>>> d5615acd
+    ) -> Option<Result<SatisfiedConstraint<Ext>, Error>> {
         // Parse a bitcoin key from witness data slice depending on hash context
         // when we encounter a pkh(hash)
         // Depending on the tag of hash, we parse the as full key or x-only-key
