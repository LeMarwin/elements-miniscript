#!/bin/sh -ex

set -e

FEATURES="compiler serde rand"

<<<<<<< HEAD
=======
# Use toolchain if explicitly specified
if [ -n "$TOOLCHAIN" ]
then
    alias cargo="cargo +$TOOLCHAIN"
fi

cargo update -p serde --precise 1.0.142
cargo update -p serde_derive --precise 1.0.142

>>>>>>> 9fd9aa46
cargo --version
rustc --version

MSRV=false
if cargo --version | grep "1\.41\.0"; then
    MSRV=true
fi

if [ "$MSRV" = true ]; then
    cargo update -p url --precise 2.2.2
    cargo update -p form_urlencoded --precise 1.0.1
    cargo update -p once_cell --precise 1.13.1
fi

# Format if told to
if [ "$DO_FMT" = true ]
then
    rustup component add rustfmt
    cargo fmt --all -- --check
fi

# Fuzz if told to
if [ "$DO_FUZZ" = true ]
then
    cd fuzz
    cargo test --verbose
    ./travis-fuzz.sh

    # Exit out of the fuzzer, do not run other tests.
    exit 0
fi

# Defaults / sanity checks
cargo test

if [ "$DO_FEATURE_MATRIX" = true ]
then
    # All features
    cargo test --features="$FEATURES"

    # Single features
    for feature in ${FEATURES}
    do
        cargo test --features="$feature"
    done

    # Run all the examples
    cargo build --examples
    cargo run --example htlc --features=compiler
    cargo run --example parse
    cargo run --example sign_multisig
    cargo run --example verify_tx > /dev/null
    cargo run --example xpub_descriptors
    cargo run --example taproot --features=compiler
fi

# Bench if told to (this only works with the nightly toolchain)
if [ "$DO_BENCH" = true ]
then
    cargo bench --features="unstable compiler"
fi

# Build the docs if told to (this only works with the nightly toolchain)
if [ "$DO_DOCS" = true ]; then
    RUSTDOCFLAGS="--cfg docsrs" cargo doc --all --features="$FEATURES"
fi

exit 0<|MERGE_RESOLUTION|>--- conflicted
+++ resolved
@@ -4,8 +4,6 @@
 
 FEATURES="compiler serde rand"
 
-<<<<<<< HEAD
-=======
 # Use toolchain if explicitly specified
 if [ -n "$TOOLCHAIN" ]
 then
@@ -15,7 +13,6 @@
 cargo update -p serde --precise 1.0.142
 cargo update -p serde_derive --precise 1.0.142
 
->>>>>>> 9fd9aa46
 cargo --version
 rustc --version
 
