--- conflicted
+++ resolved
@@ -10,26 +10,16 @@
 cargo --version
 rustc --version
 
-<<<<<<< HEAD
-=======
 # Work out if we are using a nightly toolchain.
->>>>>>> 8fcbeb12
 MSRV=false
 if cargo --version | grep "1\.41\.0"; then
     MSRV=true
 fi
 
-<<<<<<< HEAD
-if [ "$MSRV" = true ]; then
-    cargo update -p url --precise 2.2.2
-    cargo update -p form_urlencoded --precise 1.0.1
-    cargo update -p once_cell --precise 1.13.1
-=======
 # form_urlencoded 1.1.0 breaks MSRV.
 if [ "$MSRV" = true ]; then
     cargo update -p url --precise 2.2.2
     cargo update -p form_urlencoded --precise 1.0.1
->>>>>>> 8fcbeb12
 fi
 
 # Format if told to
