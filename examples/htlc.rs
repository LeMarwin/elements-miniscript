--- conflicted
+++ resolved
@@ -14,20 +14,13 @@
 
 //! Example: Create an HTLC with miniscript using the policy compiler
 
-use {bitcoin, elements};
+use bitcoin;
 extern crate elements_miniscript as miniscript;
 
 use std::str::FromStr;
 
-<<<<<<< HEAD
 use crate::miniscript::descriptor::Wsh;
 use crate::miniscript::policy::{Concrete, Liftable};
-use crate::miniscript::DescriptorTrait;
-=======
-use bitcoin::Network;
-use miniscript::descriptor::Wsh;
-use miniscript::policy::{Concrete, Liftable};
->>>>>>> 511e66b9
 
 fn main() {
     // HTLC policy with 10:1 odds for happy (co-operative) case compared to uncooperative case.
@@ -74,17 +67,10 @@
 
     // Get the address for this Wsh descriptor.v
     assert_eq!(
-<<<<<<< HEAD
         format!(
             "{}",
-            htlc_descriptor
-                .address(&elements::AddressParams::ELEMENTS)
-                .unwrap()
+            htlc_descriptor.address(None, &elements::AddressParams::ELEMENTS)
         ),
         "ert1qmpfcw7he9z5d9ftfe8qw699azmm2sr8fen903fs4plv007yx0t3qdt0h29"
-=======
-        format!("{}", htlc_descriptor.address(Network::Bitcoin)),
-        "bc1qmpfcw7he9z5d9ftfe8qw699azmm2sr8fen903fs4plv007yx0t3qxfmqv5"
->>>>>>> 511e66b9
     );
 }