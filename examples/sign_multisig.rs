// Miniscript
// Written in 2019 by
//     Andrew Poelstra <apoelstra@wpsoftware.net>
//
// To the extent possible under law, the author(s) have dedicated all
// copyright and related and neighboring rights to this software to
// the public domain worldwide. This software is distributed without
// any warranty.
//
// You should have received a copy of the CC0 Public Domain Dedication
// along with this software.
// If not, see <http://creativecommons.org/publicdomain/zero/1.0/>.
//

//! Example: Signing a 2-of-3 multisignature

extern crate elements_miniscript as miniscript;

use std::collections::HashMap;
use std::str::FromStr;

use elements::{secp256k1_zkp, PackedLockTime, Sequence};

fn main() {
    // Avoid repeatedly typing a pretty-common descriptor type
    type BitcoinDescriptor = miniscript::Descriptor<bitcoin::PublicKey>;

    // Transaction which spends some output
    let mut tx = elements::Transaction {
        version: 2,
        lock_time: PackedLockTime::ZERO,
        input: vec![elements::TxIn {
            previous_output: elements::OutPoint::default(),
            script_sig: elements::Script::new(),
            sequence: Sequence::MAX,
            is_pegin: false,
            asset_issuance: elements::AssetIssuance::default(),
            witness: elements::TxInWitness::default(),
        }],
        output: vec![elements::TxOut {
            script_pubkey: elements::Script::new(),
            value: elements::confidential::Value::Explicit(100_000_000),
            witness: elements::TxOutWitness::default(),
            asset: elements::confidential::Asset::default(),
            nonce: elements::confidential::Nonce::default(),
        }],
    };

    #[cfg_attr(feature="cargo-fmt", rustfmt_skip)]
    let public_keys = vec![
        bitcoin::PublicKey::from_slice(&[2; 33]).expect("key 1"),
        bitcoin::PublicKey::from_slice(&[
            0x02,
            0x01, 0x02, 0x03, 0x04, 0x05, 0x06, 0x07, 0x08,
            0x01, 0x02, 0x03, 0x04, 0x05, 0x06, 0x07, 0x08,
            0x01, 0x02, 0x03, 0x04, 0x05, 0x06, 0x07, 0x08,
            0x00, 0x00, 0x00, 0x00, 0x00, 0x00, 0x00, 0x00,
        ]).expect("key 2"),
        bitcoin::PublicKey::from_slice(&[
            0x03,
            0x01, 0x02, 0x03, 0x04, 0x05, 0x06, 0x07, 0x08,
            0x01, 0x02, 0x03, 0x04, 0x05, 0x06, 0x07, 0x08,
            0x01, 0x02, 0x03, 0x04, 0x05, 0x06, 0x07, 0x08,
            0x00, 0x00, 0x00, 0x00, 0x00, 0x00, 0x00, 0x00,
        ]).expect("key 3"),
    ];
    let bitcoin_sig = (
        // copied at random off the blockchain; this is not actually a valid
        // signature for this transaction; Miniscript does not verify
        secp256k1_zkp::ecdsa::Signature::from_str(
            "3045\
             0221\
             00f7c3648c390d87578cd79c8016940aa8e3511c4104cb78daa8fb8e429375efc1\
             0220\
             531d75c136272f127a5dc14acc0722301cbddc222262934151f140da345af177",
        )
        .unwrap(),
        elements::EcdsaSigHashType::All,
    );

    let descriptor_str = format!(
        "elwsh(multi(2,{},{},{}))",
        public_keys[0], public_keys[1], public_keys[2],
    );

    // Descriptor for the output being spent
    let my_descriptor =
        BitcoinDescriptor::from_str(&descriptor_str[..]).expect("parse descriptor string");

    // Check weight for witness satisfaction cost ahead of time.
<<<<<<< HEAD
    // 4(scriptSig length of 0) + 1(witness stack size) + 106(serialized witnessScript)
    // + 73*2(signature length + signatures + sighash bytes) + 1(dummy byte) = 258
    assert_eq!(my_descriptor.max_satisfaction_weight().unwrap(), 258);
=======
    // 106 (serialized witnessScript)
    // + 73*2 (signature length + signatures + sighash bytes) + 1 (dummy byte) = 253
    assert_eq!(descriptor.max_weight_to_satisfy().unwrap(), 253);
>>>>>>> c08f6dca

    // Sometimes it is necessary to have additional information to get the bitcoin::PublicKey
    // from the MiniscriptKey which can supplied by `to_pk_ctx` parameter. For example,
    // when calculating the script pubkey of a descriptor with xpubs, the secp context and
    // child information maybe required.

    // Observe the script properties, just for fun
    assert_eq!(
        format!("{:x}", my_descriptor.script_pubkey()),
        "00200ed49b334a12c37f3df8a2974ad91ff95029215a2b53f78155be737907f06163"
    );

    assert_eq!(
        format!(
            "{:x}",
            my_descriptor
                .explicit_script()
                .expect("wsh descriptors have unique inner script")
        ),
        "52\
         21020202020202020202020202020202020202020202020202020202020202020202\
         21020102030405060708010203040506070801020304050607080000000000000000\
         21030102030405060708010203040506070801020304050607080000000000000000\
         53ae"
    );

    // Attempt to satisfy at age 0, height 0
    let original_txin = tx.input[0].clone();

    let mut sigs = HashMap::<bitcoin::PublicKey, miniscript::ElementsSig>::new();

    // Doesn't work with no signatures
    assert!(my_descriptor.satisfy(&mut tx.input[0], &sigs).is_err());
    assert_eq!(tx.input[0], original_txin);

    // ...or one signature...
    sigs.insert(public_keys[1], bitcoin_sig);
    assert!(my_descriptor.satisfy(&mut tx.input[0], &sigs).is_err());
    assert_eq!(tx.input[0], original_txin);

    // ...but two signatures is ok
    sigs.insert(public_keys[2], bitcoin_sig);
    assert!(my_descriptor.satisfy(&mut tx.input[0], &sigs).is_ok());
    assert_ne!(tx.input[0], original_txin);
    assert_eq!(tx.input[0].witness.script_witness.len(), 4); // 0, sig, sig, witness script

    // ...and even if we give it a third signature, only two are used
    sigs.insert(public_keys[0], bitcoin_sig);
    assert!(my_descriptor.satisfy(&mut tx.input[0], &sigs).is_ok());
    assert_ne!(tx.input[0], original_txin);
    assert_eq!(tx.input[0].witness.script_witness.len(), 4); // 0, sig, sig, witness script
}<|MERGE_RESOLUTION|>--- conflicted
+++ resolved
@@ -88,15 +88,9 @@
         BitcoinDescriptor::from_str(&descriptor_str[..]).expect("parse descriptor string");
 
     // Check weight for witness satisfaction cost ahead of time.
-<<<<<<< HEAD
     // 4(scriptSig length of 0) + 1(witness stack size) + 106(serialized witnessScript)
     // + 73*2(signature length + signatures + sighash bytes) + 1(dummy byte) = 258
-    assert_eq!(my_descriptor.max_satisfaction_weight().unwrap(), 258);
-=======
-    // 106 (serialized witnessScript)
-    // + 73*2 (signature length + signatures + sighash bytes) + 1 (dummy byte) = 253
-    assert_eq!(descriptor.max_weight_to_satisfy().unwrap(), 253);
->>>>>>> c08f6dca
+    assert_eq!(my_descriptor.max_weight_to_satisfy().unwrap(), 258);
 
     // Sometimes it is necessary to have additional information to get the bitcoin::PublicKey
     // from the MiniscriptKey which can supplied by `to_pk_ctx` parameter. For example,
