[package]
name = "elements-miniscript"
version = "0.1.0"
authors = ["Andrew Poelstra <apoelstra@wpsoftware.net>, Sanket Kanjalkar <sanket1729@gmail.com>"]
repository = "https://github.com/ElementsProject/elements-miniscript"
description = "Elements Miniscript: Miniscript, but for elements"
license = "CC0-1.0"
edition = "2018"

[features]
compiler = []
trace = []

unstable = []
serde = ["actual-serde", "bitcoin/serde"]
rand = ["bitcoin/rand"]

[dependencies]
<<<<<<< HEAD
bitcoin = "0.28.1"
elements = "0.19.0"
bitcoin-miniscript = {package = "miniscript", git = "https://github.com/rust-bitcoin/rust-miniscript", rev = "c7c39f1e9d1b8da9e2c9318a61fb508553619e6c"}
=======
bitcoin = { version = "0.29.1", default-features = false }
hashbrown = { version = "0.11", optional = true }
>>>>>>> cddc22df

# Do NOT use this as a feature! Use the `serde` feature instead.
actual-serde = { package = "serde", version = "1.0", optional = true }

[dev-dependencies]
<<<<<<< HEAD
serde_json = "1.0"
elementsd = {version = "0.5.0", features=["0_21_0","bitcoind_22_0"]}
=======
bitcoind = { version = "0.27.0", features=["23_0"] }
>>>>>>> cddc22df
actual-rand = { package = "rand", version = "0.8.4"}
secp256k1 = {version = "0.24.0", features = ["rand-std"]}

[[example]]
name = "htlc"
required-features = ["compiler"]

[[example]]
name = "parse"

[[example]]
name = "sign_multisig"

[[example]]
name = "verify_tx"

[[example]]
name = "xpub_descriptors"

[[example]]
name = "taproot"
required-features = ["compiler"]<|MERGE_RESOLUTION|>--- conflicted
+++ resolved
@@ -16,25 +16,16 @@
 rand = ["bitcoin/rand"]
 
 [dependencies]
-<<<<<<< HEAD
-bitcoin = "0.28.1"
-elements = "0.19.0"
-bitcoin-miniscript = {package = "miniscript", git = "https://github.com/rust-bitcoin/rust-miniscript", rev = "c7c39f1e9d1b8da9e2c9318a61fb508553619e6c"}
-=======
-bitcoin = { version = "0.29.1", default-features = false }
-hashbrown = { version = "0.11", optional = true }
->>>>>>> cddc22df
+bitcoin = "0.29.1"
+elements = "0.21.0"
+bitcoin-miniscript = {package = "miniscript", git = "https://github.com/rust-bitcoin/rust-miniscript", rev = "cddc22df7f678563d0314437c2ab88acfa154200"}
 
 # Do NOT use this as a feature! Use the `serde` feature instead.
 actual-serde = { package = "serde", version = "1.0", optional = true }
 
 [dev-dependencies]
-<<<<<<< HEAD
 serde_json = "1.0"
-elementsd = {version = "0.5.0", features=["0_21_0","bitcoind_22_0"]}
-=======
-bitcoind = { version = "0.27.0", features=["23_0"] }
->>>>>>> cddc22df
+elementsd = {version = "0.6.0", features=["0_21_0","bitcoind_22_0"]}
 actual-rand = { package = "rand", version = "0.8.4"}
 secp256k1 = {version = "0.24.0", features = ["rand-std"]}
 
