[package]
name = "elements-miniscript"
version = "0.0.1"
authors = ["Andrew Poelstra <apoelstra@wpsoftware.net>, Sanket Kanjalkar <sanket1729@gmail.com>"]
repository = "https://github.com/sanket1729/elements-miniscript"
description = "Elements Miniscript: Miniscript, but for elements"
license = "CC0-1.0"

[features]
fuzztarget = ["bitcoin/fuzztarget"]
compiler = []
trace = []
unstable = []
default = []
use-serde = ["bitcoin/use-serde", "serde"]
rand = ["bitcoin/rand"]

[dependencies]
<<<<<<< HEAD
bitcoin = "0.26.2"
elements = "0.16"
miniscript = "5.1.0"

[dev-dependencies]
serde_json = "<=1.0.44"
ryu = "<1.0.5"
=======
bitcoin = "0.27"
>>>>>>> 9f36ae0c

[dependencies.serde]
version = "1.0"
optional = true

[[example]]
name = "htlc"
required-features = ["compiler"]

[[example]]
name = "parse"

[[example]]
name = "sign_multisig"

[[example]]
name = "verify_tx"

[[example]]
name = "xpub_descriptors"<|MERGE_RESOLUTION|>--- conflicted
+++ resolved
@@ -16,17 +16,13 @@
 rand = ["bitcoin/rand"]
 
 [dependencies]
-<<<<<<< HEAD
-bitcoin = "0.26.2"
-elements = "0.16"
-miniscript = "5.1.0"
+bitcoin = "0.27"
+elements = "0.18"
+miniscript = "6.0.1"
 
 [dev-dependencies]
 serde_json = "<=1.0.44"
 ryu = "<1.0.5"
-=======
-bitcoin = "0.27"
->>>>>>> 9f36ae0c
 
 [dependencies.serde]
 version = "1.0"
